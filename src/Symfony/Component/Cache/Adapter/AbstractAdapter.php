<?php

/*
 * This file is part of the Symfony package.
 *
 * (c) Fabien Potencier <fabien@symfony.com>
 *
 * For the full copyright and license information, please view the LICENSE
 * file that was distributed with this source code.
 */

namespace Symfony\Component\Cache\Adapter;

use Psr\Log\LoggerAwareInterface;
use Psr\Log\LoggerInterface;
use Psr\Log\NullLogger;
use Symfony\Component\Cache\CacheItem;
use Symfony\Component\Cache\Exception\InvalidArgumentException;
use Symfony\Component\Cache\ResettableInterface;
use Symfony\Component\Cache\Traits\AbstractAdapterTrait;
use Symfony\Component\Cache\Traits\ContractsTrait;
use Symfony\Contracts\Cache\CacheInterface;

/**
 * @author Nicolas Grekas <p@tchwork.com>
 */
abstract class AbstractAdapter implements AdapterInterface, CacheInterface, LoggerAwareInterface, ResettableInterface
{
    /**
     * @internal
     */
    protected const NS_SEPARATOR = ':';

    use AbstractAdapterTrait;
    use ContractsTrait;

    private static $apcuSupported;
    private static $phpFilesSupported;

    protected function __construct(string $namespace = '', int $defaultLifetime = 0)
    {
        $this->namespace = '' === $namespace ? '' : CacheItem::validateKey($namespace).static::NS_SEPARATOR;
        if (null !== $this->maxIdLength && \strlen($namespace) > $this->maxIdLength - 24) {
            throw new InvalidArgumentException(sprintf('Namespace must be %d chars max, %d given ("%s")', $this->maxIdLength - 24, \strlen($namespace), $namespace));
        }
        $this->createCacheItem = \Closure::bind(
            static function ($key, $value, $isHit) use ($defaultLifetime) {
                $item = new CacheItem();
                $item->key = $key;
                $item->value = $v = $value;
                $item->isHit = $isHit;
                $item->defaultLifetime = $defaultLifetime;
                // Detect wrapped values that encode for their expiry and creation duration
                // For compactness, these values are packed in the key of an array using
                // magic numbers in the form 9D-..-..-..-..-00-..-..-..-5F
                if (\is_array($v) && 1 === \count($v) && 10 === \strlen($k = key($v)) && "\x9D" === $k[0] && "\0" === $k[5] && "\x5F" === $k[9]) {
                    $item->value = $v[$k];
                    $v = unpack('Ve/Nc', substr($k, 1, -1));
                    $item->metadata[CacheItem::METADATA_EXPIRY] = $v['e'] + CacheItem::METADATA_EXPIRY_OFFSET;
                    $item->metadata[CacheItem::METADATA_CTIME] = $v['c'];
                }

                return $item;
            },
            null,
            CacheItem::class
        );
        $getId = \Closure::fromCallable([$this, 'getId']);
        $this->mergeByLifetime = \Closure::bind(
            static function ($deferred, $namespace, &$expiredIds) use ($getId) {
                $byLifetime = [];
                $now = microtime(true);
                $expiredIds = [];

                foreach ($deferred as $key => $item) {
                    $key = (string) $key;
                    if (null === $item->expiry) {
                        $ttl = 0 < $item->defaultLifetime ? $item->defaultLifetime : 0;
                    } elseif (0 >= $ttl = (int) ($item->expiry - $now)) {
                        $expiredIds[] = $getId($key);
                        continue;
                    }
                    if (isset(($metadata = $item->newMetadata)[CacheItem::METADATA_TAGS])) {
                        unset($metadata[CacheItem::METADATA_TAGS]);
                    }
                    // For compactness, expiry and creation duration are packed in the key of an array, using magic numbers as separators
                    $byLifetime[$ttl][$getId($key)] = $metadata ? ["\x9D".pack('VN', (int) $metadata[CacheItem::METADATA_EXPIRY] - CacheItem::METADATA_EXPIRY_OFFSET, $metadata[CacheItem::METADATA_CTIME])."\x5F" => $item->value] : $item->value;
                }

                return $byLifetime;
            },
            null,
            CacheItem::class
        );
    }

    /**
<<<<<<< HEAD
     * Returns the best possible adapter that your runtime supports.
     *
     * Using ApcuAdapter makes system caches compatible with read-only filesystems.
     *
     * @param string               $namespace
     * @param int                  $defaultLifetime
     * @param string               $version
     * @param string               $directory
     * @param LoggerInterface|null $logger
=======
     * @param string $namespace
     * @param int    $defaultLifetime
     * @param string $version
     * @param string $directory
>>>>>>> 6a138263
     *
     * @return AdapterInterface
     */
    public static function createSystemCache($namespace, $defaultLifetime, $version, $directory, LoggerInterface $logger = null)
    {
        $opcache = new PhpFilesAdapter($namespace, $defaultLifetime, $directory, true);
        if (null !== $logger) {
            $opcache->setLogger($logger);
        }

        if (!self::$apcuSupported = self::$apcuSupported ?? ApcuAdapter::isSupported()) {
            return $opcache;
        }

        $apcu = new ApcuAdapter($namespace, (int) $defaultLifetime / 5, $version);
        if ('cli' === \PHP_SAPI && !filter_var(ini_get('apc.enable_cli'), FILTER_VALIDATE_BOOLEAN)) {
            $apcu->setLogger(new NullLogger());
        } elseif (null !== $logger) {
            $apcu->setLogger($logger);
        }

        return new ChainAdapter([$apcu, $opcache]);
    }

    public static function createConnection($dsn, array $options = [])
    {
        if (!\is_string($dsn)) {
            throw new InvalidArgumentException(sprintf('The %s() method expect argument #1 to be string, %s given.', __METHOD__, \gettype($dsn)));
        }
        if (0 === strpos($dsn, 'redis:') || 0 === strpos($dsn, 'rediss:')) {
            return RedisAdapter::createConnection($dsn, $options);
        }
        if (0 === strpos($dsn, 'memcached:')) {
            return MemcachedAdapter::createConnection($dsn, $options);
        }

        throw new InvalidArgumentException(sprintf('Unsupported DSN: %s.', $dsn));
    }

    /**
     * {@inheritdoc}
     */
    public function commit()
    {
        $ok = true;
        $byLifetime = $this->mergeByLifetime;
        $byLifetime = $byLifetime($this->deferred, $this->namespace, $expiredIds);
        $retry = $this->deferred = [];

        if ($expiredIds) {
            $this->doDelete($expiredIds);
        }
        foreach ($byLifetime as $lifetime => $values) {
            try {
                $e = $this->doSave($values, $lifetime);
            } catch (\Exception $e) {
            }
            if (true === $e || [] === $e) {
                continue;
            }
            if (\is_array($e) || 1 === \count($values)) {
                foreach (\is_array($e) ? $e : array_keys($values) as $id) {
                    $ok = false;
                    $v = $values[$id];
                    $type = \is_object($v) ? \get_class($v) : \gettype($v);
                    $message = sprintf('Failed to save key "{key}" of type %s%s', $type, $e instanceof \Exception ? ': '.$e->getMessage() : '.');
                    CacheItem::log($this->logger, $message, ['key' => substr($id, \strlen($this->namespace)), 'exception' => $e instanceof \Exception ? $e : null]);
                }
            } else {
                foreach ($values as $id => $v) {
                    $retry[$lifetime][] = $id;
                }
            }
        }

        // When bulk-save failed, retry each item individually
        foreach ($retry as $lifetime => $ids) {
            foreach ($ids as $id) {
                try {
                    $v = $byLifetime[$lifetime][$id];
                    $e = $this->doSave([$id => $v], $lifetime);
                } catch (\Exception $e) {
                }
                if (true === $e || [] === $e) {
                    continue;
                }
                $ok = false;
                $type = \is_object($v) ? \get_class($v) : \gettype($v);
                $message = sprintf('Failed to save key "{key}" of type %s%s', $type, $e instanceof \Exception ? ': '.$e->getMessage() : '.');
                CacheItem::log($this->logger, $message, ['key' => substr($id, \strlen($this->namespace)), 'exception' => $e instanceof \Exception ? $e : null]);
            }
        }

        return $ok;
    }
}<|MERGE_RESOLUTION|>--- conflicted
+++ resolved
@@ -95,22 +95,14 @@
     }
 
     /**
-<<<<<<< HEAD
      * Returns the best possible adapter that your runtime supports.
      *
      * Using ApcuAdapter makes system caches compatible with read-only filesystems.
      *
-     * @param string               $namespace
-     * @param int                  $defaultLifetime
-     * @param string               $version
-     * @param string               $directory
-     * @param LoggerInterface|null $logger
-=======
      * @param string $namespace
      * @param int    $defaultLifetime
      * @param string $version
      * @param string $directory
->>>>>>> 6a138263
      *
      * @return AdapterInterface
      */
