--- conflicted
+++ resolved
@@ -118,15 +118,7 @@
 
     private static function getMessageMailerEvents(): MessageEvents
     {
-<<<<<<< HEAD
-        if (!$logger = self::$container->get('mailer.logger_message_listener')) {
-=======
-        if (!self::getClient()->getRequest()) {
-            static::fail('Unable to make email assertions. Did you forget to make an HTTP request?');
-        }
-
         if (!self::$container->has('mailer.logger_message_listener')) {
->>>>>>> d81eb081
             static::fail('A client must have Mailer enabled to make email assertions. Did you forget to require symfony/mailer?');
         }
 
