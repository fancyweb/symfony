--- conflicted
+++ resolved
@@ -686,9 +686,7 @@
                         ->booleanNode('enable_annotations')->{!class_exists(FullStack::class) && class_exists(Annotation::class) ? 'defaultTrue' : 'defaultFalse'}()->end()
                         ->scalarNode('cache')->end()
                         ->scalarNode('name_converter')->end()
-<<<<<<< HEAD
                         ->scalarNode('circular_reference_handler')->end()
-=======
                         ->arrayNode('mapping')
                             ->addDefaultsIfNotSet()
                             ->fixXmlConfig('path')
@@ -698,7 +696,6 @@
                                 ->end()
                             ->end()
                         ->end()
->>>>>>> 54469032
                     ->end()
                 ->end()
             ->end()
