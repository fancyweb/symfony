<?php

/*
 * This file is part of the Symfony package.
 *
 * (c) Fabien Potencier <fabien@symfony.com>
 *
 * For the full copyright and license information, please view the LICENSE
 * file that was distributed with this source code.
 */

namespace Symfony\Bundle\WebProfilerBundle\Tests\Profiler;

use Symfony\Bundle\WebProfilerBundle\Profiler\TemplateManager;
use Symfony\Bundle\WebProfilerBundle\Tests\TestCase;
use Symfony\Component\HttpKernel\Profiler\Profile;
use Twig\Environment;

/**
 * Test for TemplateManager class.
 *
 * @author Artur Wielogórski <wodor@wodor.net>
 */
class TemplateManagerTest extends TestCase
{
    /**
     * @var Environment
     */
    protected $twigEnvironment;

    /**
     * @var \Symfony\Component\HttpKernel\Profiler\Profiler
     */
    protected $profiler;

    /**
     * @var \Symfony\Bundle\WebProfilerBundle\Profiler\TemplateManager
     */
    protected $templateManager;

    protected function setUp()
    {
        parent::setUp();

        $profiler = $this->mockProfiler();
        $twigEnvironment = $this->mockTwigEnvironment();
        $templates = [
            'data_collector.foo' => ['foo', 'FooBundle:Collector:foo'],
            'data_collector.bar' => ['bar', 'FooBundle:Collector:bar'],
            'data_collector.baz' => ['baz', 'FooBundle:Collector:baz'],
        ];

        $this->templateManager = new TemplateManager($profiler, $twigEnvironment, $templates);
    }

    /**
     * @expectedException \Symfony\Component\HttpKernel\Exception\NotFoundHttpException
     */
    public function testGetNameOfInvalidTemplate()
    {
        $this->templateManager->getName(new Profile('token'), 'notexistingpanel');
    }

    /**
     * if template exists in both profile and profiler then its name should be returned.
     */
    public function testGetNameValidTemplate()
    {
        $this->profiler->expects($this->any())
            ->method('has')
            ->withAnyParameters()
            ->will($this->returnCallback([$this, 'profilerHasCallback']));

        $this->assertEquals('FooBundle:Collector:foo.html.twig', $this->templateManager->getName(new ProfileDummy(), 'foo'));
    }

<<<<<<< HEAD
=======
    /**
     * template should be loaded for 'foo' because other collectors are
     * missing in profile or in profiler.
     */
    public function testGetTemplates()
    {
        $this->profiler->expects($this->any())
            ->method('has')
            ->withAnyParameters()
            ->will($this->returnCallback([$this, 'profileHasCollectorCallback']));

        $result = $this->templateManager->getTemplates(new ProfileDummy());
        $this->assertArrayHasKey('foo', $result);
        $this->assertArrayNotHasKey('bar', $result);
        $this->assertArrayNotHasKey('baz', $result);
    }

>>>>>>> afb7bb5d
    public function profilerHasCallback($panel)
    {
        switch ($panel) {
            case 'foo':
            case 'bar':
                return true;
            default:
                return false;
        }
    }

    public function profileHasCollectorCallback($panel)
    {
        switch ($panel) {
            case 'foo':
            case 'baz':
                return true;
            default:
                return false;
        }
    }

    protected function mockProfile()
    {
        return $this->getMockBuilder('Symfony\Component\HttpKernel\Profiler\Profile')->disableOriginalConstructor()->getMock();
    }

    protected function mockTwigEnvironment()
    {
        $this->twigEnvironment = $this->getMockBuilder('Twig\Environment')->disableOriginalConstructor()->getMock();

        $this->twigEnvironment->expects($this->any())
            ->method('loadTemplate')
            ->will($this->returnValue('loadedTemplate'));

        if (interface_exists('Twig\Loader\SourceContextLoaderInterface')) {
            $loader = $this->getMockBuilder('Twig\Loader\SourceContextLoaderInterface')->getMock();
        } else {
            $loader = $this->getMockBuilder('Twig\Loader\LoaderInterface')->getMock();
        }
        $this->twigEnvironment->expects($this->any())->method('getLoader')->will($this->returnValue($loader));

        return $this->twigEnvironment;
    }

    protected function mockProfiler()
    {
        $this->profiler = $this->getMockBuilder('Symfony\Component\HttpKernel\Profiler\Profiler')
            ->disableOriginalConstructor()
            ->getMock();

        return $this->profiler;
    }
}

class ProfileDummy extends Profile
{
    public function __construct()
    {
        parent::__construct('token');
    }

    public function hasCollector($name)
    {
        switch ($name) {
            case 'foo':
            case 'bar':
                return true;
            default:
                return false;
        }
    }
}<|MERGE_RESOLUTION|>--- conflicted
+++ resolved
@@ -74,8 +74,6 @@
         $this->assertEquals('FooBundle:Collector:foo.html.twig', $this->templateManager->getName(new ProfileDummy(), 'foo'));
     }
 
-<<<<<<< HEAD
-=======
     /**
      * template should be loaded for 'foo' because other collectors are
      * missing in profile or in profiler.
@@ -93,7 +91,6 @@
         $this->assertArrayNotHasKey('baz', $result);
     }
 
->>>>>>> afb7bb5d
     public function profilerHasCallback($panel)
     {
         switch ($panel) {
