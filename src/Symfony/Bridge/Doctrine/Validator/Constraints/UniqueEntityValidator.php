--- conflicted
+++ resolved
@@ -121,7 +121,6 @@
             return;
         }
 
-<<<<<<< HEAD
         if (null !== $constraint->entityClass) {
             /* Retrieve repository from given entity name.
              * We ensure the retrieved repository can handle the entity
@@ -134,12 +133,9 @@
                 throw new ConstraintDefinitionException(sprintf('The "%s" entity repository does not support the "%s" entity. The entity should be an instance of or extend "%s".', $constraint->entityClass, $class->getName(), $supportedClass));
             }
         } else {
-            $repository = $em->getRepository(get_class($entity));
-        }
-
-=======
-        $repository = $em->getRepository(\get_class($entity));
->>>>>>> 82d13dae
+            $repository = $em->getRepository(\get_class($entity));
+        }
+
         $result = $repository->{$constraint->repositoryMethod}($criteria);
 
         if ($result instanceof \IteratorAggregate) {
@@ -186,11 +182,11 @@
 
     private function formatWithIdentifiers(ObjectManager $em, ClassMetadata $class, $value)
     {
-        if (!is_object($value) || $value instanceof \DateTimeInterface) {
+        if (!\is_object($value) || $value instanceof \DateTimeInterface) {
             return $this->formatValue($value, self::PRETTY_DATE);
         }
 
-        if ($class->getName() !== $idClass = get_class($value)) {
+        if ($class->getName() !== $idClass = \get_class($value)) {
             // non unique value might be a composite PK that consists of other entity objects
             if ($em->getMetadataFactory()->hasMetadataFor($idClass)) {
                 $identifiers = $em->getClassMetadata($idClass)->getIdentifierValues($value);
@@ -208,10 +204,10 @@
         }
 
         array_walk($identifiers, function (&$id, $field) {
-            if (!is_object($id) || $id instanceof \DateTimeInterface) {
+            if (!\is_object($id) || $id instanceof \DateTimeInterface) {
                 $idAsString = $this->formatValue($id, self::PRETTY_DATE);
             } else {
-                $idAsString = sprintf('object("%s")', get_class($id));
+                $idAsString = sprintf('object("%s")', \get_class($id));
             }
 
             $id = sprintf('%s => %s', $field, $idAsString);
