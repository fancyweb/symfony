<?php

/*
 * This file is part of the Symfony package.
 *
 * (c) Fabien Potencier <fabien@symfony.com>
 *
 * For the full copyright and license information, please view the LICENSE
 * file that was distributed with this source code.
 */

namespace Symfony\Component\DependencyInjection\Dumper;

use Symfony\Component\DependencyInjection\Variable;
use Symfony\Component\DependencyInjection\Definition;
use Symfony\Component\DependencyInjection\ContainerBuilder;
use Symfony\Component\DependencyInjection\Container;
use Symfony\Component\DependencyInjection\ContainerInterface;
use Symfony\Component\DependencyInjection\Reference;
use Symfony\Component\DependencyInjection\Parameter;
use Symfony\Component\DependencyInjection\Exception\InvalidArgumentException;
use Symfony\Component\DependencyInjection\Exception\RuntimeException;
use Symfony\Component\DependencyInjection\Exception\ServiceCircularReferenceException;
use Symfony\Component\DependencyInjection\LazyProxy\PhpDumper\DumperInterface as ProxyDumper;
use Symfony\Component\DependencyInjection\LazyProxy\PhpDumper\NullDumper;
use Symfony\Component\DependencyInjection\ExpressionLanguage;
use Symfony\Component\ExpressionLanguage\Expression;
use Symfony\Component\ExpressionLanguage\ExpressionFunctionProviderInterface;

/**
 * PhpDumper dumps a service container as a PHP class.
 *
 * @author Fabien Potencier <fabien@symfony.com>
 * @author Johannes M. Schmitt <schmittjoh@gmail.com>
 *
 * @api
 */
class PhpDumper extends Dumper
{
    /**
     * Characters that might appear in the generated variable name as first character
     * @var string
     */
    const FIRST_CHARS = 'abcdefghijklmnopqrstuvwxyz';

    /**
     * Characters that might appear in the generated variable name as any but the first character
     * @var string
     */
    const NON_FIRST_CHARS = 'abcdefghijklmnopqrstuvwxyz0123456789_';

    private $inlinedDefinitions;
    private $definitionVariables;
    private $referenceVariables;
    private $variableCount;
    private $reservedVariables = array('instance', 'class');
    private $expressionLanguage;
    private $targetDirRegex;
    private $targetDirMaxMatches;

    /**
     * @var ExpressionFunctionProviderInterface[]
     */
    private $expressionLanguageProviders = array();

    /**
     * @var \Symfony\Component\DependencyInjection\LazyProxy\PhpDumper\DumperInterface
     */
    private $proxyDumper;

    /**
     * {@inheritdoc}
     *
     * @api
     */
    public function __construct(ContainerBuilder $container)
    {
        parent::__construct($container);

        $this->inlinedDefinitions = new \SplObjectStorage();
    }

    /**
     * Sets the dumper to be used when dumping proxies in the generated container.
     *
     * @param ProxyDumper $proxyDumper
     */
    public function setProxyDumper(ProxyDumper $proxyDumper)
    {
        $this->proxyDumper = $proxyDumper;
    }

    /**
     * Dumps the service container as a PHP class.
     *
     * Available options:
     *
     *  * class:      The class name
     *  * base_class: The base class name
     *  * namespace:  The class namespace
     *
     * @param array $options An array of options
     *
     * @return string A PHP class representing of the service container
     *
     * @api
     */
    public function dump(array $options = array())
    {
        $this->targetDirRegex = null;
        $options = array_merge(array(
            'class' => 'ProjectServiceContainer',
            'base_class' => 'Container',
            'namespace' => '',
        ), $options);

        if (!empty($options['file']) && is_dir($dir = dirname($options['file']))) {
            // Build a regexp where the first root dirs are mandatory,
            // but every other sub-dir is optional up to the full path in $dir
            // Mandate at least 2 root dirs and not more that 5 optional dirs.

            $dir = explode(DIRECTORY_SEPARATOR, realpath($dir));
            $i = count($dir);

            if (3 <= $i) {
                $regex = '';
                $lastOptionalDir = $i > 8 ? $i - 5 : 3;
                $this->targetDirMaxMatches = $i - $lastOptionalDir;

                while (--$i >= $lastOptionalDir) {
                    $regex = sprintf('(%s%s)?', preg_quote(DIRECTORY_SEPARATOR.$dir[$i], '#'), $regex);
                }

                do {
                    $regex = preg_quote(DIRECTORY_SEPARATOR.$dir[$i], '#').$regex;
                } while (0 < --$i);

                $this->targetDirRegex = '#'.preg_quote($dir[0], '#').$regex.'#';
            }
        }

        $code = $this->startClass($options['class'], $options['base_class'], $options['namespace']);

        if ($this->container->isFrozen()) {
            $code .= $this->addFrozenConstructor();
            $code .= $this->addFrozenCompile();
        } else {
            $code .= $this->addConstructor();
        }

        $code .=
            $this->addServices().
            $this->addDefaultParametersMethod().
            $this->endClass().
            $this->addProxyClasses()
        ;
        $this->targetDirRegex = null;

        return $code;
    }

    /**
     * Retrieves the currently set proxy dumper or instantiates one.
     *
     * @return ProxyDumper
     */
    private function getProxyDumper()
    {
        if (!$this->proxyDumper) {
            $this->proxyDumper = new NullDumper();
        }

        return $this->proxyDumper;
    }

    /**
     * Generates Service local temp variables.
     *
     * @param string $cId
     * @param string $definition
     *
     * @return string
     */
    private function addServiceLocalTempVariables($cId, $definition)
    {
        static $template = "        \$%s = %s;\n";

        $localDefinitions = array_merge(
            array($definition),
            $this->getInlinedDefinitions($definition)
        );

        $calls = $behavior = array();
        foreach ($localDefinitions as $iDefinition) {
            $this->getServiceCallsFromArguments($iDefinition->getArguments(), $calls, $behavior);
            $this->getServiceCallsFromArguments($iDefinition->getMethodCalls(), $calls, $behavior);
            $this->getServiceCallsFromArguments($iDefinition->getProperties(), $calls, $behavior);
            $this->getServiceCallsFromArguments(array($iDefinition->getConfigurator()), $calls, $behavior);
            $this->getServiceCallsFromArguments(array($iDefinition->getFactory()), $calls, $behavior);
        }

        $code = '';
        foreach ($calls as $id => $callCount) {
            if ('service_container' === $id || $id === $cId) {
                continue;
            }

            if ($callCount > 1) {
                $name = $this->getNextVariableName();
                $this->referenceVariables[$id] = new Variable($name);

                if (ContainerInterface::EXCEPTION_ON_INVALID_REFERENCE === $behavior[$id]) {
                    $code .= sprintf($template, $name, $this->getServiceCall($id));
                } else {
                    $code .= sprintf($template, $name, $this->getServiceCall($id, new Reference($id, ContainerInterface::NULL_ON_INVALID_REFERENCE)));
                }
            }
        }

        if ('' !== $code) {
            $code .= "\n";
        }

        return $code;
    }

    /**
     * Generates code for the proxies to be attached after the container class
     *
     * @return string
     */
    private function addProxyClasses()
    {
        /* @var $definitions Definition[] */
        $definitions = array_filter(
            $this->container->getDefinitions(),
            array($this->getProxyDumper(), 'isProxyCandidate')
        );
        $code = '';

        foreach ($definitions as $definition) {
            $code .= "\n".$this->getProxyDumper()->getProxyCode($definition);
        }

        return $code;
    }

    /**
     * Generates the require_once statement for service includes.
     *
     * @param string     $id         The service id
     * @param Definition $definition
     *
     * @return string
     */
    private function addServiceInclude($id, $definition)
    {
        $template = "        require_once %s;\n";
        $code = '';

        if (null !== $file = $definition->getFile()) {
            $code .= sprintf($template, $this->dumpValue($file));
        }

        foreach ($this->getInlinedDefinitions($definition) as $definition) {
            if (null !== $file = $definition->getFile()) {
                $code .= sprintf($template, $this->dumpValue($file));
            }
        }

        if ('' !== $code) {
            $code .= "\n";
        }

        return $code;
    }

    /**
     * Generates the inline definition of a service.
     *
     * @param string     $id
     * @param Definition $definition
     *
     * @return string
     *
     * @throws RuntimeException                  When the factory definition is incomplete
     * @throws ServiceCircularReferenceException When a circular reference is detected
     */
    private function addServiceInlinedDefinitions($id, $definition)
    {
        $code = '';
        $variableMap = $this->definitionVariables;
        $nbOccurrences = new \SplObjectStorage();
        $processed = new \SplObjectStorage();
        $inlinedDefinitions = $this->getInlinedDefinitions($definition);

        foreach ($inlinedDefinitions as $definition) {
            if (false === $nbOccurrences->contains($definition)) {
                $nbOccurrences->offsetSet($definition, 1);
            } else {
                $i = $nbOccurrences->offsetGet($definition);
                $nbOccurrences->offsetSet($definition, $i + 1);
            }
        }

        foreach ($inlinedDefinitions as $sDefinition) {
            if ($processed->contains($sDefinition)) {
                continue;
            }
            $processed->offsetSet($sDefinition);

            $class = $this->dumpValue($sDefinition->getClass());
            if ($nbOccurrences->offsetGet($sDefinition) > 1 || $sDefinition->getMethodCalls() || $sDefinition->getProperties() || null !== $sDefinition->getConfigurator() || false !== strpos($class, '$')) {
                $name = $this->getNextVariableName();
                $variableMap->offsetSet($sDefinition, new Variable($name));

                // a construct like:
                // $a = new ServiceA(ServiceB $b); $b = new ServiceB(ServiceA $a);
                // this is an indication for a wrong implementation, you can circumvent this problem
                // by setting up your service structure like this:
                // $b = new ServiceB();
                // $a = new ServiceA(ServiceB $b);
                // $b->setServiceA(ServiceA $a);
                if ($this->hasReference($id, $sDefinition->getArguments())) {
                    throw new ServiceCircularReferenceException($id, array($id));
                }

                $code .= $this->addNewInstance($id, $sDefinition, '$'.$name, ' = ');

                if (!$this->hasReference($id, $sDefinition->getMethodCalls(), true) && !$this->hasReference($id, $sDefinition->getProperties(), true)) {
                    $code .= $this->addServiceMethodCalls(null, $sDefinition, $name);
                    $code .= $this->addServiceProperties(null, $sDefinition, $name);
                    $code .= $this->addServiceConfigurator(null, $sDefinition, $name);
                }

                $code .= "\n";
            }
        }

        return $code;
    }

    /**
     * Adds the service return statement.
     *
     * @param string     $id         Service id
     * @param Definition $definition
     *
     * @return string
     */
    private function addServiceReturn($id, $definition)
    {
        if ($this->isSimpleInstance($id, $definition)) {
            return "    }\n";
        }

        return "\n        return \$instance;\n    }\n";
    }

    /**
     * Generates the service instance.
     *
     * @param string     $id
     * @param Definition $definition
     *
     * @return string
     *
     * @throws InvalidArgumentException
     * @throws RuntimeException
     */
    private function addServiceInstance($id, $definition)
    {
        $class = $this->dumpValue($definition->getClass());

        if (0 === strpos($class, "'") && !preg_match('/^\'[a-zA-Z_\x7f-\xff][a-zA-Z0-9_\x7f-\xff]*(\\\{2}[a-zA-Z_\x7f-\xff][a-zA-Z0-9_\x7f-\xff]*)*\'$/', $class)) {
            throw new InvalidArgumentException(sprintf('"%s" is not a valid class name for the "%s" service.', $class, $id));
        }

        $simple = $this->isSimpleInstance($id, $definition);
        $isProxyCandidate = $this->getProxyDumper()->isProxyCandidate($definition);
        $instantiation = '';

        if (!$isProxyCandidate && ContainerInterface::SCOPE_CONTAINER === $definition->getScope()) {
            $instantiation = "\$this->services['$id'] = ".($simple ? '' : '$instance');
        } elseif (!$isProxyCandidate && ContainerInterface::SCOPE_PROTOTYPE !== $scope = $definition->getScope()) {
            $instantiation = "\$this->services['$id'] = \$this->scopedServices['$scope']['$id'] = ".($simple ? '' : '$instance');
        } elseif (!$simple) {
            $instantiation = '$instance';
        }

        $return = '';
        if ($simple) {
            $return = 'return ';
        } else {
            $instantiation .= ' = ';
        }

        $code = $this->addNewInstance($id, $definition, $return, $instantiation);

        if (!$simple) {
            $code .= "\n";
        }

        return $code;
    }

    /**
     * Checks if the definition is a simple instance.
     *
     * @param string     $id
     * @param Definition $definition
     *
     * @return bool
     */
    private function isSimpleInstance($id, $definition)
    {
        foreach (array_merge(array($definition), $this->getInlinedDefinitions($definition)) as $sDefinition) {
            if ($definition !== $sDefinition && !$this->hasReference($id, $sDefinition->getMethodCalls())) {
                continue;
            }

            if ($sDefinition->getMethodCalls() || $sDefinition->getProperties() || $sDefinition->getConfigurator()) {
                return false;
            }
        }

        return true;
    }

    /**
     * Adds method calls to a service definition.
     *
     * @param string     $id
     * @param Definition $definition
     * @param string     $variableName
     *
     * @return string
     */
    private function addServiceMethodCalls($id, $definition, $variableName = 'instance')
    {
        $calls = '';
        foreach ($definition->getMethodCalls() as $call) {
            $arguments = array();
            foreach ($call[1] as $value) {
                $arguments[] = $this->dumpValue($value);
            }

            $calls .= $this->wrapServiceConditionals($call[1], sprintf("        \$%s->%s(%s);\n", $variableName, $call[0], implode(', ', $arguments)));
        }

        return $calls;
    }

    private function addServiceProperties($id, $definition, $variableName = 'instance')
    {
        $code = '';
        foreach ($definition->getProperties() as $name => $value) {
            $code .= sprintf("        \$%s->%s = %s;\n", $variableName, $name, $this->dumpValue($value));
        }

        return $code;
    }

    /**
     * Generates the inline definition setup.
     *
     * @param string     $id
     * @param Definition $definition
     *
     * @return string
     *
     * @throws ServiceCircularReferenceException when the container contains a circular reference
     */
    private function addServiceInlinedDefinitionsSetup($id, $definition)
    {
        $this->referenceVariables[$id] = new Variable('instance');

        $code = '';
        $processed = new \SplObjectStorage();
        foreach ($this->getInlinedDefinitions($definition) as $iDefinition) {
            if ($processed->contains($iDefinition)) {
                continue;
            }
            $processed->offsetSet($iDefinition);

            if (!$this->hasReference($id, $iDefinition->getMethodCalls(), true) && !$this->hasReference($id, $iDefinition->getProperties(), true)) {
                continue;
            }

            // if the instance is simple, the return statement has already been generated
            // so, the only possible way to get there is because of a circular reference
            if ($this->isSimpleInstance($id, $definition)) {
                throw new ServiceCircularReferenceException($id, array($id));
            }

            $name = (string) $this->definitionVariables->offsetGet($iDefinition);
            $code .= $this->addServiceMethodCalls(null, $iDefinition, $name);
            $code .= $this->addServiceProperties(null, $iDefinition, $name);
            $code .= $this->addServiceConfigurator(null, $iDefinition, $name);
        }

        if ('' !== $code) {
            $code .= "\n";
        }

        return $code;
    }

    /**
     * Adds configurator definition
     *
     * @param string     $id
     * @param Definition $definition
     * @param string     $variableName
     *
     * @return string
     */
    private function addServiceConfigurator($id, $definition, $variableName = 'instance')
    {
        if (!$callable = $definition->getConfigurator()) {
            return '';
        }

        if (is_array($callable)) {
            if ($callable[0] instanceof Reference
                || ($callable[0] instanceof Definition && $this->definitionVariables->contains($callable[0]))) {
                return sprintf("        %s->%s(\$%s);\n", $this->dumpValue($callable[0]), $callable[1], $variableName);
            }

            $class = $this->dumpValue($callable[0]);
            // If the class is a string we can optimize call_user_func away
            if (strpos($class, "'") === 0) {
                return sprintf("        %s::%s(\$%s);\n", $this->dumpLiteralClass($class), $callable[1], $variableName);
            }

            return sprintf("        call_user_func(array(%s, '%s'), \$%s);\n", $this->dumpValue($callable[0]), $callable[1], $variableName);
        }

        return sprintf("        %s(\$%s);\n", $callable, $variableName);
    }

    /**
     * Adds a service
     *
     * @param string     $id
     * @param Definition $definition
     *
     * @return string
     */
    private function addService($id, $definition)
    {
        $this->definitionVariables = new \SplObjectStorage();
        $this->referenceVariables = array();
        $this->variableCount = 0;

        $return = array();

        if ($definition->isSynthetic()) {
            $return[] = '@throws RuntimeException always since this service is expected to be injected dynamically';
        } elseif ($class = $definition->getClass()) {
            $return[] = sprintf("@return %s A %s instance.", 0 === strpos($class, '%') ? 'object' : "\\".$class, $class);
        } elseif ($definition->getFactory()) {
            $factory = $definition->getFactory();
            if (is_string($factory)) {
                $return[] = sprintf('@return object An instance returned by %s().', $factory);
            } elseif (is_array($factory) && (is_string($factory[0]) || $factory[0] instanceof Definition || $factory[0] instanceof Reference)) {
                if (is_string($factory[0]) || $factory[0] instanceof Reference) {
                    $return[] = sprintf('@return object An instance returned by %s::%s().', (string) $factory[0], $factory[1]);
                } elseif ($factory[0] instanceof Definition) {
                    $return[] = sprintf('@return object An instance returned by %s::%s().', $factory[0]->getClass(), $factory[1]);
                }
            }
        } elseif ($definition->getFactoryClass()) {
            $return[] = sprintf('@return object An instance returned by %s::%s().', $definition->getFactoryClass(), $definition->getFactoryMethod());
        } elseif ($definition->getFactoryService()) {
            $return[] = sprintf('@return object An instance returned by %s::%s().', $definition->getFactoryService(), $definition->getFactoryMethod());
        }

        $scope = $definition->getScope();
        if (!in_array($scope, array(ContainerInterface::SCOPE_CONTAINER, ContainerInterface::SCOPE_PROTOTYPE))) {
            if ($return && 0 === strpos($return[count($return) - 1], '@return')) {
                $return[] = '';
            }
            $return[] = sprintf("@throws InactiveScopeException when the '%s' service is requested while the '%s' scope is not active", $id, $scope);
        }

        $return = implode("\n     * ", $return);

        $doc = '';
        if (ContainerInterface::SCOPE_PROTOTYPE !== $scope) {
            $doc .= <<<EOF

     *
     * This service is shared.
     * This method always returns the same instance of the service.
EOF;
        }

        if (!$definition->isPublic()) {
            $doc .= <<<EOF

     *
     * This service is private.
     * If you want to be able to request this service from the container directly,
     * make it public, otherwise you might end up with broken code.
EOF;
        }

        if ($definition->isLazy()) {
            $lazyInitialization = '$lazyLoad = true';
            $lazyInitializationDoc = "\n     * @param bool    \$lazyLoad whether to try lazy-loading the service with a proxy\n     *";
        } else {
            $lazyInitialization = '';
            $lazyInitializationDoc = '';
        }

        // with proxies, for 5.3.3 compatibility, the getter must be public to be accessible to the initializer
        $isProxyCandidate = $this->getProxyDumper()->isProxyCandidate($definition);
        $visibility = $isProxyCandidate ? 'public' : 'protected';
        $code = <<<EOF

    /**
     * Gets the '$id' service.$doc
     *$lazyInitializationDoc
     * $return
     */
    {$visibility} function get{$this->camelize($id)}Service($lazyInitialization)
    {

EOF;

        $code .= $isProxyCandidate ? $this->getProxyDumper()->getProxyFactoryCode($definition, $id) : '';

        if (!in_array($scope, array(ContainerInterface::SCOPE_CONTAINER, ContainerInterface::SCOPE_PROTOTYPE))) {
            $code .= <<<EOF
        if (!isset(\$this->scopedServices['$scope'])) {
            throw new InactiveScopeException('$id', '$scope');
        }


EOF;
        }

        if ($definition->isSynthetic()) {
            $code .= sprintf("        throw new RuntimeException('You have requested a synthetic service (\"%s\"). The DIC does not know how to construct this service.');\n    }\n", $id);
        } else {
            $code .=
                $this->addServiceInclude($id, $definition).
                $this->addServiceLocalTempVariables($id, $definition).
                $this->addServiceInlinedDefinitions($id, $definition).
                $this->addServiceInstance($id, $definition).
                $this->addServiceInlinedDefinitionsSetup($id, $definition).
                $this->addServiceMethodCalls($id, $definition).
                $this->addServiceProperties($id, $definition).
                $this->addServiceConfigurator($id, $definition).
                $this->addServiceReturn($id, $definition)
            ;
        }

        $this->definitionVariables = null;
        $this->referenceVariables = null;

        return $code;
    }

    /**
     * Adds multiple services
     *
     * @return string
     */
    private function addServices()
    {
        $publicServices = $privateServices = $synchronizers = '';
        $definitions = $this->container->getDefinitions();
        ksort($definitions);
        foreach ($definitions as $id => $definition) {
            if ($definition->isPublic()) {
                $publicServices .= $this->addService($id, $definition);
            } else {
                $privateServices .= $this->addService($id, $definition);
            }

            $synchronizers .= $this->addServiceSynchronizer($id, $definition);
        }

        return $publicServices.$synchronizers.$privateServices;
    }

    /**
     * Adds synchronizer methods.
     *
     * @param string     $id         A service identifier
     * @param Definition $definition A Definition instance
     *
     * @return string|null
     */
    private function addServiceSynchronizer($id, Definition $definition)
    {
        if (!$definition->isSynchronized()) {
            return;
        }

        $code = '';
        foreach ($this->container->getDefinitions() as $definitionId => $definition) {
            foreach ($definition->getMethodCalls() as $call) {
                foreach ($call[1] as $argument) {
                    if ($argument instanceof Reference && $id == (string) $argument) {
                        $arguments = array();
                        foreach ($call[1] as $value) {
                            $arguments[] = $this->dumpValue($value);
                        }

                        $call = $this->wrapServiceConditionals($call[1], sprintf("\$this->get('%s')->%s(%s);", $definitionId, $call[0], implode(', ', $arguments)));

                        $code .= <<<EOF
        if (\$this->initialized('$definitionId')) {
            $call
        }

EOF;
                    }
                }
            }
        }

        if (!$code) {
            return;
        }

        return <<<EOF

    /**
     * Updates the '$id' service.
     */
    protected function synchronize{$this->camelize($id)}Service()
    {
$code    }

EOF;
    }

    private function addNewInstance($id, Definition $definition, $return, $instantiation)
    {
        $class = $this->dumpValue($definition->getClass());

        $arguments = array();
        foreach ($definition->getArguments() as $value) {
            $arguments[] = $this->dumpValue($value);
        }

        if (null !== $definition->getFactory()) {
            $callable = $definition->getFactory();
            if (is_array($callable)) {
                if ($callable[0] instanceof Reference
                    || ($callable[0] instanceof Definition && $this->definitionVariables->contains($callable[0]))) {
                    return sprintf("        $return{$instantiation}%s->%s(%s);\n", $this->dumpValue($callable[0]), $callable[1], $arguments ? implode(', ', $arguments) : '');
                }

                $class = $this->dumpValue($callable[0]);
                // If the class is a string we can optimize call_user_func away
                if (strpos($class, "'") === 0) {
                    return sprintf("        $return{$instantiation}%s::%s(%s);\n", $this->dumpLiteralClass($class), $callable[1], $arguments ? implode(', ', $arguments) : '');
                }

                return sprintf("        $return{$instantiation}call_user_func(array(%s, '%s')%s);\n", $this->dumpValue($callable[0]), $callable[1], $arguments ? ', '.implode(', ', $arguments) : '');
            }

            return sprintf("        $return{$instantiation}\\%s(%s);\n", $callable, $arguments ? implode(', ', $arguments) : '');
        } elseif (null !== $definition->getFactoryMethod()) {
            if (null !== $definition->getFactoryClass()) {
                $class = $this->dumpValue($definition->getFactoryClass());

                // If the class is a string we can optimize call_user_func away
                if (strpos($class, "'") === 0) {
                    return sprintf("        $return{$instantiation}%s::%s(%s);\n", $this->dumpLiteralClass($class), $definition->getFactoryMethod(), $arguments ? implode(', ', $arguments) : '');
                }

                return sprintf("        $return{$instantiation}call_user_func(array(%s, '%s')%s);\n", $this->dumpValue($definition->getFactoryClass()), $definition->getFactoryMethod(), $arguments ? ', '.implode(', ', $arguments) : '');
            }

            if (null !== $definition->getFactoryService()) {
                return sprintf("        $return{$instantiation}%s->%s(%s);\n", $this->getServiceCall($definition->getFactoryService()), $definition->getFactoryMethod(), implode(', ', $arguments));
            }

            throw new RuntimeException(sprintf('Factory method requires a factory service or factory class in service definition for %s', $id));
        }

        if (false !== strpos($class, '$')) {
            return sprintf("        \$class = %s;\n\n        $return{$instantiation}new \$class(%s);\n", $class, implode(', ', $arguments));
        }

        return sprintf("        $return{$instantiation}new %s(%s);\n", $this->dumpLiteralClass($class), implode(', ', $arguments));
    }

    /**
     * Adds the class headers.
     *
     * @param string $class     Class name
     * @param string $baseClass The name of the base class
     * @param string $namespace The class namespace
     *
     * @return string
     */
    private function startClass($class, $baseClass, $namespace)
    {
        $bagClass = $this->container->isFrozen() ? 'use Symfony\Component\DependencyInjection\ParameterBag\FrozenParameterBag;' : 'use Symfony\Component\DependencyInjection\ParameterBag\\ParameterBag;';
        $namespaceLine = $namespace ? "namespace $namespace;\n" : '';

        return <<<EOF
<?php
$namespaceLine
use Symfony\Component\DependencyInjection\ContainerInterface;
use Symfony\Component\DependencyInjection\Container;
use Symfony\Component\DependencyInjection\Exception\InactiveScopeException;
use Symfony\Component\DependencyInjection\Exception\InvalidArgumentException;
use Symfony\Component\DependencyInjection\Exception\LogicException;
use Symfony\Component\DependencyInjection\Exception\RuntimeException;
$bagClass

/**
 * $class
 *
 * This class has been auto-generated
 * by the Symfony Dependency Injection Component.
 */
class $class extends $baseClass
{
    private \$parameters;
<<<<<<< HEAD
=======
    private \$targetDirs = array();
>>>>>>> 76c35089

EOF;
    }

    /**
     * Adds the constructor.
     *
     * @return string
     */
    private function addConstructor()
    {
<<<<<<< HEAD
        $parameters = $this->exportParameters($this->container->getParameterBag()->all());
=======
        $targetDirs = $this->exportTargetDirs();
        $arguments = $this->container->getParameterBag()->all() ? 'new ParameterBag($this->getDefaultParameters())' : null;
>>>>>>> 76c35089

        $code = <<<EOF

    /**
     * Constructor.
     */
    public function __construct()
<<<<<<< HEAD
    {
        \$this->parameters = $parameters;

        parent::__construct(new ParameterBag(\$this->parameters));
=======
    {{$targetDirs}
        parent::__construct($arguments);
>>>>>>> 76c35089

EOF;

        if (count($scopes = $this->container->getScopes()) > 0) {
            $code .= "\n";
            $code .= "        \$this->scopes = ".$this->dumpValue($scopes).";\n";
            $code .= "        \$this->scopeChildren = ".$this->dumpValue($this->container->getScopeChildren()).";\n";
        }

        $code .= $this->addMethodMap();
        $code .= $this->addAliases();

        $code .= <<<EOF
    }

EOF;

        return $code;
    }

    /**
     * Adds the constructor for a frozen container.
     *
     * @return string
     */
    private function addFrozenConstructor()
    {
<<<<<<< HEAD
        $parameters = $this->exportParameters($this->container->getParameterBag()->all());
=======
        $targetDirs = $this->exportTargetDirs();
>>>>>>> 76c35089

        $code = <<<EOF

    /**
     * Constructor.
     */
    public function __construct()
<<<<<<< HEAD
    {
=======
    {{$targetDirs}
EOF;

        if ($this->container->getParameterBag()->all()) {
            $code .= "\n        \$this->parameters = \$this->getDefaultParameters();\n";
        }

        $code .= <<<EOF

>>>>>>> 76c35089
        \$this->services =
        \$this->scopedServices =
        \$this->scopeStacks = array();
        \$this->parameters = $parameters;

        \$this->set('service_container', \$this);

EOF;

        $code .= "\n";
        if (count($scopes = $this->container->getScopes()) > 0) {
            $code .= "        \$this->scopes = ".$this->dumpValue($scopes).";\n";
            $code .= "        \$this->scopeChildren = ".$this->dumpValue($this->container->getScopeChildren()).";\n";
        } else {
            $code .= "        \$this->scopes = array();\n";
            $code .= "        \$this->scopeChildren = array();\n";
        }

        $code .= $this->addMethodMap();
        $code .= $this->addAliases();

        $code .= <<<EOF
    }

EOF;

        return $code;
    }

    /**
     * Adds the constructor for a frozen container.
     *
     * @return string
     */
    private function addFrozenCompile()
    {
        return <<<EOF

    /**
     * {@inheritdoc}
     */
    public function compile()
    {
        throw new LogicException('You cannot compile a dumped frozen container.');
    }

EOF;
    }

    /**
     * Adds the methodMap property definition
     *
     * @return string
     */
    private function addMethodMap()
    {
        if (!$definitions = $this->container->getDefinitions()) {
            return '';
        }

        $code = "        \$this->methodMap = array(\n";
        ksort($definitions);
        foreach ($definitions as $id => $definition) {
            $code .= '            '.var_export($id, true).' => '.var_export('get'.$this->camelize($id).'Service', true).",\n";
        }

        return $code."        );\n";
    }

    /**
     * Adds the aliases property definition
     *
     * @return string
     */
    private function addAliases()
    {
        if (!$aliases = $this->container->getAliases()) {
            if ($this->container->isFrozen()) {
                return "\n        \$this->aliases = array();\n";
            } else {
                return '';
            }
        }

        $code = "        \$this->aliases = array(\n";
        ksort($aliases);
        foreach ($aliases as $alias => $id) {
            $id = (string) $id;
            while (isset($aliases[$id])) {
                $id = (string) $aliases[$id];
            }
            $code .= '            '.var_export($alias, true).' => '.var_export($id, true).",\n";
        }

        return $code."        );\n";
    }

    /**
     * Adds default parameters method.
     *
     * @return string
     */
    private function addDefaultParametersMethod()
    {
        if (!$this->container->getParameterBag()->all()) {
            return '';
        }

        $code = '';
        if ($this->container->isFrozen()) {
            $code .= <<<EOF

    /**
     * {@inheritdoc}
     */
    public function getParameter(\$name)
    {
        \$name = strtolower(\$name);

        if (!(isset(\$this->parameters[\$name]) || array_key_exists(\$name, \$this->parameters))) {
            throw new InvalidArgumentException(sprintf('The parameter "%s" must be defined.', \$name));
        }

        return \$this->parameters[\$name];
    }

    /**
     * {@inheritdoc}
     */
    public function hasParameter(\$name)
    {
        \$name = strtolower(\$name);

        return isset(\$this->parameters[\$name]) || array_key_exists(\$name, \$this->parameters);
    }

    /**
     * {@inheritdoc}
     */
    public function setParameter(\$name, \$value)
    {
        throw new LogicException('Impossible to call set() on a frozen ParameterBag.');
    }

    /**
     * {@inheritdoc}
     */
    public function getParameterBag()
    {
        if (null === \$this->parameterBag) {
            \$this->parameterBag = new FrozenParameterBag(\$this->parameters);
        }

        return \$this->parameterBag;
    }

EOF;
        }

        return $code;
    }

    /**
     * Exports parameters.
     *
     * @param array  $parameters
     * @param string $path
     * @param int    $indent
     *
     * @return string
     *
     * @throws InvalidArgumentException
     */
    private function exportParameters($parameters, $path = '', $indent = 12)
    {
        $php = array();
        foreach ($parameters as $key => $value) {
            if (is_array($value)) {
                $value = $this->exportParameters($value, $path.'/'.$key, $indent + 4);
            } elseif ($value instanceof Variable) {
                throw new InvalidArgumentException(sprintf('You cannot dump a container with parameters that contain variable references. Variable "%s" found in "%s".', $value, $path.'/'.$key));
            } elseif ($value instanceof Definition) {
                throw new InvalidArgumentException(sprintf('You cannot dump a container with parameters that contain service definitions. Definition for "%s" found in "%s".', $value->getClass(), $path.'/'.$key));
            } elseif ($value instanceof Reference) {
                throw new InvalidArgumentException(sprintf('You cannot dump a container with parameters that contain references to other services (reference to service "%s" found in "%s").', $value, $path.'/'.$key));
            } elseif ($value instanceof Expression) {
                throw new InvalidArgumentException(sprintf('You cannot dump a container with parameters that contain expressions. Expression "%s" found in "%s".', $value, $path.'/'.$key));
            } else {
                $value = $this->export($value);
            }

            $php[] = sprintf('%s%s => %s,', str_repeat(' ', $indent), var_export($key, true), $value);
        }

        return sprintf("array(\n%s\n%s)", implode("\n", $php), str_repeat(' ', $indent - 4));
    }

    /**
     * Ends the class definition.
     *
     * @return string
     */
    private function endClass()
    {
        return <<<EOF
}

EOF;
    }

    /**
     * Wraps the service conditionals.
     *
     * @param string $value
     * @param string $code
     *
     * @return string
     */
    private function wrapServiceConditionals($value, $code)
    {
        if (!$services = ContainerBuilder::getServiceConditionals($value)) {
            return $code;
        }

        $conditions = array();
        foreach ($services as $service) {
            $conditions[] = sprintf("\$this->has('%s')", $service);
        }

        // re-indent the wrapped code
        $code = implode("\n", array_map(function ($line) { return $line ? '    '.$line : $line; }, explode("\n", $code)));

        return sprintf("        if (%s) {\n%s        }\n", implode(' && ', $conditions), $code);
    }

    /**
     * Builds service calls from arguments.
     *
     * @param array $arguments
     * @param array &$calls    By reference
     * @param array &$behavior By reference
     */
    private function getServiceCallsFromArguments(array $arguments, array &$calls, array &$behavior)
    {
        foreach ($arguments as $argument) {
            if (is_array($argument)) {
                $this->getServiceCallsFromArguments($argument, $calls, $behavior);
            } elseif ($argument instanceof Reference) {
                $id = (string) $argument;

                if (!isset($calls[$id])) {
                    $calls[$id] = 0;
                }
                if (!isset($behavior[$id])) {
                    $behavior[$id] = $argument->getInvalidBehavior();
                } elseif (ContainerInterface::EXCEPTION_ON_INVALID_REFERENCE !== $behavior[$id]) {
                    $behavior[$id] = $argument->getInvalidBehavior();
                }

                $calls[$id] += 1;
            }
        }
    }

    /**
     * Returns the inline definition.
     *
     * @param Definition $definition
     *
     * @return array
     */
    private function getInlinedDefinitions(Definition $definition)
    {
        if (false === $this->inlinedDefinitions->contains($definition)) {
            $definitions = array_merge(
                $this->getDefinitionsFromArguments($definition->getArguments()),
                $this->getDefinitionsFromArguments($definition->getMethodCalls()),
                $this->getDefinitionsFromArguments($definition->getProperties()),
                $this->getDefinitionsFromArguments(array($definition->getConfigurator())),
                $this->getDefinitionsFromArguments(array($definition->getFactory()))
            );

            $this->inlinedDefinitions->offsetSet($definition, $definitions);

            return $definitions;
        }

        return $this->inlinedDefinitions->offsetGet($definition);
    }

    /**
     * Gets the definition from arguments.
     *
     * @param array $arguments
     *
     * @return array
     */
    private function getDefinitionsFromArguments(array $arguments)
    {
        $definitions = array();
        foreach ($arguments as $argument) {
            if (is_array($argument)) {
                $definitions = array_merge($definitions, $this->getDefinitionsFromArguments($argument));
            } elseif ($argument instanceof Definition) {
                $definitions = array_merge(
                    $definitions,
                    $this->getInlinedDefinitions($argument),
                    array($argument)
                );
            }
        }

        return $definitions;
    }

    /**
     * Checks if a service id has a reference.
     *
     * @param string $id
     * @param array  $arguments
     * @param bool   $deep
     * @param array  $visited
     *
     * @return bool
     */
    private function hasReference($id, array $arguments, $deep = false, array $visited = array())
    {
        foreach ($arguments as $argument) {
            if (is_array($argument)) {
                if ($this->hasReference($id, $argument, $deep, $visited)) {
                    return true;
                }
            } elseif ($argument instanceof Reference) {
                $argumentId = (string) $argument;
                if ($id === $argumentId) {
                    return true;
                }

                if ($deep && !isset($visited[$argumentId])) {
                    $visited[$argumentId] = true;

                    $service = $this->container->getDefinition($argumentId);
                    $arguments = array_merge($service->getMethodCalls(), $service->getArguments(), $service->getProperties());

                    if ($this->hasReference($id, $arguments, $deep, $visited)) {
                        return true;
                    }
                }
            }
        }

        return false;
    }

    /**
     * Dumps values.
     *
     * @param mixed $value
     * @param bool  $interpolate
     *
     * @return string
     *
     * @throws RuntimeException
     */
    private function dumpValue($value, $interpolate = true)
    {
        if (is_array($value)) {
            $code = array();
            foreach ($value as $k => $v) {
                $code[] = sprintf('%s => %s', $this->dumpValue($k, $interpolate), $this->dumpValue($v, $interpolate));
            }

            return sprintf('array(%s)', implode(', ', $code));
        } elseif ($value instanceof Definition) {
            if (null !== $this->definitionVariables && $this->definitionVariables->contains($value)) {
                return $this->dumpValue($this->definitionVariables->offsetGet($value), $interpolate);
            }
            if (count($value->getMethodCalls()) > 0) {
                throw new RuntimeException('Cannot dump definitions which have method calls.');
            }
            if (null !== $value->getConfigurator()) {
                throw new RuntimeException('Cannot dump definitions which have a configurator.');
            }

            $arguments = array();
            foreach ($value->getArguments() as $argument) {
                $arguments[] = $this->dumpValue($argument);
            }
            $class = $this->dumpValue($value->getClass());

            if (false !== strpos($class, '$')) {
                throw new RuntimeException('Cannot dump definitions which have a variable class name.');
            }

            if (null !== $value->getFactory()) {
                $factory = $value->getFactory();

                if (is_string($factory)) {
                    return sprintf('\\%s(%s)', $factory, implode(', ', $arguments));
                }

                if (is_array($factory)) {
                    if (is_string($factory[0])) {
                        return sprintf('\\%s::%s(%s)', $factory[0], $factory[1], implode(', ', $arguments));
                    }

                    if ($factory[0] instanceof Definition) {
                        return sprintf("call_user_func(array(%s, '%s')%s)", $this->dumpValue($factory[0]), $factory[1], count($arguments) > 0 ? ', '.implode(', ', $arguments) : '');
                    }

                    if ($factory[0] instanceof Reference) {
                        return sprintf('%s->%s(%s)', $this->dumpValue($factory[0]), $factory[1], implode(', ', $arguments));
                    }
                }

                throw new RuntimeException('Cannot dump definition because of invalid factory');
            }

            if (null !== $value->getFactoryMethod()) {
                if (null !== $value->getFactoryClass()) {
                    return sprintf("call_user_func(array(%s, '%s')%s)", $this->dumpValue($value->getFactoryClass()), $value->getFactoryMethod(), count($arguments) > 0 ? ', '.implode(', ', $arguments) : '');
                } elseif (null !== $value->getFactoryService()) {
                    return sprintf("%s->%s(%s)", $this->getServiceCall($value->getFactoryService()), $value->getFactoryMethod(), implode(', ', $arguments));
                } else {
                    throw new RuntimeException('Cannot dump definitions which have factory method without factory service or factory class.');
                }
            }

            return sprintf("new \\%s(%s)", substr(str_replace('\\\\', '\\', $class), 1, -1), implode(', ', $arguments));
        } elseif ($value instanceof Variable) {
            return '$'.$value;
        } elseif ($value instanceof Reference) {
            if (null !== $this->referenceVariables && isset($this->referenceVariables[$id = (string) $value])) {
                return $this->dumpValue($this->referenceVariables[$id], $interpolate);
            }

            return $this->getServiceCall((string) $value, $value);
        } elseif ($value instanceof Expression) {
            return $this->getExpressionLanguage()->compile((string) $value, array('this' => 'container'));
        } elseif ($value instanceof Parameter) {
            return $this->dumpParameter($value);
        } elseif (true === $interpolate && is_string($value)) {
            if (preg_match('/^%([^%]+)%$/', $value, $match)) {
                // we do this to deal with non string values (Boolean, integer, ...)
                // the preg_replace_callback converts them to strings
                return $this->dumpParameter(strtolower($match[1]));
            } else {
                $that = $this;
                $replaceParameters = function ($match) use ($that) {
                    return "'.".$that->dumpParameter(strtolower($match[2])).".'";
                };

                $code = str_replace('%%', '%', preg_replace_callback('/(?<!%)(%)([^%]+)\1/', $replaceParameters, $this->export($value)));

                return $code;
            }
        } elseif (is_object($value) || is_resource($value)) {
            throw new RuntimeException('Unable to dump a service container if a parameter is an object or a resource.');
        } else {
            return $this->export($value);
        }
    }

    /**
     * Dumps a string to a literal (aka PHP Code) class value.
     *
     * @param string $class
     *
     * @return string
     */
    private function dumpLiteralClass($class)
    {
        return '\\'.substr(str_replace('\\\\', '\\', $class), 1, -1);
    }

    /**
     * Dumps a parameter
     *
     * @param string $name
     *
     * @return string
     */
    public function dumpParameter($name)
    {
        if ($this->container->isFrozen() && $this->container->hasParameter($name)) {
            return $this->dumpValue($this->container->getParameter($name), false);
        }

        return sprintf("\$this->getParameter('%s')", strtolower($name));
    }

    public function addExpressionLanguageProvider(ExpressionFunctionProviderInterface $provider)
    {
        $this->expressionLanguageProviders[] = $provider;
    }

    /**
     * Gets a service call
     *
     * @param string    $id
     * @param Reference $reference
     *
     * @return string
     */
    private function getServiceCall($id, Reference $reference = null)
    {
        if ('service_container' === $id) {
            return '$this';
        }

        if (null !== $reference && ContainerInterface::EXCEPTION_ON_INVALID_REFERENCE !== $reference->getInvalidBehavior()) {
            return sprintf('$this->get(\'%s\', ContainerInterface::NULL_ON_INVALID_REFERENCE)', $id);
        } else {
            if ($this->container->hasAlias($id)) {
                $id = (string) $this->container->getAlias($id);
            }

            return sprintf('$this->get(\'%s\')', $id);
        }
    }

    /**
     * Convert a service id to a valid PHP method name.
     *
     * @param string $id
     *
     * @return string
     *
     * @throws InvalidArgumentException
     */
    private function camelize($id)
    {
        $name = Container::camelize($id);

        if (!preg_match('/^[a-zA-Z0-9_\x7f-\xff]+$/', $name)) {
            throw new InvalidArgumentException(sprintf('Service id "%s" cannot be converted to a valid PHP method name.', $id));
        }

        return $name;
    }

    /**
     * Returns the next name to use
     *
     * @return string
     */
    private function getNextVariableName()
    {
        $firstChars = self::FIRST_CHARS;
        $firstCharsLength = strlen($firstChars);
        $nonFirstChars = self::NON_FIRST_CHARS;
        $nonFirstCharsLength = strlen($nonFirstChars);

        while (true) {
            $name = '';
            $i = $this->variableCount;

            if ('' === $name) {
                $name .= $firstChars[$i%$firstCharsLength];
                $i = intval($i/$firstCharsLength);
            }

            while ($i > 0) {
                $i -= 1;
                $name .= $nonFirstChars[$i%$nonFirstCharsLength];
                $i = intval($i/$nonFirstCharsLength);
            }

            $this->variableCount += 1;

            // check that the name is not reserved
            if (in_array($name, $this->reservedVariables, true)) {
                continue;
            }

            return $name;
        }
    }

    private function getExpressionLanguage()
    {
        if (null === $this->expressionLanguage) {
            if (!class_exists('Symfony\Component\ExpressionLanguage\ExpressionLanguage')) {
                throw new RuntimeException('Unable to use expressions as the Symfony ExpressionLanguage component is not installed.');
            }
            $this->expressionLanguage = new ExpressionLanguage(null, $this->expressionLanguageProviders);
        }

        return $this->expressionLanguage;
    }

    private function exportTargetDirs()
    {
        return null === $this->targetDirRegex ? '' : <<<EOF

        \$dir = __DIR__;
        for (\$i = 1; \$i <= {$this->targetDirMaxMatches}; ++\$i) {
            \$this->targetDirs[\$i] = \$dir = dirname(\$dir);
        }
EOF;
    }

    private function export($value)
    {
        if (null !== $this->targetDirRegex && is_string($value) && preg_match($this->targetDirRegex, $value, $matches, PREG_OFFSET_CAPTURE)) {
            $prefix = $matches[0][1] ? var_export(substr($value, 0, $matches[0][1]), true).'.' : '';
            $suffix = $matches[0][1] + strlen($matches[0][0]);
            $suffix = isset($value[$suffix]) ? '.'.var_export(substr($value, $suffix), true) : '';
            $dirname = '__DIR__';

            if (0 < $offset = 1 + $this->targetDirMaxMatches - count($matches)) {
                $dirname = sprintf('$this->targetDirs[%d]', $offset);
            }

            if ($prefix || $suffix) {
                return sprintf('(%s%s%s)', $prefix, $dirname, $suffix);
            }

            return $dirname;
        }

        return var_export($value, true);
    }
}<|MERGE_RESOLUTION|>--- conflicted
+++ resolved
@@ -826,10 +826,7 @@
 class $class extends $baseClass
 {
     private \$parameters;
-<<<<<<< HEAD
-=======
     private \$targetDirs = array();
->>>>>>> 76c35089
 
 EOF;
     }
@@ -841,12 +838,8 @@
      */
     private function addConstructor()
     {
-<<<<<<< HEAD
-        $parameters = $this->exportParameters($this->container->getParameterBag()->all());
-=======
         $targetDirs = $this->exportTargetDirs();
         $arguments = $this->container->getParameterBag()->all() ? 'new ParameterBag($this->getDefaultParameters())' : null;
->>>>>>> 76c35089
 
         $code = <<<EOF
 
@@ -854,15 +847,8 @@
      * Constructor.
      */
     public function __construct()
-<<<<<<< HEAD
-    {
-        \$this->parameters = $parameters;
-
-        parent::__construct(new ParameterBag(\$this->parameters));
-=======
     {{$targetDirs}
         parent::__construct($arguments);
->>>>>>> 76c35089
 
 EOF;
 
@@ -890,11 +876,7 @@
      */
     private function addFrozenConstructor()
     {
-<<<<<<< HEAD
-        $parameters = $this->exportParameters($this->container->getParameterBag()->all());
-=======
         $targetDirs = $this->exportTargetDirs();
->>>>>>> 76c35089
 
         $code = <<<EOF
 
@@ -902,9 +884,6 @@
      * Constructor.
      */
     public function __construct()
-<<<<<<< HEAD
-    {
-=======
     {{$targetDirs}
 EOF;
 
@@ -914,11 +893,9 @@
 
         $code .= <<<EOF
 
->>>>>>> 76c35089
         \$this->services =
         \$this->scopedServices =
         \$this->scopeStacks = array();
-        \$this->parameters = $parameters;
 
         \$this->set('service_container', \$this);
 
@@ -1023,6 +1000,8 @@
             return '';
         }
 
+        $parameters = $this->exportParameters($this->container->getParameterBag()->all());
+
         $code = '';
         if ($this->container->isFrozen()) {
             $code .= <<<EOF
@@ -1073,6 +1052,20 @@
 
 EOF;
         }
+
+        $code .= <<<EOF
+
+    /**
+     * Gets the default parameters.
+     *
+     * @return array An array of the default parameters
+     */
+    protected function getDefaultParameters()
+    {
+        return $parameters;
+    }
+
+EOF;
 
         return $code;
     }
