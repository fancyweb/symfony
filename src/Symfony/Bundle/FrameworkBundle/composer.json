--- conflicted
+++ resolved
@@ -18,18 +18,6 @@
     ],
     "require": {
         "php": ">=5.3.2",
-<<<<<<< HEAD
-        "symfony/event-dispatcher": ">=2.1.0-dev",
-        "symfony/http-kernel": ">=2.1.0-dev",
-        "symfony/routing": ">=2.1.0-dev",
-        "symfony/templating": ">=2.1.0-dev",
-        "symfony/translation": ">=2.1.0-dev"
-    },
-    "recommend": {
-        "symfony/console": ">=2.1.0-dev",
-        "symfony/form": ">=2.1.0-dev",
-        "symfony/validator": ">=2.1.0-dev"
-=======
         "symfony/event-dispatcher": "self.version",
         "symfony/http-kernel": "self.version",
         "symfony/routing": "self.version",
@@ -41,7 +29,6 @@
         "symfony/console": "self.version",
         "symfony/form": "self.version",
         "symfony/validator": "self.version"
->>>>>>> 29bc4157
     },
     "autoload": {
         "psr-0": { "Symfony\\Bundle\\FrameworkBundle": "" }
