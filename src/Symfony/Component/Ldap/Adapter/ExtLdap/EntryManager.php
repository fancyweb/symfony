<?php

/*
 * This file is part of the Symfony package.
 *
 * (c) Fabien Potencier <fabien@symfony.com>
 *
 * For the full copyright and license information, please view the LICENSE
 * file that was distributed with this source code.
 */

namespace Symfony\Component\Ldap\Adapter\ExtLdap;

use Symfony\Component\Ldap\Adapter\EntryManagerInterface;
use Symfony\Component\Ldap\Entry;
use Symfony\Component\Ldap\Exception\LdapException;
use Symfony\Component\Ldap\Exception\NotBoundException;
use Symfony\Component\Ldap\Exception\UpdateOperationException;

/**
 * @author Charles Sarrazin <charles@sarraz.in>
 * @author Bob van de Vijver <bobvandevijver@hotmail.com>
 */
class EntryManager implements EntryManagerInterface
{
    private $connection;

    public function __construct(Connection $connection)
    {
        $this->connection = $connection;
    }

    /**
     * {@inheritdoc}
     */
    public function add(Entry $entry)
    {
        $con = $this->getConnectionResource();

        if (!@ldap_add($con, $entry->getDn(), $entry->getAttributes())) {
            throw new LdapException(sprintf('Could not add entry "%s": ', $entry->getDn()).ldap_error($con), ldap_errno($con));
        }

        return $this;
    }

    /**
     * {@inheritdoc}
     */
    public function update(Entry $entry)
    {
        $con = $this->getConnectionResource();

        if (!@ldap_modify($con, $entry->getDn(), $entry->getAttributes())) {
            throw new LdapException(sprintf('Could not update entry "%s": ', $entry->getDn()).ldap_error($con), ldap_errno($con));
        }
    }

    /**
     * {@inheritdoc}
     */
    public function remove(Entry $entry)
    {
        $con = $this->getConnectionResource();

        if (!@ldap_delete($con, $entry->getDn())) {
            throw new LdapException(sprintf('Could not remove entry "%s": ', $entry->getDn()).ldap_error($con), ldap_errno($con));
        }
    }

    /**
     * Adds values to an entry's multi-valued attribute from the LDAP server.
     *
     * @throws NotBoundException
     * @throws LdapException
     */
    public function addAttributeValues(Entry $entry, string $attribute, array $values)
    {
        $con = $this->getConnectionResource();

        if (!@ldap_mod_add($con, $entry->getDn(), [$attribute => $values])) {
<<<<<<< HEAD
            throw new LdapException(sprintf('Could not add values to entry "%s", attribute %s: ', $entry->getDn(), $attribute).ldap_error($con), ldap_errno($con));
=======
            throw new LdapException(sprintf('Could not add values to entry "%s", attribute "%s": ', $entry->getDn(), $attribute).ldap_error($con));
>>>>>>> a71912db
        }
    }

    /**
     * Removes values from an entry's multi-valued attribute from the LDAP server.
     *
     * @throws NotBoundException
     * @throws LdapException
     */
    public function removeAttributeValues(Entry $entry, string $attribute, array $values)
    {
        $con = $this->getConnectionResource();

        if (!@ldap_mod_del($con, $entry->getDn(), [$attribute => $values])) {
<<<<<<< HEAD
            throw new LdapException(sprintf('Could not remove values from entry "%s", attribute %s: ', $entry->getDn(), $attribute).ldap_error($con), ldap_errno($con));
=======
            throw new LdapException(sprintf('Could not remove values from entry "%s", attribute "%s": ', $entry->getDn(), $attribute).ldap_error($con));
>>>>>>> a71912db
        }
    }

    /**
     * {@inheritdoc}
     */
    public function rename(Entry $entry, string $newRdn, bool $removeOldRdn = true)
    {
        $con = $this->getConnectionResource();

        if (!@ldap_rename($con, $entry->getDn(), $newRdn, null, $removeOldRdn)) {
            throw new LdapException(sprintf('Could not rename entry "%s" to "%s": ', $entry->getDn(), $newRdn).ldap_error($con), ldap_errno($con));
        }
    }

    /**
     * Moves an entry on the Ldap server.
     *
     * @throws NotBoundException if the connection has not been previously bound
     * @throws LdapException     if an error is thrown during the rename operation
     */
    public function move(Entry $entry, string $newParent)
    {
        $con = $this->getConnectionResource();
        $rdn = $this->parseRdnFromEntry($entry);
        // deleteOldRdn does not matter here, since the Rdn will not be changing in the move.
        if (!@ldap_rename($con, $entry->getDn(), $rdn, $newParent, true)) {
            throw new LdapException(sprintf('Could not move entry "%s" to "%s": ', $entry->getDn(), $newParent).ldap_error($con), ldap_errno($con));
        }
    }

    /**
     * Get the connection resource, but first check if the connection is bound.
     */
    private function getConnectionResource()
    {
        // If the connection is not bound, throw an exception. Users should use an explicit bind call first.
        if (!$this->connection->isBound()) {
            throw new NotBoundException('Query execution is not possible without binding the connection first.');
        }

        return $this->connection->getResource();
    }

    /**
     * @param iterable|UpdateOperation[] $operations An array or iterable of UpdateOperation instances
     *
     * @throws UpdateOperationException in case of an error
     */
    public function applyOperations(string $dn, iterable $operations): void
    {
        $operationsMapped = [];
        foreach ($operations as $modification) {
            $operationsMapped[] = $modification->toArray();
        }

        $con = $this->getConnectionResource();
        if (!@ldap_modify_batch($con, $dn, $operationsMapped)) {
            throw new UpdateOperationException(sprintf('Error executing UpdateOperation on "%s": ', $dn).ldap_error($con), ldap_errno($con));
        }
    }

    private function parseRdnFromEntry(Entry $entry): string
    {
        if (!preg_match('/(^[^,\\\\]*(?:\\\\.[^,\\\\]*)*),/', $entry->getDn(), $matches)) {
            throw new LdapException(sprintf('Entry "%s" malformed, could not parse RDN.', $entry->getDn()));
        }

        return $matches[1];
    }
}<|MERGE_RESOLUTION|>--- conflicted
+++ resolved
@@ -79,11 +79,7 @@
         $con = $this->getConnectionResource();
 
         if (!@ldap_mod_add($con, $entry->getDn(), [$attribute => $values])) {
-<<<<<<< HEAD
-            throw new LdapException(sprintf('Could not add values to entry "%s", attribute %s: ', $entry->getDn(), $attribute).ldap_error($con), ldap_errno($con));
-=======
-            throw new LdapException(sprintf('Could not add values to entry "%s", attribute "%s": ', $entry->getDn(), $attribute).ldap_error($con));
->>>>>>> a71912db
+            throw new LdapException(sprintf('Could not add values to entry "%s", attribute "%s": ', $entry->getDn(), $attribute).ldap_error($con), ldap_errno($con));
         }
     }
 
@@ -98,11 +94,7 @@
         $con = $this->getConnectionResource();
 
         if (!@ldap_mod_del($con, $entry->getDn(), [$attribute => $values])) {
-<<<<<<< HEAD
-            throw new LdapException(sprintf('Could not remove values from entry "%s", attribute %s: ', $entry->getDn(), $attribute).ldap_error($con), ldap_errno($con));
-=======
-            throw new LdapException(sprintf('Could not remove values from entry "%s", attribute "%s": ', $entry->getDn(), $attribute).ldap_error($con));
->>>>>>> a71912db
+            throw new LdapException(sprintf('Could not remove values from entry "%s", attribute "%s": ', $entry->getDn(), $attribute).ldap_error($con), ldap_errno($con));
         }
     }
 
