--- conflicted
+++ resolved
@@ -37,14 +37,8 @@
         "symfony/var-dumper": "^4.4|^5.0"
     },
     "conflict": {
-<<<<<<< HEAD
         "symfony/event-dispatcher": "<4.4",
-        "symfony/http-kernel": "<4.4",
-        "symfony/debug": "<4.4"
-=======
-        "symfony/event-dispatcher": "<4.3",
         "symfony/http-kernel": "<4.4"
->>>>>>> fcb33090
     },
     "suggest": {
         "enqueue/messenger-adapter": "For using the php-enqueue library as a transport."
