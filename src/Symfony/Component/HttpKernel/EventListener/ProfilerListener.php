--- conflicted
+++ resolved
@@ -50,18 +50,11 @@
     {
         $this->profiler = $profiler;
         $this->matcher = $matcher;
-<<<<<<< HEAD
-        $this->onlyException = (Boolean) $onlyException;
-        $this->onlyMasterRequests = (Boolean) $onlyMasterRequests;
+        $this->onlyException = (bool) $onlyException;
+        $this->onlyMasterRequests = (bool) $onlyMasterRequests;
         $this->profiles = new \SplObjectStorage();
         $this->parents = new \SplObjectStorage();
         $this->requestStack = $requestStack;
-=======
-        $this->onlyException = (bool) $onlyException;
-        $this->onlyMasterRequests = (bool) $onlyMasterRequests;
-        $this->children = new \SplObjectStorage();
-        $this->profiles = array();
->>>>>>> d56ea768
     }
 
     /**
