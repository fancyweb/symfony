<?php

/*
 * This file is part of the Symfony package.
 *
 * (c) Fabien Potencier <fabien@symfony.com>
 *
 * For the full copyright and license information, please view the LICENSE
 * file that was distributed with this source code.
 */

namespace Symfony\Component\Security\Core\Authentication\Token;

use Symfony\Component\Security\Core\Role\Role;

/**
 * UsernamePasswordToken implements a username and password token.
 *
 * @author Fabien Potencier <fabien@symfony.com>
 */
class UsernamePasswordToken extends AbstractToken
{
    private $credentials;
    private $providerKey;

    /**
     * Constructor.
     *
<<<<<<< HEAD
     * @param string|object   $user        The username (like a nickname, email address, etc.), or a UserInterface instance or an object implementing a __toString method
     * @param string          $credentials This usually is the password of the user
     * @param string          $providerKey The provider key
     * @param (Role|string)[] $roles       An array of roles
=======
     * @param string|object            $user        The username (like a nickname, email address, etc.), or a UserInterface instance or an object implementing a __toString method
     * @param string                   $credentials This usually is the password of the user
     * @param string                   $providerKey The provider key
     * @param (RoleInterface|string)[] $roles       An array of roles
>>>>>>> 8e6023b8
     *
     * @throws \InvalidArgumentException
     */
    public function __construct($user, $credentials, $providerKey, array $roles = array())
    {
        parent::__construct($roles);

        if (empty($providerKey)) {
            throw new \InvalidArgumentException('$providerKey must not be empty.');
        }

        $this->setUser($user);
        $this->credentials = $credentials;
        $this->providerKey = $providerKey;

        parent::setAuthenticated(count($roles) > 0);
    }

    /**
     * {@inheritdoc}
     */
    public function setAuthenticated($isAuthenticated)
    {
        if ($isAuthenticated) {
            throw new \LogicException('Cannot set this token to trusted after instantiation.');
        }

        parent::setAuthenticated(false);
    }

    /**
     * {@inheritdoc}
     */
    public function getCredentials()
    {
        return $this->credentials;
    }

    /**
     * Returns the provider key.
     *
     * @return string The provider key
     */
    public function getProviderKey()
    {
        return $this->providerKey;
    }

    /**
     * {@inheritdoc}
     */
    public function eraseCredentials()
    {
        parent::eraseCredentials();

        $this->credentials = null;
    }

    /**
     * {@inheritdoc}
     */
    public function serialize()
    {
        return serialize(array($this->credentials, $this->providerKey, parent::serialize()));
    }

    /**
     * {@inheritdoc}
     */
    public function unserialize($serialized)
    {
        list($this->credentials, $this->providerKey, $parentStr) = unserialize($serialized);
        parent::unserialize($parentStr);
    }
}<|MERGE_RESOLUTION|>--- conflicted
+++ resolved
@@ -26,17 +26,10 @@
     /**
      * Constructor.
      *
-<<<<<<< HEAD
-     * @param string|object   $user        The username (like a nickname, email address, etc.), or a UserInterface instance or an object implementing a __toString method
-     * @param string          $credentials This usually is the password of the user
-     * @param string          $providerKey The provider key
-     * @param (Role|string)[] $roles       An array of roles
-=======
      * @param string|object            $user        The username (like a nickname, email address, etc.), or a UserInterface instance or an object implementing a __toString method
      * @param string                   $credentials This usually is the password of the user
      * @param string                   $providerKey The provider key
      * @param (RoleInterface|string)[] $roles       An array of roles
->>>>>>> 8e6023b8
      *
      * @throws \InvalidArgumentException
      */
