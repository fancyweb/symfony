--- conflicted
+++ resolved
@@ -11,15 +11,9 @@
 
 namespace Symfony\Bridge\Doctrine\Form;
 
-<<<<<<< HEAD
-use Doctrine\Common\Persistence\ManagerRegistry;
-use Doctrine\Common\Persistence\Mapping\MappingException;
-use Doctrine\Common\Persistence\Proxy;
-=======
 use Doctrine\Common\Persistence\ManagerRegistry as LegacyManagerRegistry;
 use Doctrine\Common\Persistence\Mapping\MappingException as LegacyCommonMappingException;
-use Doctrine\Common\Util\ClassUtils;
->>>>>>> cff8b25a
+use Doctrine\Common\Persistence\Proxy;
 use Doctrine\DBAL\Types\Type;
 use Doctrine\ORM\Mapping\ClassMetadataInfo;
 use Doctrine\ORM\Mapping\MappingException as LegacyMappingException;
@@ -205,10 +199,12 @@
 
     private static function getRealClass(string $class): string
     {
-        if (false === $pos = strrpos($class, '\\'.Proxy::MARKER.'\\')) {
+        $marker = interface_exists(Proxy::class) ? '\\'.Proxy::MARKER.'\\' : '\__CG__\\';
+
+        if (false === $pos = strrpos($class, $marker)) {
             return $class;
         }
 
-        return substr($class, $pos + Proxy::MARKER_LENGTH + 2);
+        return substr($class, $pos + \strlen($marker));
     }
 }