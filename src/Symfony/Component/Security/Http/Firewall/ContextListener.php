--- conflicted
+++ resolved
@@ -12,13 +12,7 @@
 namespace Symfony\Component\Security\Http\Firewall;
 
 use Psr\Log\LoggerInterface;
-<<<<<<< HEAD
-=======
-use Symfony\Component\EventDispatcher\EventDispatcherInterface;
-use Symfony\Component\HttpFoundation\Request;
 use Symfony\Component\HttpFoundation\Session\Session;
-use Symfony\Component\HttpKernel\Event\FilterResponseEvent;
->>>>>>> 51a2cb6e
 use Symfony\Component\HttpKernel\Event\RequestEvent;
 use Symfony\Component\HttpKernel\Event\ResponseEvent;
 use Symfony\Component\HttpKernel\KernelEvents;
@@ -87,7 +81,7 @@
         $session = $request->hasPreviousSession() && $request->hasSession() ? $request->getSession() : null;
 
         if (null !== $session) {
-            $usageIndexValue = method_exists(Request::class, 'getPreferredFormat') && $session instanceof Session ? $usageIndexReference = &$session->getUsageIndex() : 0;
+            $usageIndexValue = $session instanceof Session ? $usageIndexReference = &$session->getUsageIndex() : 0;
             $sessionId = $session->getId();
             $token = $session->get($this->sessionKey);
 
@@ -151,7 +145,7 @@
         $this->registered = false;
         $session = $request->getSession();
         $sessionId = $session->getId();
-        $usageIndexValue = method_exists(Request::class, 'getPreferredFormat') && $session instanceof Session ? $usageIndexReference = &$session->getUsageIndex() : null;
+        $usageIndexValue = $session instanceof Session ? $usageIndexReference = &$session->getUsageIndex() : null;
         $token = $this->tokenStorage->getToken();
 
         if (null === $token || $this->trustResolver->isAnonymous($token)) {
