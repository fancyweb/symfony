<?php

/*
 * This file is part of the Symfony package.
 *
 * (c) Fabien Potencier <fabien@symfony.com>
 *
 * For the full copyright and license information, please view the LICENSE
 * file that was distributed with this source code.
 */

namespace Symfony\Component\HttpClient\Tests;

use PHPUnit\Framework\TestCase;
use Symfony\Component\HttpClient\HttpClientTrait;
use Symfony\Contracts\HttpClient\HttpClientInterface;

class HttpClientTraitTest extends TestCase
{
    use HttpClientTrait;

    private const RFC3986_BASE = 'http://a/b/c/d;p?q';

    /**
     * @dataProvider providePrepareRequestUrl
     */
    public function testPrepareRequestUrl(string $expected, string $url, array $query = [])
    {
        $defaults = [
            'base_uri' => 'http://example.com?c=c',
            'query' => ['a' => 1, 'b' => 'b'],
        ];
        [, $defaults] = self::prepareRequest(null, null, $defaults);

        [$url] = self::prepareRequest(null, $url, ['query' => $query], $defaults);
        $this->assertSame($expected, implode('', $url));
    }

    public function providePrepareRequestUrl(): iterable
    {
        yield ['http://example.com/', 'http://example.com/'];
        yield ['http://example.com/?a=1&b=b', '.'];
        yield ['http://example.com/?a=2&b=b', '.?a=2'];
        yield ['http://example.com/?a=3&b=b', '.', ['a' => 3]];
        yield ['http://example.com/?a=3&b=b', '.?a=0', ['a' => 3]];
    }

    /**
     * @dataProvider provideResolveUrl
     */
    public function testResolveUrl(string $base, string $url, string $expected)
    {
        $this->assertSame($expected, implode('', self::resolveUrl(self::parseUrl($url), self::parseUrl($base))));
    }

    /**
     * From https://github.com/guzzle/psr7/blob/master/tests/UriResoverTest.php.
     */
    public function provideResolveUrl(): array
    {
        return [
            [self::RFC3986_BASE, 'http:h',        'http:h'],
            [self::RFC3986_BASE, 'g',             'http://a/b/c/g'],
            [self::RFC3986_BASE, './g',           'http://a/b/c/g'],
            [self::RFC3986_BASE, 'g/',            'http://a/b/c/g/'],
            [self::RFC3986_BASE, '/g',            'http://a/g'],
            [self::RFC3986_BASE, '//g',           'http://g/'],
            [self::RFC3986_BASE, '?y',            'http://a/b/c/d;p?y'],
            [self::RFC3986_BASE, 'g?y',           'http://a/b/c/g?y'],
            [self::RFC3986_BASE, '#s',            'http://a/b/c/d;p?q#s'],
            [self::RFC3986_BASE, 'g#s',           'http://a/b/c/g#s'],
            [self::RFC3986_BASE, 'g?y#s',         'http://a/b/c/g?y#s'],
            [self::RFC3986_BASE, ';x',            'http://a/b/c/;x'],
            [self::RFC3986_BASE, 'g;x',           'http://a/b/c/g;x'],
            [self::RFC3986_BASE, 'g;x?y#s',       'http://a/b/c/g;x?y#s'],
            [self::RFC3986_BASE, '',              self::RFC3986_BASE],
            [self::RFC3986_BASE, '.',             'http://a/b/c/'],
            [self::RFC3986_BASE, './',            'http://a/b/c/'],
            [self::RFC3986_BASE, '..',            'http://a/b/'],
            [self::RFC3986_BASE, '../',           'http://a/b/'],
            [self::RFC3986_BASE, '../g',          'http://a/b/g'],
            [self::RFC3986_BASE, '../..',         'http://a/'],
            [self::RFC3986_BASE, '../../',        'http://a/'],
            [self::RFC3986_BASE, '../../g',       'http://a/g'],
            [self::RFC3986_BASE, '../../../g',    'http://a/g'],
            [self::RFC3986_BASE, '../../../../g', 'http://a/g'],
            [self::RFC3986_BASE, '/./g',          'http://a/g'],
            [self::RFC3986_BASE, '/../g',         'http://a/g'],
            [self::RFC3986_BASE, 'g.',            'http://a/b/c/g.'],
            [self::RFC3986_BASE, '.g',            'http://a/b/c/.g'],
            [self::RFC3986_BASE, 'g..',           'http://a/b/c/g..'],
            [self::RFC3986_BASE, '..g',           'http://a/b/c/..g'],
            [self::RFC3986_BASE, './../g',        'http://a/b/g'],
            [self::RFC3986_BASE, 'foo////g',      'http://a/b/c/foo////g'],
            [self::RFC3986_BASE, './g/.',         'http://a/b/c/g/'],
            [self::RFC3986_BASE, 'g/./h',         'http://a/b/c/g/h'],
            [self::RFC3986_BASE, 'g/../h',        'http://a/b/c/h'],
            [self::RFC3986_BASE, 'g;x=1/./y',     'http://a/b/c/g;x=1/y'],
            [self::RFC3986_BASE, 'g;x=1/../y',    'http://a/b/c/y'],
            // dot-segments in the query or fragment
            [self::RFC3986_BASE, 'g?y/./x',       'http://a/b/c/g?y/./x'],
            [self::RFC3986_BASE, 'g?y/../x',      'http://a/b/c/g?y/../x'],
            [self::RFC3986_BASE, 'g#s/./x',       'http://a/b/c/g#s/./x'],
            [self::RFC3986_BASE, 'g#s/../x',      'http://a/b/c/g#s/../x'],
            [self::RFC3986_BASE, 'g#s/../x',      'http://a/b/c/g#s/../x'],
            [self::RFC3986_BASE, '?y#s',          'http://a/b/c/d;p?y#s'],
            // base with fragment
            ['http://a/b/c?q#s', '?y',            'http://a/b/c?y'],
            // base with user info
            ['http://u@a/b/c/d;p?q', '.',         'http://u@a/b/c/'],
            ['http://u:p@a/b/c/d;p?q', '.',       'http://u:p@a/b/c/'],
            // path ending with slash or no slash at all
            ['http://a/b/c/d/',  'e',             'http://a/b/c/d/e'],
            ['http:no-slash',     'e',            'http:e'],
            // falsey relative parts
            [self::RFC3986_BASE, '//0',           'http://0/'],
            [self::RFC3986_BASE, '0',             'http://a/b/c/0'],
            [self::RFC3986_BASE, '?0',            'http://a/b/c/d;p?0'],
            [self::RFC3986_BASE, '#0',            'http://a/b/c/d;p?q#0'],
        ];
    }

    /**
     * @dataProvider provideParseUrl
     */
    public function testParseUrl(array $expected, string $url, array $query = [])
    {
        $expected = array_combine(['scheme', 'authority', 'path', 'query', 'fragment'], $expected);

        $this->assertSame($expected, self::parseUrl($url, $query));
    }

    public function provideParseUrl(): iterable
    {
        yield [['http:', '//example.com', null, null, null], 'http://Example.coM:80'];
        yield [['https:', '//xn--dj-kia8a.example.com:8000', '/', null, null], 'https://DÉjà.Example.com:8000/'];
        yield [[null, null, '/f%20o.o', '?a=b', '#c'], '/f o%2Eo?a=b#c'];
        yield [[null, '//a:b@foo', '/bar', null, null], '//a:b@foo/bar'];
        yield [['http:', null, null, null, null], 'http:'];
        yield [['http:', null, 'bar', null, null], 'http:bar'];
        yield [[null, null, 'bar', '?a=1&c=c', null], 'bar?a=a&b=b', ['b' => null, 'c' => 'c', 'a' => 1]];
        yield [[null, null, 'bar', '?a=b+c&b=b', null], 'bar?a=b+c', ['b' => 'b']];
        yield [[null, null, 'bar', '?a=b%2B%20c', null], 'bar?a=b+c', ['a' => 'b+ c']];
        yield [[null, null, 'bar', '?a%5Bb%5D=c', null], 'bar', ['a' => ['b' => 'c']]];
        yield [[null, null, 'bar', '?a%5Bb%5Bc%5D=d', null], 'bar?a[b[c]=d', []];
        yield [[null, null, 'bar', '?a%5Bb%5D%5Bc%5D=dd', null], 'bar?a[b][c]=d&e[f]=g', ['a' => ['b' => ['c' => 'dd']], 'e[f]' => null]];
        yield [[null, null, 'bar', '?a=b&a%5Bb%20c%5D=d&e%3Df=%E2%9C%93', null], 'bar?a=b', ['a' => ['b c' => 'd'], 'e=f' => '✓']];
    }

    /**
     * @dataProvider provideRemoveDotSegments
     */
    public function testRemoveDotSegments($expected, $url)
    {
        $this->assertSame($expected, self::removeDotSegments($url));
    }

    public function provideRemoveDotSegments()
    {
        yield ['', ''];
        yield ['', '.'];
        yield ['', '..'];
        yield ['a', './a'];
        yield ['a', '../a'];
        yield ['/a/b', '/a/./b'];
        yield ['/b/', '/a/../b/.'];
        yield ['/a//b/', '/a///../b/.'];
        yield ['/a/', '/a/b/..'];
        yield ['/a///b', '/a///b'];
    }

    public function testAuthBearerOption()
    {
        [, $options] = self::prepareRequest('POST', 'http://example.com', ['auth_bearer' => 'foobar'], HttpClientInterface::OPTIONS_DEFAULTS);
        $this->assertSame(['Accept: */*', 'Authorization: Bearer foobar'], $options['headers']);
        $this->assertSame(['Authorization: Bearer foobar'], $options['normalized_headers']['authorization']);
    }

    public function testInvalidAuthBearerOption()
    {
        $this->expectException('Symfony\Component\HttpClient\Exception\InvalidArgumentException');
<<<<<<< HEAD
        $this->expectExceptionMessage('Option "auth_bearer" must be a string containing only characters from the base 64 alphabet, "stdClass" given.');
=======
        $this->expectExceptionMessage('Option "auth_bearer" must be a string, "object" given.');
>>>>>>> 2c4dff84
        self::prepareRequest('POST', 'http://example.com', ['auth_bearer' => new \stdClass()], HttpClientInterface::OPTIONS_DEFAULTS);
    }

    public function testInvalidAuthBearerValue()
    {
        $this->expectException('Symfony\Component\HttpClient\Exception\InvalidArgumentException');
        $this->expectExceptionMessage('Invalid character found in option "auth_bearer": "a\nb".');
        self::prepareRequest('POST', 'http://example.com', ['auth_bearer' => "a\nb"], HttpClientInterface::OPTIONS_DEFAULTS);
    }

    public function testSetAuthBasicAndBearerOptions()
    {
        $this->expectException('Symfony\Component\HttpClient\Exception\InvalidArgumentException');
        $this->expectExceptionMessage('Define either the "auth_basic" or the "auth_bearer" option, setting both is not supported.');
        self::prepareRequest('POST', 'http://example.com', ['auth_bearer' => 'foo', 'auth_basic' => 'foo:bar'], HttpClientInterface::OPTIONS_DEFAULTS);
    }

    public function testSetJSONAndBodyOptions()
    {
        $this->expectException('Symfony\Component\HttpClient\Exception\InvalidArgumentException');
        $this->expectExceptionMessage('Define either the "json" or the "body" option, setting both is not supported');
        self::prepareRequest('POST', 'http://example.com', ['json' => ['foo' => 'bar'], 'body' => '<html/>'], HttpClientInterface::OPTIONS_DEFAULTS);
    }

    public function providePrepareAuthBasic()
    {
        yield ['foo:bar', 'Zm9vOmJhcg=='];
        yield [['foo', 'bar'], 'Zm9vOmJhcg=='];
        yield ['foo', 'Zm9v'];
        yield [['foo'], 'Zm9v'];
    }

    /**
     * @dataProvider providePrepareAuthBasic
     */
    public function testPrepareAuthBasic($arg, $result)
    {
        [, $options] = $this->prepareRequest('POST', 'http://example.com', ['auth_basic' => $arg], HttpClientInterface::OPTIONS_DEFAULTS);
        $this->assertSame('Authorization: Basic '.$result, $options['normalized_headers']['authorization'][0]);
    }

    public function provideFingerprints()
    {
        foreach (['md5', 'sha1', 'sha256'] as $algo) {
            $hash = hash($algo, $algo);
            yield [$hash, [$algo => $hash]];
        }

        yield ['AAAA:BBBB:CCCC:DDDD:EEEE:FFFF:GGGG:HHHH:IIII:JJJJ:KKKK', ['pin-sha256' => ['AAAABBBBCCCCDDDDEEEEFFFFGGGGHHHHIIIIJJJJKKKK']]];
    }

    /**
     * @dataProvider provideFingerprints
     */
    public function testNormalizePeerFingerprint($fingerprint, $expected)
    {
        self::assertSame($expected, $this->normalizePeerFingerprint($fingerprint));
    }

    public function testNormalizePeerFingerprintException()
    {
        $this->expectException('Symfony\Component\HttpClient\Exception\InvalidArgumentException');
        $this->expectExceptionMessage('Cannot auto-detect fingerprint algorithm for "foo".');
        $this->normalizePeerFingerprint('foo');
    }

    public function testNormalizePeerFingerprintTypeException()
    {
        $this->expectException('Symfony\Component\HttpClient\Exception\InvalidArgumentException');
        $this->expectExceptionMessage('Option "peer_fingerprint" must be string or array, "stdClass" given.');
        $fingerprint = new \stdClass();

        $this->normalizePeerFingerprint($fingerprint);
    }
}<|MERGE_RESOLUTION|>--- conflicted
+++ resolved
@@ -179,11 +179,7 @@
     public function testInvalidAuthBearerOption()
     {
         $this->expectException('Symfony\Component\HttpClient\Exception\InvalidArgumentException');
-<<<<<<< HEAD
-        $this->expectExceptionMessage('Option "auth_bearer" must be a string containing only characters from the base 64 alphabet, "stdClass" given.');
-=======
-        $this->expectExceptionMessage('Option "auth_bearer" must be a string, "object" given.');
->>>>>>> 2c4dff84
+        $this->expectExceptionMessage('Option "auth_bearer" must be a string, "stdClass" given.');
         self::prepareRequest('POST', 'http://example.com', ['auth_bearer' => new \stdClass()], HttpClientInterface::OPTIONS_DEFAULTS);
     }
 
