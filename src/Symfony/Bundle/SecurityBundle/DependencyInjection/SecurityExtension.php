--- conflicted
+++ resolved
@@ -44,11 +44,8 @@
     private $factories = array();
     private $userProviderFactories = array();
     private $expressionLanguage;
-<<<<<<< HEAD
     private $logoutOnUserChangeByContextKey = array();
-=======
     private $statelessFirewallKeys = array();
->>>>>>> 2627c16d
 
     public function __construct()
     {
