<?php

/*
 * This file is part of the Symfony package.
 *
 * (c) Fabien Potencier <fabien@symfony.com>
 *
 * For the full copyright and license information, please view the LICENSE
 * file that was distributed with this source code.
 */

namespace Symfony\Component\DependencyInjection\Tests\Dumper;

use DummyProxyDumper;
use PHPUnit\Framework\TestCase;
use Psr\Container\ContainerInterface;
use Symfony\Component\Config\FileLocator;
use Symfony\Component\DependencyInjection\Argument\IteratorArgument;
use Symfony\Component\DependencyInjection\Argument\RewindableGenerator;
use Symfony\Component\DependencyInjection\Argument\ServiceClosureArgument;
use Symfony\Component\DependencyInjection\ChildDefinition;
use Symfony\Component\DependencyInjection\ContainerBuilder;
use Symfony\Component\DependencyInjection\ContainerInterface as SymfonyContainerInterface;
use Symfony\Component\DependencyInjection\Dumper\PhpDumper;
use Symfony\Component\DependencyInjection\EnvVarProcessorInterface;
use Symfony\Component\DependencyInjection\ParameterBag\ParameterBag;
use Symfony\Component\DependencyInjection\Reference;
use Symfony\Component\DependencyInjection\Tests\Fixtures\StubbedTranslator;
use Symfony\Component\DependencyInjection\TypedReference;
use Symfony\Component\DependencyInjection\Definition;
use Symfony\Component\DependencyInjection\Loader\YamlFileLoader;
use Symfony\Component\DependencyInjection\ServiceLocator;
use Symfony\Component\DependencyInjection\Tests\Fixtures\CustomDefinition;
use Symfony\Component\DependencyInjection\Tests\Fixtures\TestServiceSubscriber;
use Symfony\Component\DependencyInjection\Variable;
use Symfony\Component\ExpressionLanguage\Expression;

require_once __DIR__.'/../Fixtures/includes/classes.php';

class PhpDumperTest extends TestCase
{
    protected static $fixturesPath;

    public static function setUpBeforeClass()
    {
        self::$fixturesPath = realpath(__DIR__.'/../Fixtures/');
    }

    public function testDump()
    {
        $container = new ContainerBuilder();
        $container->compile();
        $dumper = new PhpDumper($container);

        $this->assertStringEqualsFile(self::$fixturesPath.'/php/services1.php', $dumper->dump(), '->dump() dumps an empty container as an empty PHP class');
        $this->assertStringEqualsFile(self::$fixturesPath.'/php/services1-1.php', $dumper->dump(array('class' => 'Container', 'base_class' => 'AbstractContainer', 'namespace' => 'Symfony\Component\DependencyInjection\Dump')), '->dump() takes a class and a base_class options');
    }

    public function testDumpOptimizationString()
    {
        $definition = new Definition();
        $definition->setClass('stdClass');
        $definition->addArgument(array(
            'only dot' => '.',
            'concatenation as value' => '.\'\'.',
            'concatenation from the start value' => '\'\'.',
            '.' => 'dot as a key',
            '.\'\'.' => 'concatenation as a key',
            '\'\'.' => 'concatenation from the start key',
            'optimize concatenation' => 'string1%some_string%string2',
            'optimize concatenation with empty string' => 'string1%empty_value%string2',
            'optimize concatenation from the start' => '%empty_value%start',
            'optimize concatenation at the end' => 'end%empty_value%',
        ));
        $definition->setPublic(true);

        $container = new ContainerBuilder();
        $container->setResourceTracking(false);
        $container->setDefinition('test', $definition);
        $container->setParameter('empty_value', '');
        $container->setParameter('some_string', '-');
        $container->compile();

        $dumper = new PhpDumper($container);
        $this->assertStringEqualsFile(self::$fixturesPath.'/php/services10.php', $dumper->dump(), '->dump() dumps an empty container as an empty PHP class');
    }

    public function testDumpRelativeDir()
    {
        $definition = new Definition();
        $definition->setClass('stdClass');
        $definition->addArgument('%foo%');
        $definition->addArgument(array('%foo%' => '%buz%/'));
        $definition->setPublic(true);

        $container = new ContainerBuilder();
        $container->setDefinition('test', $definition);
        $container->setParameter('foo', 'wiz'.dirname(__DIR__));
        $container->setParameter('bar', __DIR__);
        $container->setParameter('baz', '%bar%/PhpDumperTest.php');
        $container->setParameter('buz', dirname(dirname(__DIR__)));
        $container->compile();

        $dumper = new PhpDumper($container);
        $this->assertStringEqualsFile(self::$fixturesPath.'/php/services12.php', $dumper->dump(array('file' => __FILE__)), '->dump() dumps __DIR__ relative strings');
    }

    /**
     * @dataProvider provideInvalidParameters
     * @expectedException \InvalidArgumentException
     */
    public function testExportParameters($parameters)
    {
        $container = new ContainerBuilder(new ParameterBag($parameters));
        $container->compile();
        $dumper = new PhpDumper($container);
        $dumper->dump();
    }

    public function provideInvalidParameters()
    {
        return array(
            array(array('foo' => new Definition('stdClass'))),
            array(array('foo' => new Expression('service("foo").foo() ~ (container.hasParameter("foo") ? parameter("foo") : "default")'))),
            array(array('foo' => new Reference('foo'))),
            array(array('foo' => new Variable('foo'))),
        );
    }

    public function testAddParameters()
    {
        $container = include self::$fixturesPath.'/containers/container8.php';
        $container->compile();
        $dumper = new PhpDumper($container);
        $this->assertStringEqualsFile(self::$fixturesPath.'/php/services8.php', $dumper->dump(), '->dump() dumps parameters');
    }

    /**
     * @expectedException \Symfony\Component\DependencyInjection\Exception\LogicException
     * @expectedExceptionMessage Cannot dump an uncompiled container.
     */
    public function testAddServiceWithoutCompilation()
    {
        $container = include self::$fixturesPath.'/containers/container9.php';
        new PhpDumper($container);
    }

    public function testAddService()
    {
        $container = include self::$fixturesPath.'/containers/container9.php';
        $container->compile();
        $dumper = new PhpDumper($container);
        $this->assertStringEqualsFile(self::$fixturesPath.'/php/services9_compiled.php', str_replace(str_replace('\\', '\\\\', self::$fixturesPath.DIRECTORY_SEPARATOR.'includes'.DIRECTORY_SEPARATOR), '%path%', $dumper->dump()), '->dump() dumps services');

        $container = new ContainerBuilder();
        $container->register('foo', 'FooClass')->addArgument(new \stdClass())->setPublic(true);
        $container->compile();
        $dumper = new PhpDumper($container);
        try {
            $dumper->dump();
            $this->fail('->dump() throws a RuntimeException if the container to be dumped has reference to objects or resources');
        } catch (\Exception $e) {
            $this->assertInstanceOf('\Symfony\Component\DependencyInjection\Exception\RuntimeException', $e, '->dump() throws a RuntimeException if the container to be dumped has reference to objects or resources');
            $this->assertEquals('Unable to dump a service container if a parameter is an object or a resource.', $e->getMessage(), '->dump() throws a RuntimeException if the container to be dumped has reference to objects or resources');
        }
    }

    public function testDumpAsFiles()
    {
        $container = include self::$fixturesPath.'/containers/container9.php';
        $container->compile();
        $dumper = new PhpDumper($container);
        $dump = print_r($dumper->dump(array('as_files' => true, 'file' => __DIR__)), true);
        if ('\\' === DIRECTORY_SEPARATOR) {
            $dump = str_replace('\\\\Fixtures\\\\includes\\\\foo.php', '/Fixtures/includes/foo.php', $dump);
        }
        $this->assertStringMatchesFormatFile(self::$fixturesPath.'/php/services9_as_files.txt', $dump);
    }

    public function testServicesWithAnonymousFactories()
    {
        $container = include self::$fixturesPath.'/containers/container19.php';
        $container->compile();
        $dumper = new PhpDumper($container);

        $this->assertStringEqualsFile(self::$fixturesPath.'/php/services19.php', $dumper->dump(), '->dump() dumps services with anonymous factories');
    }

    public function testAddServiceIdWithUnsupportedCharacters()
    {
        $class = 'Symfony_DI_PhpDumper_Test_Unsupported_Characters';
        $container = new ContainerBuilder();
        $container->register('bar$', 'FooClass')->setPublic(true);
        $container->register('bar$!', 'FooClass')->setPublic(true);
        $container->compile();
        $dumper = new PhpDumper($container);
        eval('?>'.$dumper->dump(array('class' => $class)));

        $this->assertTrue(method_exists($class, 'getBarService'));
        $this->assertTrue(method_exists($class, 'getBar2Service'));
    }

    public function testConflictingServiceIds()
    {
        $class = 'Symfony_DI_PhpDumper_Test_Conflicting_Service_Ids';
        $container = new ContainerBuilder();
        $container->register('foo_bar', 'FooClass')->setPublic(true);
        $container->register('foobar', 'FooClass')->setPublic(true);
        $container->compile();
        $dumper = new PhpDumper($container);
        eval('?>'.$dumper->dump(array('class' => $class)));

        $this->assertTrue(method_exists($class, 'getFooBarService'));
        $this->assertTrue(method_exists($class, 'getFoobar2Service'));
    }

    public function testConflictingMethodsWithParent()
    {
        $class = 'Symfony_DI_PhpDumper_Test_Conflicting_Method_With_Parent';
        $container = new ContainerBuilder();
        $container->register('bar', 'FooClass')->setPublic(true);
        $container->register('foo_bar', 'FooClass')->setPublic(true);
        $container->compile();
        $dumper = new PhpDumper($container);
        eval('?>'.$dumper->dump(array(
            'class' => $class,
            'base_class' => 'Symfony\Component\DependencyInjection\Tests\Fixtures\containers\CustomContainer',
        )));

        $this->assertTrue(method_exists($class, 'getBar2Service'));
        $this->assertTrue(method_exists($class, 'getFoobar2Service'));
    }

    /**
     * @dataProvider provideInvalidFactories
     * @expectedException \Symfony\Component\DependencyInjection\Exception\RuntimeException
     * @expectedExceptionMessage Cannot dump definition
     */
    public function testInvalidFactories($factory)
    {
        $container = new ContainerBuilder();
        $def = new Definition('stdClass');
        $def->setPublic(true);
        $def->setFactory($factory);
        $container->setDefinition('bar', $def);
        $container->compile();
        $dumper = new PhpDumper($container);
        $dumper->dump();
    }

    public function provideInvalidFactories()
    {
        return array(
            array(array('', 'method')),
            array(array('class', '')),
            array(array('...', 'method')),
            array(array('class', '...')),
        );
    }

    public function testAliases()
    {
        $container = include self::$fixturesPath.'/containers/container9.php';
        $container->setParameter('foo_bar', 'foo_bar');
        $container->compile();
        $dumper = new PhpDumper($container);
        eval('?>'.$dumper->dump(array('class' => 'Symfony_DI_PhpDumper_Test_Aliases')));

        $container = new \Symfony_DI_PhpDumper_Test_Aliases();
        $foo = $container->get('foo');
        $this->assertSame($foo, $container->get('alias_for_foo'));
        $this->assertSame($foo, $container->get('alias_for_alias'));
    }

    public function testFrozenContainerWithoutAliases()
    {
        $container = new ContainerBuilder();
        $container->compile();

        $dumper = new PhpDumper($container);
        eval('?>'.$dumper->dump(array('class' => 'Symfony_DI_PhpDumper_Test_Frozen_No_Aliases')));

        $container = new \Symfony_DI_PhpDumper_Test_Frozen_No_Aliases();
        $this->assertFalse($container->has('foo'));
    }

    /**
     * @expectedException \Symfony\Component\DependencyInjection\Exception\InvalidArgumentException
     * @expectedExceptionMessage You cannot set the pre-defined service "bar".
     */
    public function testOverrideServiceWhenUsingADumpedContainer()
    {
        require_once self::$fixturesPath.'/php/services9_compiled.php';
        require_once self::$fixturesPath.'/includes/foo.php';

        $container = new \ProjectServiceContainer();
        $container->set('bar', $bar = new \stdClass());
    }

    /**
     * @expectedException \Symfony\Component\DependencyInjection\Exception\ServiceCircularReferenceException
     */
    public function testCircularReference()
    {
        $container = new ContainerBuilder();
        $container->register('foo', 'stdClass')->addArgument(new Reference('bar'))->setPublic(true);
        $container->register('bar', 'stdClass')->setPublic(false)->addMethodCall('setA', array(new Reference('baz')));
        $container->register('baz', 'stdClass')->addMethodCall('setA', array(new Reference('foo')))->setPublic(true);
        $container->compile();

        $dumper = new PhpDumper($container);
        $dumper->dump();
    }

    public function testDumpAutowireData()
    {
        $container = include self::$fixturesPath.'/containers/container24.php';
        $container->compile();
        $dumper = new PhpDumper($container);

        $this->assertStringEqualsFile(self::$fixturesPath.'/php/services24.php', $dumper->dump());
    }

    public function testEnvParameter()
    {
        $rand = mt_rand();
        putenv('Baz='.$rand);
        $container = new ContainerBuilder();
        $loader = new YamlFileLoader($container, new FileLocator(self::$fixturesPath.'/yaml'));
        $loader->load('services26.yml');
        $container->setParameter('env(json_file)', self::$fixturesPath.'/array.json');
        $container->compile();
        $dumper = new PhpDumper($container);

        $this->assertStringEqualsFile(self::$fixturesPath.'/php/services26.php', $dumper->dump(array('class' => 'Symfony_DI_PhpDumper_Test_EnvParameters', 'file' => self::$fixturesPath.'/php/services26.php')));

        require self::$fixturesPath.'/php/services26.php';
        $container = new \Symfony_DI_PhpDumper_Test_EnvParameters();
        $this->assertSame($rand, $container->getParameter('baz'));
        $this->assertSame(array(123, 'abc'), $container->getParameter('json'));
        $this->assertSame('sqlite:///foo/bar/var/data.db', $container->getParameter('db_dsn'));
        putenv('Baz');
    }

    public function testResolvedBase64EnvParameters()
    {
        $container = new ContainerBuilder();
        $container->setParameter('env(foo)', base64_encode('world'));
        $container->setParameter('hello', '%env(base64:foo)%');
        $container->compile(true);

        $expected = array(
          'env(foo)' => 'd29ybGQ=',
          'hello' => 'world',
        );
        $this->assertSame($expected, $container->getParameterBag()->all());
    }

    public function testDumpedBase64EnvParameters()
    {
        $container = new ContainerBuilder();
        $container->setParameter('env(foo)', base64_encode('world'));
        $container->setParameter('hello', '%env(base64:foo)%');
        $container->compile();

        $dumper = new PhpDumper($container);
        $dumper->dump();

        $this->assertStringEqualsFile(self::$fixturesPath.'/php/services_base64_env.php', $dumper->dump(array('class' => 'Symfony_DI_PhpDumper_Test_Base64Parameters')));

        require self::$fixturesPath.'/php/services_base64_env.php';
        $container = new \Symfony_DI_PhpDumper_Test_Base64Parameters();
        $this->assertSame('world', $container->getParameter('hello'));
    }

    public function testCustomEnvParameters()
    {
        $container = new ContainerBuilder();
        $container->setParameter('env(foo)', str_rot13('world'));
        $container->setParameter('hello', '%env(rot13:foo)%');
        $container->register(Rot13EnvVarProcessor::class)->addTag('container.env_var_processor')->setPublic(true);
        $container->compile();

        $dumper = new PhpDumper($container);
        $dumper->dump();

        $this->assertStringEqualsFile(self::$fixturesPath.'/php/services_rot13_env.php', $dumper->dump(array('class' => 'Symfony_DI_PhpDumper_Test_Rot13Parameters')));

        require self::$fixturesPath.'/php/services_rot13_env.php';
        $container = new \Symfony_DI_PhpDumper_Test_Rot13Parameters();
        $this->assertSame('world', $container->getParameter('hello'));
    }

    public function testFileEnvProcessor()
    {
        $container = new ContainerBuilder();
        $container->setParameter('env(foo)', __FILE__);
        $container->setParameter('random', '%env(file:foo)%');
        $container->compile(true);

        $this->assertStringEqualsFile(__FILE__, $container->getParameter('random'));
    }

    /**
     * @expectedException \Symfony\Component\DependencyInjection\Exception\EnvParameterException
     * @expectedExceptionMessage Environment variables "FOO" are never used. Please, check your container's configuration.
     */
    public function testUnusedEnvParameter()
    {
        $container = new ContainerBuilder();
        $container->getParameter('env(FOO)');
        $container->compile();
        $dumper = new PhpDumper($container);
        $dumper->dump();
    }

    /**
     * @expectedException \Symfony\Component\DependencyInjection\Exception\ParameterCircularReferenceException
     * @expectedExceptionMessage Circular reference detected for parameter "env(resolve:DUMMY_ENV_VAR)" ("env(resolve:DUMMY_ENV_VAR)" > "env(resolve:DUMMY_ENV_VAR)").
     */
    public function testCircularDynamicEnv()
    {
        $container = new ContainerBuilder();
        $container->setParameter('foo', '%bar%');
        $container->setParameter('bar', '%env(resolve:DUMMY_ENV_VAR)%');
        $container->compile();

        $dumper = new PhpDumper($container);
        $dump = $dumper->dump(array('class' => $class = __FUNCTION__));

        eval('?>'.$dump);
        $container = new $class();

        putenv('DUMMY_ENV_VAR=%foo%');
        try {
            $container->getParameter('bar');
        } finally {
            putenv('DUMMY_ENV_VAR');
        }
    }

    public function testInlinedDefinitionReferencingServiceContainer()
    {
        $container = new ContainerBuilder();
        $container->register('foo', 'stdClass')->addMethodCall('add', array(new Reference('service_container')))->setPublic(false);
        $container->register('bar', 'stdClass')->addArgument(new Reference('foo'))->setPublic(true);
        $container->compile();

        $dumper = new PhpDumper($container);
        $this->assertStringEqualsFile(self::$fixturesPath.'/php/services13.php', $dumper->dump(), '->dump() dumps inline definitions which reference service_container');
    }

    public function testInitializePropertiesBeforeMethodCalls()
    {
        require_once self::$fixturesPath.'/includes/classes.php';

        $container = new ContainerBuilder();
        $container->register('foo', 'stdClass')->setPublic(true);
        $container->register('bar', 'MethodCallClass')
            ->setPublic(true)
            ->setProperty('simple', 'bar')
            ->setProperty('complex', new Reference('foo'))
            ->addMethodCall('callMe');
        $container->compile();

        $dumper = new PhpDumper($container);
        eval('?>'.$dumper->dump(array('class' => 'Symfony_DI_PhpDumper_Test_Properties_Before_Method_Calls')));

        $container = new \Symfony_DI_PhpDumper_Test_Properties_Before_Method_Calls();
        $this->assertTrue($container->get('bar')->callPassed(), '->dump() initializes properties before method calls');
    }

    public function testCircularReferenceAllowanceForLazyServices()
    {
        $container = new ContainerBuilder();
        $container->register('foo', 'stdClass')->addArgument(new Reference('bar'))->setPublic(true);
        $container->register('bar', 'stdClass')->setLazy(true)->addArgument(new Reference('foo'))->setPublic(true);
        $container->compile();

        $dumper = new PhpDumper($container);
        $dumper->dump();

        $this->addToAssertionCount(1);
    }

    public function testCircularReferenceAllowanceForInlinedDefinitionsForLazyServices()
    {
        /*
         *   test graph:
         *              [connection] -> [event_manager] --> [entity_manager](lazy)
         *                                                           |
         *                                                           --(call)- addEventListener ("@lazy_service")
         *
         *              [lazy_service](lazy) -> [entity_manager](lazy)
         *
         */

        $container = new ContainerBuilder();

        $eventManagerDefinition = new Definition('stdClass');

        $connectionDefinition = $container->register('connection', 'stdClass')->setPublic(true);
        $connectionDefinition->addArgument($eventManagerDefinition);

        $container->register('entity_manager', 'stdClass')
            ->setPublic(true)
            ->setLazy(true)
            ->addArgument(new Reference('connection'));

        $lazyServiceDefinition = $container->register('lazy_service', 'stdClass');
        $lazyServiceDefinition->setPublic(true);
        $lazyServiceDefinition->setLazy(true);
        $lazyServiceDefinition->addArgument(new Reference('entity_manager'));

        $eventManagerDefinition->addMethodCall('addEventListener', array(new Reference('lazy_service')));

        $container->compile();

        $dumper = new PhpDumper($container);

        $dumper->setProxyDumper(new DummyProxyDumper());
        $dumper->dump();

        $this->addToAssertionCount(1);
    }

    public function testLazyArgumentProvideGenerator()
    {
        require_once self::$fixturesPath.'/includes/classes.php';

        $container = new ContainerBuilder();
        $container->register('lazy_referenced', 'stdClass')->setPublic(true);
        $container
            ->register('lazy_context', 'LazyContext')
            ->setPublic(true)
            ->setArguments(array(
                new IteratorArgument(array('k1' => new Reference('lazy_referenced'), 'k2' => new Reference('service_container'))),
                new IteratorArgument(array()),
            ))
        ;
        $container->compile();

        $dumper = new PhpDumper($container);
        eval('?>'.$dumper->dump(array('class' => 'Symfony_DI_PhpDumper_Test_Lazy_Argument_Provide_Generator')));

        $container = new \Symfony_DI_PhpDumper_Test_Lazy_Argument_Provide_Generator();
        $lazyContext = $container->get('lazy_context');

        $this->assertInstanceOf(RewindableGenerator::class, $lazyContext->lazyValues);
        $this->assertInstanceOf(RewindableGenerator::class, $lazyContext->lazyEmptyValues);
        $this->assertCount(2, $lazyContext->lazyValues);
        $this->assertCount(0, $lazyContext->lazyEmptyValues);

        $i = -1;
        foreach ($lazyContext->lazyValues as $k => $v) {
            switch (++$i) {
                case 0:
                    $this->assertEquals('k1', $k);
                    $this->assertInstanceOf('stdCLass', $v);
                    break;
                case 1:
                    $this->assertEquals('k2', $k);
                    $this->assertInstanceOf('Symfony_DI_PhpDumper_Test_Lazy_Argument_Provide_Generator', $v);
                    break;
            }
        }

        $this->assertEmpty(iterator_to_array($lazyContext->lazyEmptyValues));
    }

    public function testNormalizedId()
    {
        $container = include self::$fixturesPath.'/containers/container33.php';
        $container->compile();
        $dumper = new PhpDumper($container);

        $this->assertStringEqualsFile(self::$fixturesPath.'/php/services33.php', $dumper->dump());
    }

    public function testDumpContainerBuilderWithFrozenConstructorIncludingPrivateServices()
    {
        $container = new ContainerBuilder();
        $container->register('foo_service', 'stdClass')->setArguments(array(new Reference('baz_service')))->setPublic(true);
        $container->register('bar_service', 'stdClass')->setArguments(array(new Reference('baz_service')))->setPublic(true);
        $container->register('baz_service', 'stdClass')->setPublic(false);
        $container->compile();

        $dumper = new PhpDumper($container);

        $this->assertStringEqualsFile(self::$fixturesPath.'/php/services_private_frozen.php', $dumper->dump());
    }

    public function testServiceLocator()
    {
        $container = new ContainerBuilder();
        $container->register('foo_service', ServiceLocator::class)
            ->setPublic(true)
            ->addArgument(array(
                'bar' => new ServiceClosureArgument(new Reference('bar_service')),
                'baz' => new ServiceClosureArgument(new TypedReference('baz_service', 'stdClass')),
                'nil' => $nil = new ServiceClosureArgument(new Reference('nil')),
            ))
        ;

        // no method calls
        $container->register('translator.loader_1', 'stdClass')->setPublic(true);
        $container->register('translator.loader_1_locator', ServiceLocator::class)
            ->setPublic(false)
            ->addArgument(array(
                'translator.loader_1' => new ServiceClosureArgument(new Reference('translator.loader_1')),
            ));
        $container->register('translator_1', StubbedTranslator::class)
            ->setPublic(true)
            ->addArgument(new Reference('translator.loader_1_locator'));

        // one method calls
        $container->register('translator.loader_2', 'stdClass')->setPublic(true);
        $container->register('translator.loader_2_locator', ServiceLocator::class)
            ->setPublic(false)
            ->addArgument(array(
                'translator.loader_2' => new ServiceClosureArgument(new Reference('translator.loader_2')),
            ));
        $container->register('translator_2', StubbedTranslator::class)
            ->setPublic(true)
            ->addArgument(new Reference('translator.loader_2_locator'))
            ->addMethodCall('addResource', array('db', new Reference('translator.loader_2'), 'nl'));

        // two method calls
        $container->register('translator.loader_3', 'stdClass')->setPublic(true);
        $container->register('translator.loader_3_locator', ServiceLocator::class)
            ->setPublic(false)
            ->addArgument(array(
                'translator.loader_3' => new ServiceClosureArgument(new Reference('translator.loader_3')),
            ));
        $container->register('translator_3', StubbedTranslator::class)
            ->setPublic(true)
            ->addArgument(new Reference('translator.loader_3_locator'))
            ->addMethodCall('addResource', array('db', new Reference('translator.loader_3'), 'nl'))
            ->addMethodCall('addResource', array('db', new Reference('translator.loader_3'), 'en'));

        $nil->setValues(array(null));
        $container->register('bar_service', 'stdClass')->setArguments(array(new Reference('baz_service')))->setPublic(true);
        $container->register('baz_service', 'stdClass')->setPublic(false);
        $container->compile();

        $dumper = new PhpDumper($container);

        $this->assertStringEqualsFile(self::$fixturesPath.'/php/services_locator.php', $dumper->dump());
    }

    public function testServiceSubscriber()
    {
        $container = new ContainerBuilder();
        $container->register('foo_service', TestServiceSubscriber::class)
            ->setPublic(true)
            ->setAutowired(true)
            ->addArgument(new Reference(ContainerInterface::class))
            ->addTag('container.service_subscriber', array(
                'key' => 'bar',
                'id' => TestServiceSubscriber::class,
            ))
        ;
        $container->register(TestServiceSubscriber::class, TestServiceSubscriber::class)->setPublic(true);

        $container->register(CustomDefinition::class, CustomDefinition::class)
            ->setPublic(false);
        $container->compile();

        $dumper = new PhpDumper($container);

        $this->assertStringEqualsFile(self::$fixturesPath.'/php/services_subscriber.php', $dumper->dump());
    }

    public function testPrivateWithIgnoreOnInvalidReference()
    {
        require_once self::$fixturesPath.'/includes/classes.php';

        $container = new ContainerBuilder();
        $container->register('not_invalid', 'BazClass')
            ->setPublic(false);
        $container->register('bar', 'BarClass')
            ->setPublic(true)
            ->addMethodCall('setBaz', array(new Reference('not_invalid', SymfonyContainerInterface::IGNORE_ON_INVALID_REFERENCE)));
        $container->compile();

        $dumper = new PhpDumper($container);
        eval('?>'.$dumper->dump(array('class' => 'Symfony_DI_PhpDumper_Test_Private_With_Ignore_On_Invalid_Reference')));

        $container = new \Symfony_DI_PhpDumper_Test_Private_With_Ignore_On_Invalid_Reference();
        $this->assertInstanceOf('BazClass', $container->get('bar')->getBaz());
    }

    public function testArrayParameters()
    {
        $container = new ContainerBuilder();
        $container->setParameter('array_1', array(123));
        $container->setParameter('array_2', array(__DIR__));
        $container->register('bar', 'BarClass')
            ->setPublic(true)
            ->addMethodCall('setBaz', array('%array_1%', '%array_2%', '%%array_1%%', array(123)));
        $container->compile();

        $dumper = new PhpDumper($container);

        $this->assertStringEqualsFile(self::$fixturesPath.'/php/services_array_params.php', str_replace('\\\\Dumper', '/Dumper', $dumper->dump(array('file' => self::$fixturesPath.'/php/services_array_params.php'))));
    }

    public function testExpressionReferencingPrivateService()
    {
        $container = new ContainerBuilder();
        $container->register('private_bar', 'stdClass')
            ->setPublic(false);
        $container->register('private_foo', 'stdClass')
            ->setPublic(false);
        $container->register('public_foo', 'stdClass')
            ->setPublic(true)
            ->addArgument(new Expression('service("private_foo")'));

        $container->compile();
        $dumper = new PhpDumper($container);

        $this->assertStringEqualsFile(self::$fixturesPath.'/php/services_private_in_expression.php', $dumper->dump());
    }

    public function testUninitializedReference()
    {
        $container = include self::$fixturesPath.'/containers/container_uninitialized_ref.php';
        $container->compile();
        $dumper = new PhpDumper($container);

        $this->assertStringEqualsFile(self::$fixturesPath.'/php/services_uninitialized_ref.php', $dumper->dump(array('class' => 'Symfony_DI_PhpDumper_Test_Uninitialized_Reference')));

        require self::$fixturesPath.'/php/services_uninitialized_ref.php';

        $container = new \Symfony_DI_PhpDumper_Test_Uninitialized_Reference();

        $bar = $container->get('bar');

        $this->assertNull($bar->foo1);
        $this->assertNull($bar->foo2);
        $this->assertNull($bar->foo3);
        $this->assertNull($bar->closures[0]());
        $this->assertNull($bar->closures[1]());
        $this->assertNull($bar->closures[2]());
        $this->assertSame(array(), iterator_to_array($bar->iter));

        $container = new \Symfony_DI_PhpDumper_Test_Uninitialized_Reference();

        $container->get('foo1');
        $container->get('baz');

        $bar = $container->get('bar');

        $this->assertEquals(new \stdClass(), $bar->foo1);
        $this->assertNull($bar->foo2);
        $this->assertEquals(new \stdClass(), $bar->foo3);
        $this->assertEquals(new \stdClass(), $bar->closures[0]());
        $this->assertNull($bar->closures[1]());
        $this->assertEquals(new \stdClass(), $bar->closures[2]());
        $this->assertEquals(array('foo1' => new \stdClass(), 'foo3' => new \stdClass()), iterator_to_array($bar->iter));
    }

    public function testDumpHandlesLiteralClassWithRootNamespace()
    {
        $container = new ContainerBuilder();
        $container->register('foo', '\\stdClass')->setPublic(true);
        $container->compile();

        $dumper = new PhpDumper($container);
        eval('?>'.$dumper->dump(array('class' => 'Symfony_DI_PhpDumper_Test_Literal_Class_With_Root_Namespace')));

        $container = new \Symfony_DI_PhpDumper_Test_Literal_Class_With_Root_Namespace();

        $this->assertInstanceOf('stdClass', $container->get('foo'));
    }

    /**
<<<<<<< HEAD
=======
     * @group legacy
     * @expectedDeprecation Requesting the "private" private service is deprecated since Symfony 3.2 and won't be supported anymore in Symfony 4.0.
     * @expectedDeprecation Requesting the "private_alias" private service is deprecated since Symfony 3.2 and won't be supported anymore in Symfony 4.0.
     * @expectedDeprecation Requesting the "decorated_private" private service is deprecated since Symfony 3.2 and won't be supported anymore in Symfony 4.0.
     * @expectedDeprecation Requesting the "decorated_private_alias" private service is deprecated since Symfony 3.2 and won't be supported anymore in Symfony 4.0.
     * @expectedDeprecation Requesting the "private_not_inlined" private service is deprecated since Symfony 3.2 and won't be supported anymore in Symfony 4.0.
     * @expectedDeprecation Requesting the "private_not_removed" private service is deprecated since Symfony 3.2 and won't be supported anymore in Symfony 4.0.
     * @expectedDeprecation Requesting the "private_child" private service is deprecated since Symfony 3.2 and won't be supported anymore in Symfony 4.0.
     * @expectedDeprecation Requesting the "private_parent" private service is deprecated since Symfony 3.2 and won't be supported anymore in Symfony 4.0.
     */
    public function testLegacyPrivateServices()
    {
        $container = new ContainerBuilder();
        $loader = new YamlFileLoader($container, new FileLocator(self::$fixturesPath.'/yaml'));
        $loader->load('services_legacy_privates.yml');

        $container->setDefinition('private_child', new ChildDefinition('foo'));
        $container->setDefinition('private_parent', new ChildDefinition('private'));

        $container->getDefinition('private')->setPrivate(true);
        $container->getDefinition('private_not_inlined')->setPrivate(true);
        $container->getDefinition('private_not_removed')->setPrivate(true);
        $container->getDefinition('decorated_private')->setPrivate(true);
        $container->getDefinition('private_child')->setPrivate(true);
        $container->getAlias('decorated_private_alias')->setPrivate(true);
        $container->getAlias('private_alias')->setPrivate(true);

        $container->compile();
        $dumper = new PhpDumper($container);

        $this->assertStringEqualsFile(self::$fixturesPath.'/php/services_legacy_privates.php', $dumper->dump(array('class' => 'Symfony_DI_PhpDumper_Test_Legacy_Privates', 'file' => self::$fixturesPath.'/php/services_legacy_privates.php')));

        require self::$fixturesPath.'/php/services_legacy_privates.php';

        $container = new \Symfony_DI_PhpDumper_Test_Legacy_Privates();

        $container->get('private');
        $container->get('private_alias');
        $container->get('alias_to_private');
        $container->get('decorated_private');
        $container->get('decorated_private_alias');
        $container->get('private_not_inlined');
        $container->get('private_not_removed');
        $container->get('private_child');
        $container->get('private_parent');
        $container->get('public_child');
    }

    /**
>>>>>>> ad4bc6b6
     * This test checks the trigger of a deprecation note and should not be removed in major releases.
     *
     * @group legacy
     * @expectedDeprecation The "foo" service is deprecated. You should stop using it, as it will soon be removed.
     */
    public function testPrivateServiceTriggersDeprecation()
    {
        $container = new ContainerBuilder();
        $container->register('foo', 'stdClass')
            ->setPublic(false)
            ->setDeprecated(true);
        $container->register('bar', 'stdClass')
            ->setPublic(true)
            ->setProperty('foo', new Reference('foo'));

        $container->compile();

        $dumper = new PhpDumper($container);
        eval('?>'.$dumper->dump(array('class' => 'Symfony_DI_PhpDumper_Test_Private_Service_Triggers_Deprecation')));

        $container = new \Symfony_DI_PhpDumper_Test_Private_Service_Triggers_Deprecation();

        $container->get('bar');
    }

    public function testParameterWithMixedCase()
    {
        $container = new ContainerBuilder(new ParameterBag(array('Foo' => 'bar', 'BAR' => 'foo')));
        $container->compile();

        $dumper = new PhpDumper($container);
        eval('?>'.$dumper->dump(array('class' => 'Symfony_DI_PhpDumper_Test_Parameter_With_Mixed_Case')));

        $container = new \Symfony_DI_PhpDumper_Test_Parameter_With_Mixed_Case();

        $this->assertSame('bar', $container->getParameter('Foo'));
        $this->assertSame('foo', $container->getParameter('BAR'));
    }
}

class Rot13EnvVarProcessor implements EnvVarProcessorInterface
{
    public function getEnv($prefix, $name, \Closure $getEnv)
    {
        return str_rot13($getEnv($name));
    }

    public static function getProvidedTypes()
    {
        return array('rot13' => 'string');
    }
}<|MERGE_RESOLUTION|>--- conflicted
+++ resolved
@@ -775,58 +775,6 @@
     }
 
     /**
-<<<<<<< HEAD
-=======
-     * @group legacy
-     * @expectedDeprecation Requesting the "private" private service is deprecated since Symfony 3.2 and won't be supported anymore in Symfony 4.0.
-     * @expectedDeprecation Requesting the "private_alias" private service is deprecated since Symfony 3.2 and won't be supported anymore in Symfony 4.0.
-     * @expectedDeprecation Requesting the "decorated_private" private service is deprecated since Symfony 3.2 and won't be supported anymore in Symfony 4.0.
-     * @expectedDeprecation Requesting the "decorated_private_alias" private service is deprecated since Symfony 3.2 and won't be supported anymore in Symfony 4.0.
-     * @expectedDeprecation Requesting the "private_not_inlined" private service is deprecated since Symfony 3.2 and won't be supported anymore in Symfony 4.0.
-     * @expectedDeprecation Requesting the "private_not_removed" private service is deprecated since Symfony 3.2 and won't be supported anymore in Symfony 4.0.
-     * @expectedDeprecation Requesting the "private_child" private service is deprecated since Symfony 3.2 and won't be supported anymore in Symfony 4.0.
-     * @expectedDeprecation Requesting the "private_parent" private service is deprecated since Symfony 3.2 and won't be supported anymore in Symfony 4.0.
-     */
-    public function testLegacyPrivateServices()
-    {
-        $container = new ContainerBuilder();
-        $loader = new YamlFileLoader($container, new FileLocator(self::$fixturesPath.'/yaml'));
-        $loader->load('services_legacy_privates.yml');
-
-        $container->setDefinition('private_child', new ChildDefinition('foo'));
-        $container->setDefinition('private_parent', new ChildDefinition('private'));
-
-        $container->getDefinition('private')->setPrivate(true);
-        $container->getDefinition('private_not_inlined')->setPrivate(true);
-        $container->getDefinition('private_not_removed')->setPrivate(true);
-        $container->getDefinition('decorated_private')->setPrivate(true);
-        $container->getDefinition('private_child')->setPrivate(true);
-        $container->getAlias('decorated_private_alias')->setPrivate(true);
-        $container->getAlias('private_alias')->setPrivate(true);
-
-        $container->compile();
-        $dumper = new PhpDumper($container);
-
-        $this->assertStringEqualsFile(self::$fixturesPath.'/php/services_legacy_privates.php', $dumper->dump(array('class' => 'Symfony_DI_PhpDumper_Test_Legacy_Privates', 'file' => self::$fixturesPath.'/php/services_legacy_privates.php')));
-
-        require self::$fixturesPath.'/php/services_legacy_privates.php';
-
-        $container = new \Symfony_DI_PhpDumper_Test_Legacy_Privates();
-
-        $container->get('private');
-        $container->get('private_alias');
-        $container->get('alias_to_private');
-        $container->get('decorated_private');
-        $container->get('decorated_private_alias');
-        $container->get('private_not_inlined');
-        $container->get('private_not_removed');
-        $container->get('private_child');
-        $container->get('private_parent');
-        $container->get('public_child');
-    }
-
-    /**
->>>>>>> ad4bc6b6
      * This test checks the trigger of a deprecation note and should not be removed in major releases.
      *
      * @group legacy
