--- conflicted
+++ resolved
@@ -81,29 +81,6 @@
     }
 
     /**
-<<<<<<< HEAD
-=======
-     * @group legacy
-     * @expectedDeprecation The !php/const: tag to indicate dumped PHP constants is deprecated since version 3.4 and will be removed in 4.0. Use the !php/const (without the colon) tag instead on line 1.
-     */
-    public function testDeprecatedConstantTag()
-    {
-        Inline::parse('!php/const:PHP_INT_MAX', Yaml::PARSE_CONSTANT);
-    }
-
-    /**
-     * @group legacy
-     * @dataProvider getTestsForParseWithMapObjects
-     */
-    public function testParseWithMapObjectsPassingTrue($yaml, $value)
-    {
-        $actual = Inline::parse($yaml, false, false, true);
-
-        $this->assertSame(serialize($value), serialize($actual));
-    }
-
-    /**
->>>>>>> ee545bf8
      * @dataProvider getTestsForDump
      */
     public function testDump($yaml, $value, $parseFlags = 0)
@@ -185,14 +162,8 @@
     }
 
     /**
-<<<<<<< HEAD
      * @expectedException \Symfony\Component\Yaml\Exception\ParseException
      * @expectedExceptionMessage Colons must be followed by a space or an indication character (i.e. " ", ",", "[", "]", "{", "}")
-=======
-     * @group legacy
-     * @expectedDeprecation Using a colon after an unquoted mapping key that is not followed by an indication character (i.e. " ", ",", "[", "]", "{", "}") is deprecated since version 3.2 and will throw a ParseException in 4.0 on line 1.
-     * throws \Symfony\Component\Yaml\Exception\ParseException in 4.0
->>>>>>> ee545bf8
      */
     public function testParseMappingKeyWithColonNotFollowedBySpace()
     {
@@ -310,21 +281,7 @@
 
     public function getScalarIndicators()
     {
-<<<<<<< HEAD
         return array(array('|'), array('>'), array('%'));
-=======
-        return array(array('|'), array('>'));
-    }
-
-    /**
-     * @group legacy
-     * @expectedDeprecation Not quoting the scalar "%bar " starting with the "%" indicator character is deprecated since Symfony 3.1 and will throw a ParseException in 4.0 on line 1.
-     * throws \Symfony\Component\Yaml\Exception\ParseException in 4.0
-     */
-    public function testParseUnquotedScalarStartingWithPercentCharacter()
-    {
-        Inline::parse('{ foo: %bar }');
->>>>>>> ee545bf8
     }
 
     /**
@@ -705,13 +662,8 @@
     }
 
     /**
-<<<<<<< HEAD
      * @expectedException \Symfony\Component\Yaml\Exception\ParseException
      * @expectedExceptionMessage Missing mapping key
-=======
-     * @group legacy
-     * @expectedDeprecation Omitting the key of a mapping is deprecated and will throw a ParseException in 4.0 on line 1.
->>>>>>> ee545bf8
      */
     public function testMappingKeysCannotBeOmitted()
     {
@@ -740,14 +692,9 @@
     }
 
     /**
-<<<<<<< HEAD
      * @expectedException \Symfony\Component\Yaml\Exception\ParseException
      * @expectedExceptionMessage Implicit casting of incompatible mapping keys to strings is not supported. Quote your evaluable mapping keys instead
      *
-=======
-     * @group legacy
-     * @expectedDeprecation Implicit casting of incompatible mapping keys to strings is deprecated since version 3.3 and will throw \Symfony\Component\Yaml\Exception\ParseException in 4.0. Quote your evaluable mapping keys instead on line 1.
->>>>>>> ee545bf8
      * @dataProvider getNotPhpCompatibleMappingKeyData
      */
     public function testImplicitStringCastingOfMappingKeysIsDeprecated($yaml, $expected)
@@ -755,20 +702,6 @@
         $this->assertSame($expected, Inline::parse($yaml));
     }
 
-<<<<<<< HEAD
-=======
-    /**
-     * @group legacy
-     * @expectedDeprecation Using the Yaml::PARSE_KEYS_AS_STRINGS flag is deprecated since version 3.4 as it will be removed in 4.0. Quote your keys when they are evaluable instead.
-     * @expectedDeprecation Implicit casting of incompatible mapping keys to strings is deprecated since version 3.3 and will throw \Symfony\Component\Yaml\Exception\ParseException in 4.0. Quote your evaluable mapping keys instead on line 1.
-     * @dataProvider getNotPhpCompatibleMappingKeyData
-     */
-    public function testExplicitStringCastingOfMappingKeys($yaml, $expected)
-    {
-        $this->assertSame($expected, Yaml::parse($yaml, Yaml::PARSE_KEYS_AS_STRINGS));
-    }
-
->>>>>>> ee545bf8
     public function getNotPhpCompatibleMappingKeyData()
     {
         return array(
@@ -779,7 +712,6 @@
         );
     }
 
-<<<<<<< HEAD
     public function testTagWithoutValueInSequence()
     {
         $value = Inline::parse('[!foo]', Yaml::PARSE_CUSTOM_TAGS);
@@ -790,13 +722,6 @@
     }
 
     public function testTagWithEmptyValueInSequence()
-=======
-    /**
-     * @group legacy
-     * @expectedDeprecation Support for the !str tag is deprecated since version 3.4. Use the !!str tag instead on line 1.
-     */
-    public function testDeprecatedStrTag()
->>>>>>> ee545bf8
     {
         $value = Inline::parse('[!foo ""]', Yaml::PARSE_CUSTOM_TAGS);
 
