<?php

/*
 * This file is part of the Symfony package.
 *
 * (c) Fabien Potencier <fabien@symfony.com>
 *
 * For the full copyright and license information, please view the LICENSE
 * file that was distributed with this source code.
 */

namespace Symfony\Component\HttpKernel\DataCollector;

use Symfony\Component\VarDumper\Caster\CutStub;
use Symfony\Component\VarDumper\Caster\ReflectionCaster;
use Symfony\Component\VarDumper\Cloner\ClonerInterface;
use Symfony\Component\VarDumper\Cloner\Data;
use Symfony\Component\VarDumper\Cloner\Stub;
use Symfony\Component\VarDumper\Cloner\VarCloner;

/**
 * DataCollector.
 *
 * Children of this class must store the collected data in the data property.
 *
 * @author Fabien Potencier <fabien@symfony.com>
 * @author Bernhard Schussek <bschussek@symfony.com>
 */
abstract class DataCollector implements DataCollectorInterface
{
    /**
     * @var array|Data
     */
    protected $data = [];

    /**
     * @var ClonerInterface
     */
    private $cloner;

    /**
     * @deprecated since Symfony 4.3, store all the serialized state in the data property instead
     */
    public function serialize()
    {
<<<<<<< HEAD
        @trigger_error(sprintf('The "%s" method is deprecated since Symfony 4.3, store all the serialized state in the data property instead.', __METHOD__), E_USER_DEPRECATED);

        $trace = debug_backtrace(DEBUG_BACKTRACE_PROVIDE_OBJECT, 2);
=======
        $trace = debug_backtrace(\DEBUG_BACKTRACE_PROVIDE_OBJECT, 2);
>>>>>>> 4351a706
        $isCalledFromOverridingMethod = isset($trace[1]['function'], $trace[1]['object']) && 'serialize' === $trace[1]['function'] && $this === $trace[1]['object'];

        return $isCalledFromOverridingMethod ? $this->data : serialize($this->data);
    }

    /**
     * @deprecated since Symfony 4.3, store all the serialized state in the data property instead
     */
    public function unserialize($data)
    {
        @trigger_error(sprintf('The "%s" method is deprecated since Symfony 4.3, store all the serialized state in the data property instead.', __METHOD__), E_USER_DEPRECATED);

        $this->data = \is_array($data) ? $data : unserialize($data);
    }

    /**
     * Converts the variable into a serializable Data instance.
     *
     * This array can be displayed in the template using
     * the VarDumper component.
     *
     * @param mixed $var
     *
     * @return Data
     */
    protected function cloneVar($var)
    {
        if ($var instanceof Data) {
            return $var;
        }
        if (null === $this->cloner) {
<<<<<<< HEAD
            $this->cloner = new VarCloner();
            $this->cloner->setMaxItems(-1);
            $this->cloner->addCasters($this->getCasters());
=======
            if (class_exists(CutStub::class)) {
                $this->cloner = new VarCloner();
                $this->cloner->setMaxItems(-1);
                $this->cloner->addCasters($this->getCasters());
            } else {
                @trigger_error(sprintf('Using the %s() method without the VarDumper component is deprecated since Symfony 3.2 and won\'t be supported in 4.0. Install symfony/var-dumper version 3.2 or above.', __METHOD__), \E_USER_DEPRECATED);
                $this->cloner = false;
            }
        }
        if (false === $this->cloner) {
            if (null === $this->valueExporter) {
                $this->valueExporter = new ValueExporter();
            }

            return $this->valueExporter->exportValue($var);
>>>>>>> 4351a706
        }

        return $this->cloner->cloneVar($var);
    }

    /**
<<<<<<< HEAD
=======
     * Converts a PHP variable to a string.
     *
     * @param mixed $var A PHP variable
     *
     * @return string The string representation of the variable
     *
     * @deprecated since version 3.2, to be removed in 4.0. Use cloneVar() instead.
     */
    protected function varToString($var)
    {
        @trigger_error(sprintf('The %s() method is deprecated since Symfony 3.2 and will be removed in 4.0. Use cloneVar() instead.', __METHOD__), \E_USER_DEPRECATED);

        if (null === $this->valueExporter) {
            $this->valueExporter = new ValueExporter();
        }

        return $this->valueExporter->exportValue($var);
    }

    /**
>>>>>>> 4351a706
     * @return callable[] The casters to add to the cloner
     */
    protected function getCasters()
    {
        $casters = [
            '*' => function ($v, array $a, Stub $s, $isNested) {
                if (!$v instanceof Stub) {
                    foreach ($a as $k => $v) {
                        if (\is_object($v) && !$v instanceof \DateTimeInterface && !$v instanceof Stub) {
                            $a[$k] = new CutStub($v);
                        }
                    }
                }

                return $a;
            },
        ] + ReflectionCaster::UNSET_CLOSURE_FILE_INFO;

        return $casters;
    }

    /**
     * @return array
     */
    public function __sleep()
    {
        if (__CLASS__ !== $c = (new \ReflectionMethod($this, 'serialize'))->getDeclaringClass()->name) {
            @trigger_error(sprintf('Implementing the "%s::serialize()" method is deprecated since Symfony 4.3, store all the serialized state in the "data" property instead.', $c), E_USER_DEPRECATED);
            $this->data = $this->serialize();
        }

        return ['data'];
    }

    public function __wakeup()
    {
        if (__CLASS__ !== $c = (new \ReflectionMethod($this, 'unserialize'))->getDeclaringClass()->name) {
            @trigger_error(sprintf('Implementing the "%s::unserialize()" method is deprecated since Symfony 4.3, store all the serialized state in the "data" property instead.', $c), E_USER_DEPRECATED);
            $this->unserialize($this->data);
        }
    }
}<|MERGE_RESOLUTION|>--- conflicted
+++ resolved
@@ -43,13 +43,9 @@
      */
     public function serialize()
     {
-<<<<<<< HEAD
-        @trigger_error(sprintf('The "%s" method is deprecated since Symfony 4.3, store all the serialized state in the data property instead.', __METHOD__), E_USER_DEPRECATED);
+        @trigger_error(sprintf('The "%s" method is deprecated since Symfony 4.3, store all the serialized state in the data property instead.', __METHOD__), \E_USER_DEPRECATED);
 
-        $trace = debug_backtrace(DEBUG_BACKTRACE_PROVIDE_OBJECT, 2);
-=======
         $trace = debug_backtrace(\DEBUG_BACKTRACE_PROVIDE_OBJECT, 2);
->>>>>>> 4351a706
         $isCalledFromOverridingMethod = isset($trace[1]['function'], $trace[1]['object']) && 'serialize' === $trace[1]['function'] && $this === $trace[1]['object'];
 
         return $isCalledFromOverridingMethod ? $this->data : serialize($this->data);
@@ -60,7 +56,7 @@
      */
     public function unserialize($data)
     {
-        @trigger_error(sprintf('The "%s" method is deprecated since Symfony 4.3, store all the serialized state in the data property instead.', __METHOD__), E_USER_DEPRECATED);
+        @trigger_error(sprintf('The "%s" method is deprecated since Symfony 4.3, store all the serialized state in the data property instead.', __METHOD__), \E_USER_DEPRECATED);
 
         $this->data = \is_array($data) ? $data : unserialize($data);
     }
@@ -81,56 +77,15 @@
             return $var;
         }
         if (null === $this->cloner) {
-<<<<<<< HEAD
             $this->cloner = new VarCloner();
             $this->cloner->setMaxItems(-1);
             $this->cloner->addCasters($this->getCasters());
-=======
-            if (class_exists(CutStub::class)) {
-                $this->cloner = new VarCloner();
-                $this->cloner->setMaxItems(-1);
-                $this->cloner->addCasters($this->getCasters());
-            } else {
-                @trigger_error(sprintf('Using the %s() method without the VarDumper component is deprecated since Symfony 3.2 and won\'t be supported in 4.0. Install symfony/var-dumper version 3.2 or above.', __METHOD__), \E_USER_DEPRECATED);
-                $this->cloner = false;
-            }
-        }
-        if (false === $this->cloner) {
-            if (null === $this->valueExporter) {
-                $this->valueExporter = new ValueExporter();
-            }
-
-            return $this->valueExporter->exportValue($var);
->>>>>>> 4351a706
         }
 
         return $this->cloner->cloneVar($var);
     }
 
     /**
-<<<<<<< HEAD
-=======
-     * Converts a PHP variable to a string.
-     *
-     * @param mixed $var A PHP variable
-     *
-     * @return string The string representation of the variable
-     *
-     * @deprecated since version 3.2, to be removed in 4.0. Use cloneVar() instead.
-     */
-    protected function varToString($var)
-    {
-        @trigger_error(sprintf('The %s() method is deprecated since Symfony 3.2 and will be removed in 4.0. Use cloneVar() instead.', __METHOD__), \E_USER_DEPRECATED);
-
-        if (null === $this->valueExporter) {
-            $this->valueExporter = new ValueExporter();
-        }
-
-        return $this->valueExporter->exportValue($var);
-    }
-
-    /**
->>>>>>> 4351a706
      * @return callable[] The casters to add to the cloner
      */
     protected function getCasters()
@@ -158,7 +113,7 @@
     public function __sleep()
     {
         if (__CLASS__ !== $c = (new \ReflectionMethod($this, 'serialize'))->getDeclaringClass()->name) {
-            @trigger_error(sprintf('Implementing the "%s::serialize()" method is deprecated since Symfony 4.3, store all the serialized state in the "data" property instead.', $c), E_USER_DEPRECATED);
+            @trigger_error(sprintf('Implementing the "%s::serialize()" method is deprecated since Symfony 4.3, store all the serialized state in the "data" property instead.', $c), \E_USER_DEPRECATED);
             $this->data = $this->serialize();
         }
 
@@ -168,7 +123,7 @@
     public function __wakeup()
     {
         if (__CLASS__ !== $c = (new \ReflectionMethod($this, 'unserialize'))->getDeclaringClass()->name) {
-            @trigger_error(sprintf('Implementing the "%s::unserialize()" method is deprecated since Symfony 4.3, store all the serialized state in the "data" property instead.', $c), E_USER_DEPRECATED);
+            @trigger_error(sprintf('Implementing the "%s::unserialize()" method is deprecated since Symfony 4.3, store all the serialized state in the "data" property instead.', $c), \E_USER_DEPRECATED);
             $this->unserialize($this->data);
         }
     }
