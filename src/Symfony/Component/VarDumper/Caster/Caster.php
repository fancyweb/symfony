<?php

/*
 * This file is part of the Symfony package.
 *
 * (c) Fabien Potencier <fabien@symfony.com>
 *
 * For the full copyright and license information, please view the LICENSE
 * file that was distributed with this source code.
 */

namespace Symfony\Component\VarDumper\Caster;

use Symfony\Component\VarDumper\Cloner\Stub;

/**
 * Helper for filtering out properties in casters.
 *
 * @author Nicolas Grekas <p@tchwork.com>
 *
 * @final
 */
class Caster
{
    const EXCLUDE_VERBOSE = 1;
    const EXCLUDE_VIRTUAL = 2;
    const EXCLUDE_DYNAMIC = 4;
    const EXCLUDE_PUBLIC = 8;
    const EXCLUDE_PROTECTED = 16;
    const EXCLUDE_PRIVATE = 32;
    const EXCLUDE_NULL = 64;
    const EXCLUDE_EMPTY = 128;
    const EXCLUDE_NOT_IMPORTANT = 256;
    const EXCLUDE_STRICT = 512;

    const PREFIX_VIRTUAL = "\0~\0";
    const PREFIX_DYNAMIC = "\0+\0";
    const PREFIX_PROTECTED = "\0*\0";

    /**
     * Casts objects to arrays and adds the dynamic property prefix.
     *
     * @param bool $hasDebugInfo Whether the __debugInfo method exists on $obj or not
     *
     * @return array The array-cast of the object, with prefixed dynamic properties
     */
<<<<<<< HEAD
    public static function castObject(object $obj, string $class, bool $hasDebugInfo = false): array
=======
    public static function castObject($obj, string $class, bool $hasDebugInfo = false, string $debugClass = null): array
>>>>>>> 236a2145
    {
        if ($hasDebugInfo) {
            try {
                $debugInfo = $obj->__debugInfo();
            } catch (\Exception $e) {
                // ignore failing __debugInfo()
                $hasDebugInfo = false;
            }
        }

        $a = $obj instanceof \Closure ? [] : (array) $obj;

        if ($obj instanceof \__PHP_Incomplete_Class) {
            return $a;
        }

        if ($a) {
            static $publicProperties = [];
            $debugClass = $debugClass ?? get_debug_type($obj);

            $i = 0;
            $prefixedKeys = [];
            foreach ($a as $k => $v) {
                if ("\0" !== ($k[0] ?? '')) {
                    if (!isset($publicProperties[$class])) {
                        foreach ((new \ReflectionClass($class))->getProperties(\ReflectionProperty::IS_PUBLIC) as $prop) {
                            $publicProperties[$class][$prop->name] = true;
                        }
                    }
                    if (!isset($publicProperties[$class][$k])) {
                        $prefixedKeys[$i] = self::PREFIX_DYNAMIC.$k;
                    }
                } elseif ($debugClass !== $class && 1 === strpos($k, $class)) {
                    $prefixedKeys[$i] = "\0".$debugClass.strrchr($k, "\0");
                }
                ++$i;
            }
            if ($prefixedKeys) {
                $keys = array_keys($a);
                foreach ($prefixedKeys as $i => $k) {
                    $keys[$i] = $k;
                }
                $a = array_combine($keys, $a);
            }
        }

        if ($hasDebugInfo && \is_array($debugInfo)) {
            foreach ($debugInfo as $k => $v) {
                if (!isset($k[0]) || "\0" !== $k[0]) {
                    if (\array_key_exists(self::PREFIX_DYNAMIC.$k, $a)) {
                        continue;
                    }
                    $k = self::PREFIX_VIRTUAL.$k;
                }

                unset($a[$k]);
                $a[$k] = $v;
            }
        }

        return $a;
    }

    /**
     * Filters out the specified properties.
     *
     * By default, a single match in the $filter bit field filters properties out, following an "or" logic.
     * When EXCLUDE_STRICT is set, an "and" logic is applied: all bits must match for a property to be removed.
     *
     * @param array    $a                The array containing the properties to filter
     * @param int      $filter           A bit field of Caster::EXCLUDE_* constants specifying which properties to filter out
     * @param string[] $listedProperties List of properties to exclude when Caster::EXCLUDE_VERBOSE is set, and to preserve when Caster::EXCLUDE_NOT_IMPORTANT is set
     * @param int      &$count           Set to the number of removed properties
     *
     * @return array The filtered array
     */
    public static function filter(array $a, int $filter, array $listedProperties = [], ?int &$count = 0): array
    {
        $count = 0;

        foreach ($a as $k => $v) {
            $type = self::EXCLUDE_STRICT & $filter;

            if (null === $v) {
                $type |= self::EXCLUDE_NULL & $filter;
                $type |= self::EXCLUDE_EMPTY & $filter;
            } elseif (false === $v || '' === $v || '0' === $v || 0 === $v || 0.0 === $v || [] === $v) {
                $type |= self::EXCLUDE_EMPTY & $filter;
            }
            if ((self::EXCLUDE_NOT_IMPORTANT & $filter) && !\in_array($k, $listedProperties, true)) {
                $type |= self::EXCLUDE_NOT_IMPORTANT;
            }
            if ((self::EXCLUDE_VERBOSE & $filter) && \in_array($k, $listedProperties, true)) {
                $type |= self::EXCLUDE_VERBOSE;
            }

            if (!isset($k[1]) || "\0" !== $k[0]) {
                $type |= self::EXCLUDE_PUBLIC & $filter;
            } elseif ('~' === $k[1]) {
                $type |= self::EXCLUDE_VIRTUAL & $filter;
            } elseif ('+' === $k[1]) {
                $type |= self::EXCLUDE_DYNAMIC & $filter;
            } elseif ('*' === $k[1]) {
                $type |= self::EXCLUDE_PROTECTED & $filter;
            } else {
                $type |= self::EXCLUDE_PRIVATE & $filter;
            }

            if ((self::EXCLUDE_STRICT & $filter) ? $type === $filter : $type) {
                unset($a[$k]);
                ++$count;
            }
        }

        return $a;
    }

    public static function castPhpIncompleteClass(\__PHP_Incomplete_Class $c, array $a, Stub $stub, bool $isNested): array
    {
        if (isset($a['__PHP_Incomplete_Class_Name'])) {
            $stub->class .= '('.$a['__PHP_Incomplete_Class_Name'].')';
            unset($a['__PHP_Incomplete_Class_Name']);
        }

        return $a;
    }
}<|MERGE_RESOLUTION|>--- conflicted
+++ resolved
@@ -44,11 +44,7 @@
      *
      * @return array The array-cast of the object, with prefixed dynamic properties
      */
-<<<<<<< HEAD
-    public static function castObject(object $obj, string $class, bool $hasDebugInfo = false): array
-=======
-    public static function castObject($obj, string $class, bool $hasDebugInfo = false, string $debugClass = null): array
->>>>>>> 236a2145
+    public static function castObject(object $obj, string $class, bool $hasDebugInfo = false, string $debugClass = null): array
     {
         if ($hasDebugInfo) {
             try {
