<?php

/*
 * This file is part of the Symfony package.
 *
 * (c) Fabien Potencier <fabien@symfony.com>
 *
 * For the full copyright and license information, please view the LICENSE
 * file that was distributed with this source code.
 */

namespace Symfony\Component\EventDispatcher\Debug;

use Psr\Log\LoggerInterface;
use Symfony\Component\EventDispatcher\Event;
use Symfony\Component\EventDispatcher\EventDispatcherInterface;
use Symfony\Component\EventDispatcher\EventSubscriberInterface;
use Symfony\Component\Stopwatch\Stopwatch;

/**
 * Collects some data about event listeners.
 *
 * This event dispatcher delegates the dispatching to another one.
 *
 * @author Fabien Potencier <fabien@symfony.com>
 */
class TraceableEventDispatcher implements TraceableEventDispatcherInterface
{
    protected $logger;
    protected $stopwatch;

    private $callStack;
    private $dispatcher;
    private $wrappedListeners;
    private $orphanedEvents;

    public function __construct(EventDispatcherInterface $dispatcher, Stopwatch $stopwatch, LoggerInterface $logger = null)
    {
        $this->dispatcher = $dispatcher;
        $this->stopwatch = $stopwatch;
        $this->logger = $logger;
        $this->wrappedListeners = array();
        $this->orphanedEvents = array();
    }

    /**
     * {@inheritdoc}
     */
    public function addListener($eventName, $listener, $priority = 0)
    {
        $this->dispatcher->addListener($eventName, $listener, $priority);
    }

    /**
     * {@inheritdoc}
     */
    public function addSubscriber(EventSubscriberInterface $subscriber)
    {
        $this->dispatcher->addSubscriber($subscriber);
    }

    /**
     * {@inheritdoc}
     */
    public function removeListener($eventName, $listener)
    {
        if (isset($this->wrappedListeners[$eventName])) {
            foreach ($this->wrappedListeners[$eventName] as $index => $wrappedListener) {
                if ($wrappedListener->getWrappedListener() === $listener) {
                    $listener = $wrappedListener;
                    unset($this->wrappedListeners[$eventName][$index]);
                    break;
                }
            }
        }

        return $this->dispatcher->removeListener($eventName, $listener);
    }

    /**
     * {@inheritdoc}
     */
    public function removeSubscriber(EventSubscriberInterface $subscriber)
    {
        return $this->dispatcher->removeSubscriber($subscriber);
    }

    /**
     * {@inheritdoc}
     */
    public function getListeners($eventName = null)
    {
        return $this->dispatcher->getListeners($eventName);
    }

    /**
     * {@inheritdoc}
     */
    public function getListenerPriority($eventName, $listener)
    {
        // we might have wrapped listeners for the event (if called while dispatching)
        // in that case get the priority by wrapper
        if (isset($this->wrappedListeners[$eventName])) {
            foreach ($this->wrappedListeners[$eventName] as $index => $wrappedListener) {
                if ($wrappedListener->getWrappedListener() === $listener) {
                    return $this->dispatcher->getListenerPriority($eventName, $wrappedListener);
                }
            }
        }

        return $this->dispatcher->getListenerPriority($eventName, $listener);
    }

    /**
     * {@inheritdoc}
     */
    public function hasListeners($eventName = null)
    {
        return $this->dispatcher->hasListeners($eventName);
    }

    /**
     * {@inheritdoc}
     */
    public function dispatch($eventName, Event $event = null)
    {
        if (null === $this->callStack) {
            $this->callStack = new \SplObjectStorage();
        }

        if (null === $event) {
            $event = new Event();
        }

        if (null !== $this->logger && $event->isPropagationStopped()) {
            $this->logger->debug(sprintf('The "%s" event is already stopped. No listeners have been called.', $eventName));
        }

        $this->preProcess($eventName);
        try {
            $this->preDispatch($eventName, $event);
            try {
                $e = $this->stopwatch->start($eventName, 'section');
                try {
                    $this->dispatcher->dispatch($eventName, $event);
                } finally {
                    if ($e->isStarted()) {
                        $e->stop();
                    }
                }
            } finally {
                $this->postDispatch($eventName, $event);
            }
        } finally {
            $this->postProcess($eventName);
        }

        return $event;
    }

    /**
     * {@inheritdoc}
     */
    public function getCalledListeners()
    {
        if (null === $this->callStack) {
            return array();
        }

        $called = array();
        foreach ($this->callStack as $listener) {
            list($eventName) = $this->callStack->getInfo();

            $called[] = $listener->getInfo($eventName);
        }

        return $called;
    }

    /**
     * {@inheritdoc}
     */
    public function getNotCalledListeners()
    {
        try {
            $allListeners = $this->getListeners();
        } catch (\Exception $e) {
            if (null !== $this->logger) {
                $this->logger->info('An exception was thrown while getting the uncalled listeners.', array('exception' => $e));
            }

            // unable to retrieve the uncalled listeners
            return array();
        }

        $notCalled = array();
        foreach ($allListeners as $eventName => $listeners) {
            foreach ($listeners as $listener) {
                $called = false;
                if (null !== $this->callStack) {
                    foreach ($this->callStack as $calledListener) {
                        if ($calledListener->getWrappedListener() === $listener) {
                            $called = true;

                            break;
                        }
                    }
                }

                if (!$called) {
                    if (!$listener instanceof WrappedListener) {
                        $listener = new WrappedListener($listener, null, $this->stopwatch, $this);
                    }
                    $notCalled[] = $listener->getInfo($eventName);
                }
            }
        }

        uasort($notCalled, array($this, 'sortNotCalledListeners'));

        return $notCalled;
    }

    public function getOrphanedEvents(): array
    {
        return $this->orphanedEvents;
    }

    public function reset()
    {
<<<<<<< HEAD
        $this->callStack = array();
        $this->orphanedEvents = array();
=======
        $this->callStack = null;
>>>>>>> 05efd124
    }

    /**
     * Proxies all method calls to the original event dispatcher.
     *
     * @param string $method    The method name
     * @param array  $arguments The method arguments
     *
     * @return mixed
     */
    public function __call($method, $arguments)
    {
        return \call_user_func_array(array($this->dispatcher, $method), $arguments);
    }

    /**
     * Called before dispatching the event.
     *
     * @param string $eventName The event name
     * @param Event  $event     The event
     */
    protected function preDispatch($eventName, Event $event)
    {
    }

    /**
     * Called after dispatching the event.
     *
     * @param string $eventName The event name
     * @param Event  $event     The event
     */
    protected function postDispatch($eventName, Event $event)
    {
    }

    private function preProcess($eventName)
    {
        if (!$this->dispatcher->hasListeners($eventName)) {
            $this->orphanedEvents[] = $eventName;

            return;
        }

        foreach ($this->dispatcher->getListeners($eventName) as $listener) {
            $priority = $this->getListenerPriority($eventName, $listener);
            $wrappedListener = new WrappedListener($listener instanceof WrappedListener ? $listener->getWrappedListener() : $listener, null, $this->stopwatch, $this);
            $this->wrappedListeners[$eventName][] = $wrappedListener;
            $this->dispatcher->removeListener($eventName, $listener);
            $this->dispatcher->addListener($eventName, $wrappedListener, $priority);
            $this->callStack->attach($wrappedListener, array($eventName));
        }
    }

    private function postProcess($eventName)
    {
        unset($this->wrappedListeners[$eventName]);
        $skipped = false;
        foreach ($this->dispatcher->getListeners($eventName) as $listener) {
            if (!$listener instanceof WrappedListener) { // #12845: a new listener was added during dispatch.
                continue;
            }
            // Unwrap listener
            $priority = $this->getListenerPriority($eventName, $listener);
            $this->dispatcher->removeListener($eventName, $listener);
            $this->dispatcher->addListener($eventName, $listener->getWrappedListener(), $priority);

            if (null !== $this->logger) {
                $context = array('event' => $eventName, 'listener' => $listener->getPretty());
            }

            if ($listener->wasCalled()) {
                if (null !== $this->logger) {
                    $this->logger->debug('Notified event "{event}" to listener "{listener}".', $context);
                }

                if (!isset($this->called[$eventName])) {
                    $this->called[$eventName] = new \SplObjectStorage();
                }
            } else {
                $this->callStack->detach($listener);
            }

            if (null !== $this->logger && $skipped) {
                $this->logger->debug('Listener "{listener}" was not called for event "{event}".', $context);
            }

            if ($listener->stoppedPropagation()) {
                if (null !== $this->logger) {
                    $this->logger->debug('Listener "{listener}" stopped propagation of the event "{event}".', $context);
                }

                $skipped = true;
            }
        }
    }

    private function sortNotCalledListeners(array $a, array $b)
    {
        if (0 !== $cmp = strcmp($a['event'], $b['event'])) {
            return $cmp;
        }

        if (\is_int($a['priority']) && !\is_int($b['priority'])) {
            return 1;
        }

        if (!\is_int($a['priority']) && \is_int($b['priority'])) {
            return -1;
        }

        if ($a['priority'] === $b['priority']) {
            return 0;
        }

        if ($a['priority'] > $b['priority']) {
            return -1;
        }

        return 1;
    }
}<|MERGE_RESOLUTION|>--- conflicted
+++ resolved
@@ -228,12 +228,8 @@
 
     public function reset()
     {
-<<<<<<< HEAD
-        $this->callStack = array();
+        $this->callStack = null;
         $this->orphanedEvents = array();
-=======
-        $this->callStack = null;
->>>>>>> 05efd124
     }
 
     /**
