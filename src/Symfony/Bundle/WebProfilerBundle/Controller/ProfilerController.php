--- conflicted
+++ resolved
@@ -44,11 +44,7 @@
      * @param array                 $templates       The templates
      * @param string                $toolbarPosition The toolbar position (top, bottom, normal, or null -- use the configuration)
      */
-<<<<<<< HEAD
-    public function __construct(UrlGeneratorInterface $generator, Profiler $profiler = null, \Twig_Environment $twig, array $templates, $toolbarPosition = 'bottom')
-=======
-    public function __construct(UrlGeneratorInterface $generator, Profiler $profiler = null, Environment $twig, array $templates, $toolbarPosition = 'normal')
->>>>>>> 36f00509
+    public function __construct(UrlGeneratorInterface $generator, Profiler $profiler = null, Environment $twig, array $templates, $toolbarPosition = 'bottom')
     {
         $this->generator = $generator;
         $this->profiler = $profiler;
