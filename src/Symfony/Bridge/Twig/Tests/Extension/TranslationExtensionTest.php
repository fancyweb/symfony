--- conflicted
+++ resolved
@@ -48,21 +48,6 @@
         $this->assertEquals($expected, $this->getTemplate($template)->render($variables));
     }
 
-    /**
-<<<<<<< HEAD
-     * @expectedException        \Twig\Error\SyntaxError
-     * @expectedExceptionMessage Unexpected token. Twig was looking for the "with", "from", or "into" keyword in "index" at line 3.
-     */
-=======
-     * @group legacy
-     * @dataProvider getTransChoiceTests
-     */
-    public function testTransChoice($template, $expected, array $variables = [])
-    {
-        $this->testTrans($template, $expected, $variables);
-    }
-
->>>>>>> daa4e402
     public function testTransUnknownKeyword()
     {
         $this->expectException('Twig\Error\SyntaxError');
@@ -77,19 +62,6 @@
         $output = $this->getTemplate("{% trans %}\n{{ 1 + 2 }}{% endtrans %}")->render();
     }
 
-<<<<<<< HEAD
-=======
-    /**
-     * @group legacy
-     */
-    public function testTransChoiceComplexBody()
-    {
-        $this->expectException('Twig\Error\SyntaxError');
-        $this->expectExceptionMessage('A message inside a transchoice tag must be a simple text in "index" at line 2.');
-        $output = $this->getTemplate("{% transchoice count %}\n{{ 1 + 2 }}{% endtranschoice %}")->render();
-    }
-
->>>>>>> daa4e402
     public function getTransTests()
     {
         return [
