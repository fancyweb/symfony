--- conflicted
+++ resolved
@@ -25,25 +25,11 @@
 {
     public function create(ContainerBuilder $container, $id, $config)
     {
-<<<<<<< HEAD
         $definition = $container->setDefinition($id, new ChildDefinition('security.user.provider.in_memory'));
-
-        foreach ($config['users'] as $username => $user) {
-            $userId = $id.'_'.$username;
-
-            $container
-                ->setDefinition($userId, new ChildDefinition('security.user.provider.in_memory.user'))
-                ->setArguments(array($username, (string) $user['password'], $user['roles']))
-            ;
-
-            $definition->addMethodCall('createUser', array(new Reference($userId)));
-=======
-        $definition = $container->setDefinition($id, new DefinitionDecorator('security.user.provider.in_memory'));
         $users = array();
 
         foreach ($config['users'] as $username => $user) {
             $users[$username] = array('password' => (string) $user['password'], 'roles' => $user['roles']);
->>>>>>> e64cb185
         }
 
         $definition->addArgument($users);
