--- conflicted
+++ resolved
@@ -120,8 +120,6 @@
         $this->assertEquals('/app.php/testing/bar', $url);
     }
 
-<<<<<<< HEAD
-=======
     public function testRelativeUrlWithNullParameter()
     {
         $this->routeCollection->add('test', new Route('/testing.{format}', array('format' => null)));
@@ -137,7 +135,6 @@
         $this->assertEquals('/app.php/testing', $url);
     }
 
->>>>>>> 1ecaade6
     public function testRelativeUrlWithExtraParameters()
     {
         $this->routeCollection->add('test', new Route('/testing'));
