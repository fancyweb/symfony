<?php

/*
 * This file is part of the Symfony package.
 *
 * (c) Fabien Potencier <fabien@symfony.com>
 *
 * For the full copyright and license information, please view the LICENSE
 * file that was distributed with this source code.
 */

namespace Symfony\Component\HttpKernel;

use Symfony\Bridge\ProxyManager\LazyProxy\Instantiator\RuntimeInstantiator;
use Symfony\Bridge\ProxyManager\LazyProxy\PhpDumper\ProxyDumper;
use Symfony\Component\Config\ConfigCache;
use Symfony\Component\Config\Loader\DelegatingLoader;
use Symfony\Component\Config\Loader\LoaderResolver;
use Symfony\Component\Debug\DebugClassLoader as LegacyDebugClassLoader;
use Symfony\Component\DependencyInjection\Compiler\CompilerPassInterface;
use Symfony\Component\DependencyInjection\Compiler\PassConfig;
use Symfony\Component\DependencyInjection\ContainerBuilder;
use Symfony\Component\DependencyInjection\ContainerInterface;
use Symfony\Component\DependencyInjection\Dumper\PhpDumper;
use Symfony\Component\DependencyInjection\Dumper\Preloader;
use Symfony\Component\DependencyInjection\Extension\ExtensionInterface;
use Symfony\Component\DependencyInjection\Loader\ClosureLoader;
use Symfony\Component\DependencyInjection\Loader\DirectoryLoader;
use Symfony\Component\DependencyInjection\Loader\GlobFileLoader;
use Symfony\Component\DependencyInjection\Loader\IniFileLoader;
use Symfony\Component\DependencyInjection\Loader\PhpFileLoader;
use Symfony\Component\DependencyInjection\Loader\XmlFileLoader;
use Symfony\Component\DependencyInjection\Loader\YamlFileLoader;
use Symfony\Component\ErrorHandler\DebugClassLoader;
use Symfony\Component\Filesystem\Filesystem;
use Symfony\Component\HttpFoundation\Request;
use Symfony\Component\HttpFoundation\Response;
use Symfony\Component\HttpKernel\Bundle\BundleInterface;
use Symfony\Component\HttpKernel\CacheWarmer\WarmableInterface;
use Symfony\Component\HttpKernel\Config\FileLocator;
use Symfony\Component\HttpKernel\DependencyInjection\AddAnnotatedClassesToCachePass;
use Symfony\Component\HttpKernel\DependencyInjection\MergeExtensionConfigurationPass;

// Help opcache.preload discover always-needed symbols
class_exists(ConfigCache::class);

/**
 * The Kernel is the heart of the Symfony system.
 *
 * It manages an environment made of bundles.
 *
 * Environment names must always start with a letter and
 * they must only contain letters and numbers.
 *
 * @author Fabien Potencier <fabien@symfony.com>
 */
abstract class Kernel implements KernelInterface, RebootableInterface, TerminableInterface
{
    /**
     * @var BundleInterface[]
     */
    protected $bundles = [];

    protected $container;
    protected $environment;
    protected $debug;
    protected $booted = false;
    protected $startTime;

    private $projectDir;
    private $warmupDir;
    private $requestStackSize = 0;
    private $resetServices = false;

    private static $freshCache = [];

<<<<<<< HEAD
    const VERSION = '5.3.0-DEV';
    const VERSION_ID = 50300;
    const MAJOR_VERSION = 5;
    const MINOR_VERSION = 3;
    const RELEASE_VERSION = 0;
    const EXTRA_VERSION = 'DEV';

    const END_OF_MAINTENANCE = '05/2021';
    const END_OF_LIFE = '01/2022';
=======
    public const VERSION = '5.2.1-DEV';
    public const VERSION_ID = 50201;
    public const MAJOR_VERSION = 5;
    public const MINOR_VERSION = 2;
    public const RELEASE_VERSION = 1;
    public const EXTRA_VERSION = 'DEV';

    public const END_OF_MAINTENANCE = '07/2021';
    public const END_OF_LIFE = '07/2021';
>>>>>>> 555697df

    public function __construct(string $environment, bool $debug)
    {
        $this->environment = $environment;
        $this->debug = $debug;
    }

    public function __clone()
    {
        $this->booted = false;
        $this->container = null;
        $this->requestStackSize = 0;
        $this->resetServices = false;
    }

    /**
     * {@inheritdoc}
     */
    public function boot()
    {
        if (true === $this->booted) {
            if (!$this->requestStackSize && $this->resetServices) {
                if ($this->container->has('services_resetter')) {
                    $this->container->get('services_resetter')->reset();
                }
                $this->resetServices = false;
                if ($this->debug) {
                    $this->startTime = microtime(true);
                }
            }

            return;
        }

        if (null === $this->container) {
            $this->preBoot();
        }

        foreach ($this->getBundles() as $bundle) {
            $bundle->setContainer($this->container);
            $bundle->boot();
        }

        $this->booted = true;
    }

    /**
     * {@inheritdoc}
     */
    public function reboot(?string $warmupDir)
    {
        $this->shutdown();
        $this->warmupDir = $warmupDir;
        $this->boot();
    }

    /**
     * {@inheritdoc}
     */
    public function terminate(Request $request, Response $response)
    {
        if (false === $this->booted) {
            return;
        }

        if ($this->getHttpKernel() instanceof TerminableInterface) {
            $this->getHttpKernel()->terminate($request, $response);
        }
    }

    /**
     * {@inheritdoc}
     */
    public function shutdown()
    {
        if (false === $this->booted) {
            return;
        }

        $this->booted = false;

        foreach ($this->getBundles() as $bundle) {
            $bundle->shutdown();
            $bundle->setContainer(null);
        }

        $this->container = null;
        $this->requestStackSize = 0;
        $this->resetServices = false;
    }

    /**
     * {@inheritdoc}
     */
    public function handle(Request $request, int $type = HttpKernelInterface::MASTER_REQUEST, bool $catch = true)
    {
        if (!$this->booted) {
            $container = $this->container ?? $this->preBoot();

            if ($container->has('http_cache')) {
                return $container->get('http_cache')->handle($request, $type, $catch);
            }
        }

        $this->boot();
        ++$this->requestStackSize;
        $this->resetServices = true;

        try {
            return $this->getHttpKernel()->handle($request, $type, $catch);
        } finally {
            --$this->requestStackSize;
        }
    }

    /**
     * Gets a HTTP kernel from the container.
     *
     * @return HttpKernelInterface
     */
    protected function getHttpKernel()
    {
        return $this->container->get('http_kernel');
    }

    /**
     * {@inheritdoc}
     */
    public function getBundles()
    {
        return $this->bundles;
    }

    /**
     * {@inheritdoc}
     */
    public function getBundle(string $name)
    {
        if (!isset($this->bundles[$name])) {
            throw new \InvalidArgumentException(sprintf('Bundle "%s" does not exist or it is not enabled. Maybe you forgot to add it in the "registerBundles()" method of your "%s.php" file?', $name, get_debug_type($this)));
        }

        return $this->bundles[$name];
    }

    /**
     * {@inheritdoc}
     */
    public function locateResource(string $name)
    {
        if ('@' !== $name[0]) {
            throw new \InvalidArgumentException(sprintf('A resource name must start with @ ("%s" given).', $name));
        }

        if (false !== strpos($name, '..')) {
            throw new \RuntimeException(sprintf('File name "%s" contains invalid characters (..).', $name));
        }

        $bundleName = substr($name, 1);
        $path = '';
        if (false !== strpos($bundleName, '/')) {
            [$bundleName, $path] = explode('/', $bundleName, 2);
        }

        $bundle = $this->getBundle($bundleName);
        if (file_exists($file = $bundle->getPath().'/'.$path)) {
            return $file;
        }

        throw new \InvalidArgumentException(sprintf('Unable to find file "%s".', $name));
    }

    /**
     * {@inheritdoc}
     */
    public function getEnvironment()
    {
        return $this->environment;
    }

    /**
     * {@inheritdoc}
     */
    public function isDebug()
    {
        return $this->debug;
    }

    /**
     * Gets the application root dir (path of the project's composer file).
     *
     * @return string The project root dir
     */
    public function getProjectDir()
    {
        if (null === $this->projectDir) {
            $r = new \ReflectionObject($this);

            if (!is_file($dir = $r->getFileName())) {
                throw new \LogicException(sprintf('Cannot auto-detect project dir for kernel of class "%s".', $r->name));
            }

            $dir = $rootDir = \dirname($dir);
            while (!is_file($dir.'/composer.json')) {
                if ($dir === \dirname($dir)) {
                    return $this->projectDir = $rootDir;
                }
                $dir = \dirname($dir);
            }
            $this->projectDir = $dir;
        }

        return $this->projectDir;
    }

    /**
     * {@inheritdoc}
     */
    public function getContainer()
    {
        if (!$this->container) {
            throw new \LogicException('Cannot retrieve the container from a non-booted kernel.');
        }

        return $this->container;
    }

    /**
     * @internal
     */
    public function setAnnotatedClassCache(array $annotatedClasses)
    {
        file_put_contents(($this->warmupDir ?: $this->getBuildDir()).'/annotations.map', sprintf('<?php return %s;', var_export($annotatedClasses, true)));
    }

    /**
     * {@inheritdoc}
     */
    public function getStartTime()
    {
        return $this->debug && null !== $this->startTime ? $this->startTime : -\INF;
    }

    /**
     * {@inheritdoc}
     */
    public function getCacheDir()
    {
        return $this->getProjectDir().'/var/cache/'.$this->environment;
    }

    /**
     * {@inheritdoc}
     */
    public function getBuildDir(): string
    {
        // Returns $this->getCacheDir() for backward compatibility
        return $this->getCacheDir();
    }

    /**
     * {@inheritdoc}
     */
    public function getLogDir()
    {
        return $this->getProjectDir().'/var/log';
    }

    /**
     * {@inheritdoc}
     */
    public function getCharset()
    {
        return 'UTF-8';
    }

    /**
     * Gets the patterns defining the classes to parse and cache for annotations.
     */
    public function getAnnotatedClassesToCompile(): array
    {
        return [];
    }

    /**
     * Initializes bundles.
     *
     * @throws \LogicException if two bundles share a common name
     */
    protected function initializeBundles()
    {
        // init bundles
        $this->bundles = [];
        foreach ($this->registerBundles() as $bundle) {
            $name = $bundle->getName();
            if (isset($this->bundles[$name])) {
                throw new \LogicException(sprintf('Trying to register two bundles with the same name "%s".', $name));
            }
            $this->bundles[$name] = $bundle;
        }
    }

    /**
     * The extension point similar to the Bundle::build() method.
     *
     * Use this method to register compiler passes and manipulate the container during the building process.
     */
    protected function build(ContainerBuilder $container)
    {
    }

    /**
     * Gets the container class.
     *
     * @throws \InvalidArgumentException If the generated classname is invalid
     *
     * @return string The container class
     */
    protected function getContainerClass()
    {
        $class = static::class;
        $class = false !== strpos($class, "@anonymous\0") ? get_parent_class($class).str_replace('.', '_', ContainerBuilder::hash($class)) : $class;
        $class = str_replace('\\', '_', $class).ucfirst($this->environment).($this->debug ? 'Debug' : '').'Container';

        if (!preg_match('/^[a-zA-Z_\x7f-\xff][a-zA-Z0-9_\x7f-\xff]*$/', $class)) {
            throw new \InvalidArgumentException(sprintf('The environment "%s" contains invalid characters, it can only contain characters allowed in PHP class names.', $this->environment));
        }

        return $class;
    }

    /**
     * Gets the container's base class.
     *
     * All names except Container must be fully qualified.
     *
     * @return string
     */
    protected function getContainerBaseClass()
    {
        return 'Container';
    }

    /**
     * Initializes the service container.
     *
     * The built version of the service container is used when fresh, otherwise the
     * container is built.
     */
    protected function initializeContainer()
    {
        $class = $this->getContainerClass();
        $buildDir = $this->warmupDir ?: $this->getBuildDir();
        $cache = new ConfigCache($buildDir.'/'.$class.'.php', $this->debug);
        $cachePath = $cache->getPath();

        // Silence E_WARNING to ignore "include" failures - don't use "@" to prevent silencing fatal errors
        $errorLevel = error_reporting(\E_ALL ^ \E_WARNING);

        try {
            if (is_file($cachePath) && \is_object($this->container = include $cachePath)
                && (!$this->debug || (self::$freshCache[$cachePath] ?? $cache->isFresh()))
            ) {
                self::$freshCache[$cachePath] = true;
                $this->container->set('kernel', $this);
                error_reporting($errorLevel);

                return;
            }
        } catch (\Throwable $e) {
        }

        $oldContainer = \is_object($this->container) ? new \ReflectionClass($this->container) : $this->container = null;

        try {
            is_dir($buildDir) ?: mkdir($buildDir, 0777, true);

            if ($lock = fopen($cachePath.'.lock', 'w')) {
                flock($lock, \LOCK_EX | \LOCK_NB, $wouldBlock);

                if (!flock($lock, $wouldBlock ? \LOCK_SH : \LOCK_EX)) {
                    fclose($lock);
                    $lock = null;
                } elseif (!\is_object($this->container = include $cachePath)) {
                    $this->container = null;
                } elseif (!$oldContainer || \get_class($this->container) !== $oldContainer->name) {
                    flock($lock, \LOCK_UN);
                    fclose($lock);
                    $this->container->set('kernel', $this);

                    return;
                }
            }
        } catch (\Throwable $e) {
        } finally {
            error_reporting($errorLevel);
        }

        if ($collectDeprecations = $this->debug && !\defined('PHPUNIT_COMPOSER_INSTALL')) {
            $collectedLogs = [];
            $previousHandler = set_error_handler(function ($type, $message, $file, $line) use (&$collectedLogs, &$previousHandler) {
                if (\E_USER_DEPRECATED !== $type && \E_DEPRECATED !== $type) {
                    return $previousHandler ? $previousHandler($type, $message, $file, $line) : false;
                }

                if (isset($collectedLogs[$message])) {
                    ++$collectedLogs[$message]['count'];

                    return null;
                }

                $backtrace = debug_backtrace(\DEBUG_BACKTRACE_IGNORE_ARGS, 5);
                // Clean the trace by removing first frames added by the error handler itself.
                for ($i = 0; isset($backtrace[$i]); ++$i) {
                    if (isset($backtrace[$i]['file'], $backtrace[$i]['line']) && $backtrace[$i]['line'] === $line && $backtrace[$i]['file'] === $file) {
                        $backtrace = \array_slice($backtrace, 1 + $i);
                        break;
                    }
                }
                for ($i = 0; isset($backtrace[$i]); ++$i) {
                    if (!isset($backtrace[$i]['file'], $backtrace[$i]['line'], $backtrace[$i]['function'])) {
                        continue;
                    }
                    if (!isset($backtrace[$i]['class']) && 'trigger_deprecation' === $backtrace[$i]['function']) {
                        $file = $backtrace[$i]['file'];
                        $line = $backtrace[$i]['line'];
                        $backtrace = \array_slice($backtrace, 1 + $i);
                        break;
                    }
                }

                // Remove frames added by DebugClassLoader.
                for ($i = \count($backtrace) - 2; 0 < $i; --$i) {
                    if (\in_array($backtrace[$i]['class'] ?? null, [DebugClassLoader::class, LegacyDebugClassLoader::class], true)) {
                        $backtrace = [$backtrace[$i + 1]];
                        break;
                    }
                }

                $collectedLogs[$message] = [
                    'type' => $type,
                    'message' => $message,
                    'file' => $file,
                    'line' => $line,
                    'trace' => [$backtrace[0]],
                    'count' => 1,
                ];

                return null;
            });
        }

        try {
            $container = null;
            $container = $this->buildContainer();
            $container->compile();
        } finally {
            if ($collectDeprecations) {
                restore_error_handler();

                file_put_contents($buildDir.'/'.$class.'Deprecations.log', serialize(array_values($collectedLogs)));
                file_put_contents($buildDir.'/'.$class.'Compiler.log', null !== $container ? implode("\n", $container->getCompiler()->getLog()) : '');
            }
        }

        $this->dumpContainer($cache, $container, $class, $this->getContainerBaseClass());

        if ($lock) {
            flock($lock, \LOCK_UN);
            fclose($lock);
        }

        $this->container = require $cachePath;
        $this->container->set('kernel', $this);

        if ($oldContainer && \get_class($this->container) !== $oldContainer->name) {
            // Because concurrent requests might still be using them,
            // old container files are not removed immediately,
            // but on a next dump of the container.
            static $legacyContainers = [];
            $oldContainerDir = \dirname($oldContainer->getFileName());
            $legacyContainers[$oldContainerDir.'.legacy'] = true;
            foreach (glob(\dirname($oldContainerDir).\DIRECTORY_SEPARATOR.'*.legacy', \GLOB_NOSORT) as $legacyContainer) {
                if (!isset($legacyContainers[$legacyContainer]) && @unlink($legacyContainer)) {
                    (new Filesystem())->remove(substr($legacyContainer, 0, -7));
                }
            }

            touch($oldContainerDir.'.legacy');
        }

        $preload = $this instanceof WarmableInterface ? (array) $this->warmUp($this->container->getParameter('kernel.cache_dir')) : [];

        if ($this->container->has('cache_warmer')) {
            $preload = array_merge($preload, (array) $this->container->get('cache_warmer')->warmUp($this->container->getParameter('kernel.cache_dir')));
        }

        if ($preload && method_exists(Preloader::class, 'append') && file_exists($preloadFile = $buildDir.'/'.$class.'.preload.php')) {
            Preloader::append($preloadFile, $preload);
        }
    }

    /**
     * Returns the kernel parameters.
     *
     * @return array An array of kernel parameters
     */
    protected function getKernelParameters()
    {
        $bundles = [];
        $bundlesMetadata = [];

        foreach ($this->bundles as $name => $bundle) {
            $bundles[$name] = \get_class($bundle);
            $bundlesMetadata[$name] = [
                'path' => $bundle->getPath(),
                'namespace' => $bundle->getNamespace(),
            ];
        }

        return [
            'kernel.project_dir' => realpath($this->getProjectDir()) ?: $this->getProjectDir(),
            'kernel.environment' => $this->environment,
            'kernel.runtime_environment' => '%env(default:kernel.environment:APP_RUNTIME_ENV)%',
            'kernel.debug' => $this->debug,
            'kernel.build_dir' => realpath($buildDir = $this->warmupDir ?: $this->getBuildDir()) ?: $buildDir,
            'kernel.cache_dir' => realpath($this->getCacheDir()) ?: $this->getCacheDir(),
            'kernel.logs_dir' => realpath($this->getLogDir()) ?: $this->getLogDir(),
            'kernel.bundles' => $bundles,
            'kernel.bundles_metadata' => $bundlesMetadata,
            'kernel.charset' => $this->getCharset(),
            'kernel.container_class' => $this->getContainerClass(),
        ];
    }

    /**
     * Builds the service container.
     *
     * @return ContainerBuilder The compiled service container
     *
     * @throws \RuntimeException
     */
    protected function buildContainer()
    {
        foreach (['cache' => $this->getCacheDir(), 'build' => $this->warmupDir ?: $this->getBuildDir(), 'logs' => $this->getLogDir()] as $name => $dir) {
            if (!is_dir($dir)) {
                if (false === @mkdir($dir, 0777, true) && !is_dir($dir)) {
                    throw new \RuntimeException(sprintf('Unable to create the "%s" directory (%s).', $name, $dir));
                }
            } elseif (!is_writable($dir)) {
                throw new \RuntimeException(sprintf('Unable to write in the "%s" directory (%s).', $name, $dir));
            }
        }

        $container = $this->getContainerBuilder();
        $container->addObjectResource($this);
        $this->prepareContainer($container);

        if (null !== $cont = $this->registerContainerConfiguration($this->getContainerLoader($container))) {
            $container->merge($cont);
        }

        $container->addCompilerPass(new AddAnnotatedClassesToCachePass($this));

        return $container;
    }

    /**
     * Prepares the ContainerBuilder before it is compiled.
     */
    protected function prepareContainer(ContainerBuilder $container)
    {
        $extensions = [];
        foreach ($this->bundles as $bundle) {
            if ($extension = $bundle->getContainerExtension()) {
                $container->registerExtension($extension);
            }

            if ($this->debug) {
                $container->addObjectResource($bundle);
            }
        }

        foreach ($this->bundles as $bundle) {
            $bundle->build($container);
        }

        $this->build($container);

        foreach ($container->getExtensions() as $extension) {
            $extensions[] = $extension->getAlias();
        }

        // ensure these extensions are implicitly loaded
        $container->getCompilerPassConfig()->setMergePass(new MergeExtensionConfigurationPass($extensions));
    }

    /**
     * Gets a new ContainerBuilder instance used to build the service container.
     *
     * @return ContainerBuilder
     */
    protected function getContainerBuilder()
    {
        $container = new ContainerBuilder();
        $container->getParameterBag()->add($this->getKernelParameters());

        if ($this instanceof ExtensionInterface) {
            $container->registerExtension($this);
        }
        if ($this instanceof CompilerPassInterface) {
            $container->addCompilerPass($this, PassConfig::TYPE_BEFORE_OPTIMIZATION, -10000);
        }
        if (class_exists('ProxyManager\Configuration') && class_exists('Symfony\Bridge\ProxyManager\LazyProxy\Instantiator\RuntimeInstantiator')) {
            $container->setProxyInstantiator(new RuntimeInstantiator());
        }

        return $container;
    }

    /**
     * Dumps the service container to PHP code in the cache.
     *
     * @param string $class     The name of the class to generate
     * @param string $baseClass The name of the container's base class
     */
    protected function dumpContainer(ConfigCache $cache, ContainerBuilder $container, string $class, string $baseClass)
    {
        // cache the container
        $dumper = new PhpDumper($container);

        if (class_exists('ProxyManager\Configuration') && class_exists('Symfony\Bridge\ProxyManager\LazyProxy\PhpDumper\ProxyDumper')) {
            $dumper->setProxyDumper(new ProxyDumper());
        }

        $content = $dumper->dump([
            'class' => $class,
            'base_class' => $baseClass,
            'file' => $cache->getPath(),
            'as_files' => true,
            'debug' => $this->debug,
            'build_time' => $container->hasParameter('kernel.container_build_time') ? $container->getParameter('kernel.container_build_time') : time(),
            'preload_classes' => array_map('get_class', $this->bundles),
        ]);

        $rootCode = array_pop($content);
        $dir = \dirname($cache->getPath()).'/';
        $fs = new Filesystem();

        foreach ($content as $file => $code) {
            $fs->dumpFile($dir.$file, $code);
            @chmod($dir.$file, 0666 & ~umask());
        }
        $legacyFile = \dirname($dir.key($content)).'.legacy';
        if (is_file($legacyFile)) {
            @unlink($legacyFile);
        }

        $cache->write($rootCode, $container->getResources());
    }

    /**
     * Returns a loader for the container.
     *
     * @return DelegatingLoader The loader
     */
    protected function getContainerLoader(ContainerInterface $container)
    {
        $locator = new FileLocator($this);
        $resolver = new LoaderResolver([
            new XmlFileLoader($container, $locator),
            new YamlFileLoader($container, $locator),
            new IniFileLoader($container, $locator),
            new PhpFileLoader($container, $locator),
            new GlobFileLoader($container, $locator),
            new DirectoryLoader($container, $locator),
            new ClosureLoader($container),
        ]);

        return new DelegatingLoader($resolver);
    }

    private function preBoot(): ContainerInterface
    {
        if ($this->debug) {
            $this->startTime = microtime(true);
        }
        if ($this->debug && !isset($_ENV['SHELL_VERBOSITY']) && !isset($_SERVER['SHELL_VERBOSITY'])) {
            putenv('SHELL_VERBOSITY=3');
            $_ENV['SHELL_VERBOSITY'] = 3;
            $_SERVER['SHELL_VERBOSITY'] = 3;
        }

        $this->initializeBundles();
        $this->initializeContainer();

        $container = $this->container;

        if ($container->hasParameter('kernel.trusted_hosts') && $trustedHosts = $container->getParameter('kernel.trusted_hosts')) {
            Request::setTrustedHosts($trustedHosts);
        }

        if ($container->hasParameter('kernel.trusted_proxies') && $container->hasParameter('kernel.trusted_headers') && $trustedProxies = $container->getParameter('kernel.trusted_proxies')) {
            Request::setTrustedProxies(\is_array($trustedProxies) ? $trustedProxies : array_map('trim', explode(',', $trustedProxies)), $container->getParameter('kernel.trusted_headers'));
        }

        return $container;
    }

    /**
     * Removes comments from a PHP source string.
     *
     * We don't use the PHP php_strip_whitespace() function
     * as we want the content to be readable and well-formatted.
     *
     * @return string The PHP string with the comments removed
     */
    public static function stripComments(string $source)
    {
        if (!\function_exists('token_get_all')) {
            return $source;
        }

        $rawChunk = '';
        $output = '';
        $tokens = token_get_all($source);
        $ignoreSpace = false;
        for ($i = 0; isset($tokens[$i]); ++$i) {
            $token = $tokens[$i];
            if (!isset($token[1]) || 'b"' === $token) {
                $rawChunk .= $token;
            } elseif (\T_START_HEREDOC === $token[0]) {
                $output .= $rawChunk.$token[1];
                do {
                    $token = $tokens[++$i];
                    $output .= isset($token[1]) && 'b"' !== $token ? $token[1] : $token;
                } while (\T_END_HEREDOC !== $token[0]);
                $rawChunk = '';
            } elseif (\T_WHITESPACE === $token[0]) {
                if ($ignoreSpace) {
                    $ignoreSpace = false;

                    continue;
                }

                // replace multiple new lines with a single newline
                $rawChunk .= preg_replace(['/\n{2,}/S'], "\n", $token[1]);
            } elseif (\in_array($token[0], [\T_COMMENT, \T_DOC_COMMENT])) {
                if (!\in_array($rawChunk[\strlen($rawChunk) - 1], [' ', "\n", "\r", "\t"], true)) {
                    $rawChunk .= ' ';
                }
                $ignoreSpace = true;
            } else {
                $rawChunk .= $token[1];

                // The PHP-open tag already has a new-line
                if (\T_OPEN_TAG === $token[0]) {
                    $ignoreSpace = true;
                } else {
                    $ignoreSpace = false;
                }
            }
        }

        $output .= $rawChunk;

        unset($tokens, $rawChunk);
        gc_mem_caches();

        return $output;
    }

    /**
     * @return array
     */
    public function __sleep()
    {
        return ['environment', 'debug'];
    }

    public function __wakeup()
    {
        $this->__construct($this->environment, $this->debug);
    }
}<|MERGE_RESOLUTION|>--- conflicted
+++ resolved
@@ -74,27 +74,15 @@
 
     private static $freshCache = [];
 
-<<<<<<< HEAD
-    const VERSION = '5.3.0-DEV';
-    const VERSION_ID = 50300;
-    const MAJOR_VERSION = 5;
-    const MINOR_VERSION = 3;
-    const RELEASE_VERSION = 0;
-    const EXTRA_VERSION = 'DEV';
-
-    const END_OF_MAINTENANCE = '05/2021';
-    const END_OF_LIFE = '01/2022';
-=======
-    public const VERSION = '5.2.1-DEV';
-    public const VERSION_ID = 50201;
+    public const VERSION = '5.3.0-DEV';
+    public const VERSION_ID = 50300;
     public const MAJOR_VERSION = 5;
-    public const MINOR_VERSION = 2;
-    public const RELEASE_VERSION = 1;
+    public const MINOR_VERSION = 3;
+    public const RELEASE_VERSION = 0;
     public const EXTRA_VERSION = 'DEV';
 
-    public const END_OF_MAINTENANCE = '07/2021';
-    public const END_OF_LIFE = '07/2021';
->>>>>>> 555697df
+    public const END_OF_MAINTENANCE = '05/2021';
+    public const END_OF_LIFE = '01/2022';
 
     public function __construct(string $environment, bool $debug)
     {
