<?php

/*
 * This file is part of the Symfony package.
 *
 * (c) Fabien Potencier <fabien@symfony.com>
 *
 * For the full copyright and license information, please view the LICENSE
 * file that was distributed with this source code.
 */

namespace Symfony\Component\Form\Tests\Extension\Core\Type;

use Symfony\Component\Intl\Util\IntlTestHelper;

class MoneyTypeTest extends BaseTypeTest
{
    const TESTED_TYPE = 'Symfony\Component\Form\Extension\Core\Type\MoneyType';

    protected function setUp()
    {
        // we test against different locales, so we need the full
        // implementation
        IntlTestHelper::requireFullIntl($this, false);

        parent::setUp();
    }

    public function testPassMoneyPatternToView()
    {
        \Locale::setDefault('de_DE');

        $view = $this->factory->create(static::TESTED_TYPE)
            ->createView();

        $this->assertSame('{{ widget }} €', $view->vars['money_pattern']);
    }

    public function testMoneyPatternWorksForYen()
    {
        \Locale::setDefault('en_US');

        $view = $this->factory->create(static::TESTED_TYPE, null, array('currency' => 'JPY'))
            ->createView();

        $this->assertSame('¥ {{ widget }}', $view->vars['money_pattern']);
    }

    // https://github.com/symfony/symfony/issues/5458
    public function testPassDifferentPatternsForDifferentCurrencies()
    {
        \Locale::setDefault('de_DE');

        $view1 = $this->factory->create(static::TESTED_TYPE, null, array('currency' => 'GBP'))->createView();
        $view2 = $this->factory->create(static::TESTED_TYPE, null, array('currency' => 'EUR'))->createView();

        $this->assertSame('{{ widget }} £', $view1->vars['money_pattern']);
        $this->assertSame('{{ widget }} €', $view2->vars['money_pattern']);
    }

    public function testSubmitNull($expected = null, $norm = null, $view = null)
    {
        parent::testSubmitNull($expected, $norm, '');
    }

    public function testMoneyPatternWithoutCurrency()
    {
        $view = $this->factory->create(static::TESTED_TYPE, null, array('currency' => false))
            ->createView();

        $this->assertSame('{{ widget }}', $view->vars['money_pattern']);
    }

<<<<<<< HEAD
    public function testDefaultFormattingWithDefaultRounding()
    {
        $form = $this->factory->create(static::TESTED_TYPE, null, array('scale' => 0));
        $form->setData('12345.54321');

        $this->assertSame('12346', $form->createView()->vars['value']);
    }

    public function testDefaultFormattingWithSpecifiedRounding()
    {
        $form = $this->factory->create(static::TESTED_TYPE, null, array('scale' => 0, 'rounding_mode' => \NumberFormatter::ROUND_DOWN));
        $form->setData('12345.54321');

        $this->assertSame('12345', $form->createView()->vars['value']);
=======
    public function testSubmitNullUsesDefaultEmptyData($emptyData = '10.00', $expectedData = 10.0)
    {
        $form = $this->factory->create(static::TESTED_TYPE, null, array(
            'empty_data' => $emptyData,
        ));
        $form->submit(null);

        $this->assertSame($emptyData, $form->getViewData());
        $this->assertSame($expectedData, $form->getNormData());
        $this->assertSame($expectedData, $form->getData());
>>>>>>> e32b5188
    }
}<|MERGE_RESOLUTION|>--- conflicted
+++ resolved
@@ -71,7 +71,18 @@
         $this->assertSame('{{ widget }}', $view->vars['money_pattern']);
     }
 
-<<<<<<< HEAD
+    public function testSubmitNullUsesDefaultEmptyData($emptyData = '10.00', $expectedData = 10.0)
+    {
+        $form = $this->factory->create(static::TESTED_TYPE, null, array(
+            'empty_data' => $emptyData,
+        ));
+        $form->submit(null);
+
+        $this->assertSame($emptyData, $form->getViewData());
+        $this->assertSame($expectedData, $form->getNormData());
+        $this->assertSame($expectedData, $form->getData());
+    }
+
     public function testDefaultFormattingWithDefaultRounding()
     {
         $form = $this->factory->create(static::TESTED_TYPE, null, array('scale' => 0));
@@ -86,17 +97,5 @@
         $form->setData('12345.54321');
 
         $this->assertSame('12345', $form->createView()->vars['value']);
-=======
-    public function testSubmitNullUsesDefaultEmptyData($emptyData = '10.00', $expectedData = 10.0)
-    {
-        $form = $this->factory->create(static::TESTED_TYPE, null, array(
-            'empty_data' => $emptyData,
-        ));
-        $form->submit(null);
-
-        $this->assertSame($emptyData, $form->getViewData());
-        $this->assertSame($expectedData, $form->getNormData());
-        $this->assertSame($expectedData, $form->getData());
->>>>>>> e32b5188
     }
 }