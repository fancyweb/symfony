--- conflicted
+++ resolved
@@ -814,11 +814,7 @@
         }
 
         $clientIps[] = $ip; // Complete the IP chain with the IP the request actually came from
-<<<<<<< HEAD
-        $ip = $clientIps[0]; // Fallback to this when the client IP falls into the range of trusted proxies
-=======
         $firstTrustedIp = null;
->>>>>>> 50b48f65
 
         foreach ($clientIps as $key => $clientIp) {
             // Remove port (unfortunately, it does happen)
