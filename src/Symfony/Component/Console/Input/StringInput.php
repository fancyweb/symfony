<?php

/*
 * This file is part of the Symfony package.
 *
 * (c) Fabien Potencier <fabien@symfony.com>
 *
 * For the full copyright and license information, please view the LICENSE
 * file that was distributed with this source code.
 */

namespace Symfony\Component\Console\Input;

use Symfony\Component\Console\Exception\InvalidArgumentException;

/**
 * StringInput represents an input provided as a string.
 *
 * Usage:
 *
 *     $input = new StringInput('foo --bar="foobar"');
 *
 * @author Fabien Potencier <fabien@symfony.com>
 */
class StringInput extends ArgvInput
{
    const REGEX_STRING = '([^\s]+?)(?:\s|(?<!\\\\)"|(?<!\\\\)\'|$)';
    const REGEX_QUOTED_STRING = '(?:"([^"\\\\]*(?:\\\\.[^"\\\\]*)*)"|\'([^\'\\\\]*(?:\\\\.[^\'\\\\]*)*)\')';

    /**
<<<<<<< HEAD
     * Constructor.
     *
     * @param string $input An array of parameters from the CLI (in the argv format)
=======
     * @param string          $input      An array of parameters from the CLI (in the argv format)
     * @param InputDefinition $definition A InputDefinition instance
     *
     * @deprecated The second argument is deprecated as it does not work (will be removed in 3.0), use 'bind' method instead
>>>>>>> d4cbc70c
     */
    public function __construct($input)
    {
        parent::__construct(array());

        $this->setTokens($this->tokenize($input));
    }

    /**
     * Tokenizes a string.
     *
     * @param string $input The input to tokenize
     *
     * @return array An array of tokens
     *
     * @throws InvalidArgumentException When unable to parse input (should never happen)
     */
    private function tokenize($input)
    {
        $tokens = array();
        $length = strlen($input);
        $cursor = 0;
        while ($cursor < $length) {
            if (preg_match('/\s+/A', $input, $match, null, $cursor)) {
            } elseif (preg_match('/([^="\'\s]+?)(=?)('.self::REGEX_QUOTED_STRING.'+)/A', $input, $match, null, $cursor)) {
                $tokens[] = $match[1].$match[2].stripcslashes(str_replace(array('"\'', '\'"', '\'\'', '""'), '', substr($match[3], 1, strlen($match[3]) - 2)));
            } elseif (preg_match('/'.self::REGEX_QUOTED_STRING.'/A', $input, $match, null, $cursor)) {
                $tokens[] = stripcslashes(substr($match[0], 1, strlen($match[0]) - 2));
            } elseif (preg_match('/'.self::REGEX_STRING.'/A', $input, $match, null, $cursor)) {
                $tokens[] = stripcslashes($match[1]);
            } else {
                // should never happen
                throw new InvalidArgumentException(sprintf('Unable to parse input near "... %s ..."', substr($input, $cursor, 10)));
            }

            $cursor += strlen($match[0]);
        }

        return $tokens;
    }
}<|MERGE_RESOLUTION|>--- conflicted
+++ resolved
@@ -28,16 +28,7 @@
     const REGEX_QUOTED_STRING = '(?:"([^"\\\\]*(?:\\\\.[^"\\\\]*)*)"|\'([^\'\\\\]*(?:\\\\.[^\'\\\\]*)*)\')';
 
     /**
-<<<<<<< HEAD
-     * Constructor.
-     *
      * @param string $input An array of parameters from the CLI (in the argv format)
-=======
-     * @param string          $input      An array of parameters from the CLI (in the argv format)
-     * @param InputDefinition $definition A InputDefinition instance
-     *
-     * @deprecated The second argument is deprecated as it does not work (will be removed in 3.0), use 'bind' method instead
->>>>>>> d4cbc70c
      */
     public function __construct($input)
     {
