<?php

/*
 * This file is part of the Symfony package.
 *
 * (c) Fabien Potencier <fabien@symfony.com>
 *
 * For the full copyright and license information, please view the LICENSE
 * file that was distributed with this source code.
 */

namespace Symfony\Bundle\FrameworkBundle;

use Symfony\Bundle\FrameworkBundle\DependencyInjection\Compiler\AddAnnotationsCachedReaderPass;
use Symfony\Bundle\FrameworkBundle\DependencyInjection\Compiler\AddDebugLogProcessorPass;
use Symfony\Bundle\FrameworkBundle\DependencyInjection\Compiler\AddExpressionLanguageProvidersPass;
use Symfony\Bundle\FrameworkBundle\DependencyInjection\Compiler\ContainerBuilderDebugDumpPass;
use Symfony\Bundle\FrameworkBundle\DependencyInjection\Compiler\DataCollectorTranslatorPass;
use Symfony\Bundle\FrameworkBundle\DependencyInjection\Compiler\LoggingTranslatorPass;
use Symfony\Bundle\FrameworkBundle\DependencyInjection\Compiler\ProfilerPass;
use Symfony\Bundle\FrameworkBundle\DependencyInjection\Compiler\SessionPass;
use Symfony\Bundle\FrameworkBundle\DependencyInjection\Compiler\TemplatingPass;
use Symfony\Bundle\FrameworkBundle\DependencyInjection\Compiler\TestServiceContainerRealRefPass;
use Symfony\Bundle\FrameworkBundle\DependencyInjection\Compiler\TestServiceContainerWeakRefPass;
use Symfony\Bundle\FrameworkBundle\DependencyInjection\Compiler\UnusedTagsPass;
use Symfony\Bundle\FrameworkBundle\DependencyInjection\Compiler\WorkflowGuardListenerPass;
use Symfony\Component\Cache\Adapter\ApcuAdapter;
use Symfony\Component\Cache\Adapter\ArrayAdapter;
use Symfony\Component\Cache\Adapter\ChainAdapter;
use Symfony\Component\Cache\Adapter\PhpArrayAdapter;
use Symfony\Component\Cache\Adapter\PhpFilesAdapter;
use Symfony\Component\Cache\DependencyInjection\CacheCollectorPass;
use Symfony\Component\Cache\DependencyInjection\CachePoolClearerPass;
use Symfony\Component\Cache\DependencyInjection\CachePoolPass;
use Symfony\Component\Cache\DependencyInjection\CachePoolPrunerPass;
use Symfony\Component\Config\Resource\ClassExistenceResource;
use Symfony\Component\Console\DependencyInjection\AddConsoleCommandPass;
use Symfony\Component\DependencyInjection\Compiler\PassConfig;
use Symfony\Component\DependencyInjection\Compiler\RegisterReverseContainerPass;
use Symfony\Component\DependencyInjection\ContainerBuilder;
use Symfony\Component\Dotenv\Dotenv;
use Symfony\Component\ErrorHandler\ErrorHandler;
use Symfony\Component\EventDispatcher\DependencyInjection\RegisterListenersPass;
use Symfony\Component\Form\DependencyInjection\FormPass;
use Symfony\Component\HttpClient\DependencyInjection\HttpClientPass;
use Symfony\Component\HttpFoundation\Request;
use Symfony\Component\HttpKernel\Bundle\Bundle;
use Symfony\Component\HttpKernel\DependencyInjection\ControllerArgumentValueResolverPass;
use Symfony\Component\HttpKernel\DependencyInjection\FragmentRendererPass;
use Symfony\Component\HttpKernel\DependencyInjection\LoggerPass;
use Symfony\Component\HttpKernel\DependencyInjection\RegisterControllerArgumentLocatorsPass;
use Symfony\Component\HttpKernel\DependencyInjection\RegisterLocaleAwareServicesPass;
use Symfony\Component\HttpKernel\DependencyInjection\RemoveEmptyControllerArgumentLocatorsPass;
use Symfony\Component\HttpKernel\DependencyInjection\ResettableServicePass;
use Symfony\Component\HttpKernel\KernelEvents;
use Symfony\Component\Messenger\DependencyInjection\MessengerPass;
use Symfony\Component\Mime\DependencyInjection\AddMimeTypeGuesserPass;
use Symfony\Component\PropertyInfo\DependencyInjection\PropertyInfoPass;
use Symfony\Component\Routing\DependencyInjection\RoutingResolverPass;
use Symfony\Component\Serializer\DependencyInjection\SerializerPass;
use Symfony\Component\Translation\DependencyInjection\TranslationDumperPass;
use Symfony\Component\Translation\DependencyInjection\TranslationExtractorPass;
use Symfony\Component\Translation\DependencyInjection\TranslatorPass;
use Symfony\Component\Translation\DependencyInjection\TranslatorPathsPass;
use Symfony\Component\Validator\DependencyInjection\AddAutoMappingConfigurationPass;
use Symfony\Component\Validator\DependencyInjection\AddConstraintValidatorsPass;
use Symfony\Component\Validator\DependencyInjection\AddValidatorInitializersPass;
use Symfony\Component\VarExporter\Internal\Hydrator;
use Symfony\Component\VarExporter\Internal\Registry;

// Help opcache.preload discover always-needed symbols
class_exists(ApcuAdapter::class);
class_exists(ArrayAdapter::class);
class_exists(ChainAdapter::class);
class_exists(PhpArrayAdapter::class);
class_exists(PhpFilesAdapter::class);
class_exists(Dotenv::class);
class_exists(ErrorHandler::class);
class_exists(Hydrator::class);
class_exists(Registry::class);

/**
 * Bundle.
 *
 * @author Fabien Potencier <fabien@symfony.com>
 */
class FrameworkBundle extends Bundle
{
    public function boot()
    {
        ErrorHandler::register(null, false)->throwAt($this->container->getParameter('debug.error_handler.throw_at'), true);

        if ($this->container->getParameter('kernel.http_method_override')) {
            Request::enableHttpMethodParameterOverride();
        }

        if ($trustedHosts = $this->container->getParameter('kernel.trusted_hosts')) {
            Request::setTrustedHosts($trustedHosts);
        }
    }

    public function build(ContainerBuilder $container)
    {
        parent::build($container);

        $hotPathEvents = [
            KernelEvents::REQUEST,
            KernelEvents::CONTROLLER,
            KernelEvents::CONTROLLER_ARGUMENTS,
            KernelEvents::RESPONSE,
            KernelEvents::FINISH_REQUEST,
        ];

        $container->addCompilerPass(new LoggerPass(), PassConfig::TYPE_BEFORE_OPTIMIZATION, -32);
        $container->addCompilerPass(new RegisterControllerArgumentLocatorsPass());
        $container->addCompilerPass(new RemoveEmptyControllerArgumentLocatorsPass(), PassConfig::TYPE_BEFORE_REMOVING);
        $container->addCompilerPass(new RoutingResolverPass());
        $container->addCompilerPass(new ProfilerPass());
        // must be registered before removing private services as some might be listeners/subscribers
        // but as late as possible to get resolved parameters
        $container->addCompilerPass((new RegisterListenersPass())->setHotPathEvents($hotPathEvents), PassConfig::TYPE_BEFORE_REMOVING);
        $container->addCompilerPass(new TemplatingPass());
        $this->addCompilerPassIfExists($container, AddConstraintValidatorsPass::class);
        $container->addCompilerPass(new AddAnnotationsCachedReaderPass(), PassConfig::TYPE_AFTER_REMOVING, -255);
        $this->addCompilerPassIfExists($container, AddValidatorInitializersPass::class);
        $this->addCompilerPassIfExists($container, AddConsoleCommandPass::class, PassConfig::TYPE_BEFORE_REMOVING);
        // must be registered as late as possible to get access to all Twig paths registered in
        // twig.template_iterator definition
        $this->addCompilerPassIfExists($container, TranslatorPass::class, PassConfig::TYPE_BEFORE_OPTIMIZATION, -32);
        $this->addCompilerPassIfExists($container, TranslatorPathsPass::class, PassConfig::TYPE_AFTER_REMOVING);
        $container->addCompilerPass(new LoggingTranslatorPass());
        $container->addCompilerPass(new AddExpressionLanguageProvidersPass(false));
        $this->addCompilerPassIfExists($container, TranslationExtractorPass::class);
        $this->addCompilerPassIfExists($container, TranslationDumperPass::class);
        $container->addCompilerPass(new FragmentRendererPass());
        $this->addCompilerPassIfExists($container, SerializerPass::class);
        $this->addCompilerPassIfExists($container, PropertyInfoPass::class);
        $container->addCompilerPass(new DataCollectorTranslatorPass());
        $container->addCompilerPass(new ControllerArgumentValueResolverPass());
        $container->addCompilerPass(new CachePoolPass(), PassConfig::TYPE_BEFORE_OPTIMIZATION, 32);
        $container->addCompilerPass(new CachePoolClearerPass(), PassConfig::TYPE_AFTER_REMOVING);
        $container->addCompilerPass(new CachePoolPrunerPass(), PassConfig::TYPE_AFTER_REMOVING);
        $this->addCompilerPassIfExists($container, FormPass::class);
        $container->addCompilerPass(new WorkflowGuardListenerPass());
        $container->addCompilerPass(new ResettableServicePass());
<<<<<<< HEAD
        $container->addCompilerPass(new RegisterLocaleAwareServicesPass());
        $container->addCompilerPass(new TestServiceContainerWeakRefPass(), PassConfig::TYPE_BEFORE_REMOVING, -32);
        $container->addCompilerPass(new TestServiceContainerRealRefPass(), PassConfig::TYPE_AFTER_REMOVING);
        $this->addCompilerPassIfExists($container, AddMimeTypeGuesserPass::class);
        $this->addCompilerPassIfExists($container, MessengerPass::class);
        $this->addCompilerPassIfExists($container, HttpClientPass::class);
        $this->addCompilerPassIfExists($container, AddAutoMappingConfigurationPass::class);
        $container->addCompilerPass(new RegisterReverseContainerPass(true));
        $container->addCompilerPass(new RegisterReverseContainerPass(false), PassConfig::TYPE_AFTER_REMOVING);
=======
        $container->addCompilerPass(new SessionPass());
>>>>>>> e1c48f34

        if ($container->getParameter('kernel.debug')) {
            $container->addCompilerPass(new AddDebugLogProcessorPass(), PassConfig::TYPE_BEFORE_OPTIMIZATION, 2);
            $container->addCompilerPass(new UnusedTagsPass(), PassConfig::TYPE_AFTER_REMOVING);
            $container->addCompilerPass(new ContainerBuilderDebugDumpPass(), PassConfig::TYPE_BEFORE_REMOVING, -255);
            $container->addCompilerPass(new CacheCollectorPass(), PassConfig::TYPE_BEFORE_REMOVING);
        }
    }

    private function addCompilerPassIfExists(ContainerBuilder $container, string $class, string $type = PassConfig::TYPE_BEFORE_OPTIMIZATION, int $priority = 0)
    {
        $container->addResource(new ClassExistenceResource($class));

        if (class_exists($class)) {
            $container->addCompilerPass(new $class(), $type, $priority);
        }
    }
}<|MERGE_RESOLUTION|>--- conflicted
+++ resolved
@@ -143,7 +143,6 @@
         $this->addCompilerPassIfExists($container, FormPass::class);
         $container->addCompilerPass(new WorkflowGuardListenerPass());
         $container->addCompilerPass(new ResettableServicePass());
-<<<<<<< HEAD
         $container->addCompilerPass(new RegisterLocaleAwareServicesPass());
         $container->addCompilerPass(new TestServiceContainerWeakRefPass(), PassConfig::TYPE_BEFORE_REMOVING, -32);
         $container->addCompilerPass(new TestServiceContainerRealRefPass(), PassConfig::TYPE_AFTER_REMOVING);
@@ -153,9 +152,7 @@
         $this->addCompilerPassIfExists($container, AddAutoMappingConfigurationPass::class);
         $container->addCompilerPass(new RegisterReverseContainerPass(true));
         $container->addCompilerPass(new RegisterReverseContainerPass(false), PassConfig::TYPE_AFTER_REMOVING);
-=======
         $container->addCompilerPass(new SessionPass());
->>>>>>> e1c48f34
 
         if ($container->getParameter('kernel.debug')) {
             $container->addCompilerPass(new AddDebugLogProcessorPass(), PassConfig::TYPE_BEFORE_OPTIMIZATION, 2);
