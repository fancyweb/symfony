--- conflicted
+++ resolved
@@ -1,17 +1,8 @@
 <info>[event_dispatcher]</info> Registered listeners for event <info>event1</info>
 
-<<<<<<< HEAD
-+-------+-------------------+
-|[32m Order [39m|[32m Callable          [39m|
-+-------+-------------------+
-| #1    | global_function() |
-| #2    | \Closure()        |
-+-------+-------------------+
-=======
 +-------+-------------------+----------+
-| Order | Callable          | Priority |
+|[32m Order [39m|[32m Callable          [39m|[32m Priority [39m|
 +-------+-------------------+----------+
 | #1    | global_function() | 255      |
 | #2    | \Closure()        | -1       |
-+-------+-------------------+----------+
->>>>>>> bb8b0769
++-------+-------------------+----------+