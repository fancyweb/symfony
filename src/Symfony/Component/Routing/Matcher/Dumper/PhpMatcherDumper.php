<?php

/*
 * This file is part of the Symfony package.
 *
 * (c) Fabien Potencier <fabien@symfony.com>
 *
 * For the full copyright and license information, please view the LICENSE
 * file that was distributed with this source code.
 */

namespace Symfony\Component\Routing\Matcher\Dumper;

use Symfony\Component\Routing\Route;
use Symfony\Component\Routing\RouteCollection;
use Symfony\Component\ExpressionLanguage\ExpressionLanguage;
use Symfony\Component\ExpressionLanguage\ExpressionFunctionProviderInterface;

/**
 * PhpMatcherDumper creates a PHP class able to match URLs for a given set of routes.
 *
 * @author Fabien Potencier <fabien@symfony.com>
 * @author Tobias Schultze <http://tobion.de>
 * @author Arnaud Le Blanc <arnaud.lb@gmail.com>
 */
class PhpMatcherDumper extends MatcherDumper
{
    private $expressionLanguage;

    /**
     * @var ExpressionFunctionProviderInterface[]
     */
    private $expressionLanguageProviders = array();

    /**
     * Dumps a set of routes to a PHP class.
     *
     * Available options:
     *
     *  * class:      The class name
     *  * base_class: The base class name
     *
     * @param array $options An array of options
     *
     * @return string A PHP class representing the matcher class
     */
    public function dump(array $options = array())
    {
        $options = array_replace(array(
            'class' => 'ProjectUrlMatcher',
            'base_class' => 'Symfony\\Component\\Routing\\Matcher\\UrlMatcher',
        ), $options);

        // trailing slash support is only enabled if we know how to redirect the user
        $interfaces = class_implements($options['base_class']);
        $supportsRedirections = isset($interfaces['Symfony\\Component\\Routing\\Matcher\\RedirectableUrlMatcherInterface']);

        return <<<EOF
<?php

use Symfony\Component\Routing\Exception\MethodNotAllowedException;
use Symfony\Component\Routing\Exception\ResourceNotFoundException;
use Symfony\Component\Routing\RequestContext;

/**
 * {$options['class']}.
 *
 * This class has been auto-generated
 * by the Symfony Routing Component.
 */
class {$options['class']} extends {$options['base_class']}
{
    /**
     * Constructor.
     */
    public function __construct(RequestContext \$context)
    {
        \$this->context = \$context;
    }

{$this->generateMatchMethod($supportsRedirections)}
}

EOF;
    }

    public function addExpressionLanguageProvider(ExpressionFunctionProviderInterface $provider)
    {
        $this->expressionLanguageProviders[] = $provider;
    }

    /**
     * Generates the code for the match method implementing UrlMatcherInterface.
     *
     * @param bool $supportsRedirections Whether redirections are supported by the base class
     *
     * @return string Match method as PHP code
     */
    private function generateMatchMethod($supportsRedirections)
    {
        $code = rtrim($this->compileRoutes($this->getRoutes(), $supportsRedirections), "\n");

        return <<<EOF
    public function match(\$pathinfo)
    {
        \$allow = array();
        \$pathinfo = rawurldecode(\$pathinfo);
        \$trimmedPathinfo = rtrim(\$pathinfo, '/');
        \$context = \$this->context;
        \$request = \$this->request;
        \$requestMethod = \$canonicalMethod = \$context->getMethod();
        \$scheme = \$context->getScheme();

        if ('HEAD' === \$requestMethod) {
            \$canonicalMethod = 'GET';
        }


$code

        throw 0 < count(\$allow) ? new MethodNotAllowedException(array_unique(\$allow)) : new ResourceNotFoundException();
    }
EOF;
    }

    /**
     * Generates PHP code to match a RouteCollection with all its routes.
     *
     * @param RouteCollection $routes               A RouteCollection instance
     * @param bool            $supportsRedirections Whether redirections are supported by the base class
     *
     * @return string PHP code
     */
    private function compileRoutes(RouteCollection $routes, $supportsRedirections)
    {
        $fetchedHost = false;
        $groups = $this->groupRoutesByHostRegex($routes);
        $code = '';

        foreach ($groups as $collection) {
            if (null !== $regex = $collection->getAttribute('host_regex')) {
                if (!$fetchedHost) {
                    $code .= "        \$host = \$context->getHost();\n\n";
                    $fetchedHost = true;
                }

                $code .= sprintf("        if (preg_match(%s, \$host, \$hostMatches)) {\n", var_export($regex, true));
            }

            $tree = $this->buildStaticPrefixCollection($collection);
            $groupCode = $this->compileStaticPrefixRoutes($tree, $supportsRedirections);

            if (null !== $regex) {
                // apply extra indention at each line (except empty ones)
                $groupCode = preg_replace('/^.{2,}$/m', '    $0', $groupCode);
                $code .= $groupCode;
                $code .= "        }\n\n";
            } else {
                $code .= $groupCode;
            }
        }

        return $code;
    }

    private function buildStaticPrefixCollection(DumperCollection $collection)
    {
        $prefixCollection = new StaticPrefixCollection();

        foreach ($collection as $dumperRoute) {
            $prefix = $dumperRoute->getRoute()->compile()->getStaticPrefix();
            $prefixCollection->addRoute($prefix, $dumperRoute);
        }

        $prefixCollection->optimizeGroups();

        return $prefixCollection;
    }

    /**
     * Generates PHP code to match a tree of routes.
     *
     * @param StaticPrefixCollection $collection           A StaticPrefixCollection instance
     * @param bool                   $supportsRedirections Whether redirections are supported by the base class
     * @param string                 $ifOrElseIf           either "if" or "elseif" to influence chaining
     *
     * @return string PHP code
     */
    private function compileStaticPrefixRoutes(StaticPrefixCollection $collection, $supportsRedirections, $ifOrElseIf = 'if')
    {
        $code = '';
        $prefix = $collection->getPrefix();

        if (!empty($prefix) && '/' !== $prefix) {
            $code .= sprintf("    %s (0 === strpos(\$pathinfo, %s)) {\n", $ifOrElseIf, var_export($prefix, true));
        }

        $ifOrElseIf = 'if';

        foreach ($collection->getItems() as $route) {
            if ($route instanceof StaticPrefixCollection) {
                $code .= $this->compileStaticPrefixRoutes($route, $supportsRedirections, $ifOrElseIf);
                $ifOrElseIf = 'elseif';
            } else {
                $code .= $this->compileRoute($route[1]->getRoute(), $route[1]->getName(), $supportsRedirections, $prefix)."\n";
                $ifOrElseIf = 'if';
            }
        }

        if (!empty($prefix) && '/' !== $prefix) {
            $code .= "    }\n\n";
            // apply extra indention at each line (except empty ones)
            $code = preg_replace('/^.{2,}$/m', '    $0', $code);
        }

        return $code;
    }

    /**
     * Compiles a single Route to PHP code used to match it against the path info.
     *
     * @param Route       $route                A Route instance
     * @param string      $name                 The name of the Route
     * @param bool        $supportsRedirections Whether redirections are supported by the base class
     * @param string|null $parentPrefix         The prefix of the parent collection used to optimize the code
     *
     * @return string PHP code
     *
     * @throws \LogicException
     */
    private function compileRoute(Route $route, $name, $supportsRedirections, $parentPrefix = null)
    {
        $code = '';
        $compiledRoute = $route->compile();
        $conditions = array();
        $hasTrailingSlash = false;
        $matches = false;
        $hostMatches = false;
        $methods = $route->getMethods();

        $supportsTrailingSlash = $supportsRedirections && (!$methods || in_array('HEAD', $methods) || in_array('GET', $methods));
        $regex = $compiledRoute->getRegex();

<<<<<<< HEAD
        if (!count($compiledRoute->getPathVariables()) && false !== preg_match('#^(.)\^(?P<url>.*?)\$\1#'.(substr($regex, -1) === 'u' ? 'u' : ''), $regex, $m)) {
            if ($supportsTrailingSlash && substr($m['url'], -1) === '/') {
                $conditions[] = sprintf('%s === $trimmedPathinfo', var_export(rtrim(str_replace('\\', '', $m['url']), '/'), true));
=======
        if (!count($compiledRoute->getPathVariables()) && false !== preg_match('#^(.)\^(?P<url>.*?)\$\1#', $compiledRoute->getRegex(), $m)) {
            if ($supportsTrailingSlash && '/' === substr($m['url'], -1)) {
                $conditions[] = sprintf("%s === rtrim(\$pathinfo, '/')", var_export(rtrim(str_replace('\\', '', $m['url']), '/'), true));
>>>>>>> 6f924755
                $hasTrailingSlash = true;
            } else {
                $conditions[] = sprintf('%s === $pathinfo', var_export(str_replace('\\', '', $m['url']), true));
            }
        } else {
            if ($compiledRoute->getStaticPrefix() && $compiledRoute->getStaticPrefix() !== $parentPrefix) {
                $conditions[] = sprintf('0 === strpos($pathinfo, %s)', var_export($compiledRoute->getStaticPrefix(), true));
            }

            if ($supportsTrailingSlash && $pos = strpos($regex, '/$')) {
                $regex = substr($regex, 0, $pos).'/?$'.substr($regex, $pos + 2);
                $hasTrailingSlash = true;
            }
            $conditions[] = sprintf('preg_match(%s, $pathinfo, $matches)', var_export($regex, true));

            $matches = true;
        }

        if ($compiledRoute->getHostVariables()) {
            $hostMatches = true;
        }

        if ($route->getCondition()) {
            $conditions[] = $this->getExpressionLanguage()->compile($route->getCondition(), array('context', 'request'));
        }

        $conditions = implode(' && ', $conditions);

        $code .= <<<EOF
        // $name
        if ($conditions) {

EOF;

        $gotoname = 'not_'.preg_replace('/[^A-Za-z0-9_]/', '', $name);

        if ($methods) {
            if (1 === count($methods)) {
                if ($methods[0] === 'HEAD') {
                    $code .= <<<EOF
            if ('HEAD' !== \$requestMethod) {
                \$allow[] = 'HEAD';
                goto $gotoname;
            }


EOF;
                } else {
                    $code .= <<<EOF
            if ('$methods[0]' !== \$canonicalMethod) {
                \$allow[] = '$methods[0]';
                goto $gotoname;
            }


EOF;
                }
            } else {
                $methodVariable = 'requestMethod';

                if (in_array('GET', $methods)) {
                    // Since we treat HEAD requests like GET requests we don't need to match it.
                    $methodVariable = 'canonicalMethod';
                    $methods = array_values(array_filter($methods, function ($method) { return 'HEAD' !== $method; }));
                }

                if (1 === count($methods)) {
                    $code .= <<<EOF
            if ('$methods[0]' !== \$$methodVariable) {
                \$allow[] = '$methods[0]';
                goto $gotoname;
            }


EOF;
                } else {
                    $methods = implode("', '", $methods);
                    $code .= <<<EOF
            if (!in_array(\$$methodVariable, array('$methods'))) {
                \$allow = array_merge(\$allow, array('$methods'));
                goto $gotoname;
            }


EOF;
                }
            }
        }

        if ($hasTrailingSlash) {
            $code .= <<<EOF
            if (substr(\$pathinfo, -1) !== '/') {
                return \$this->redirect(\$pathinfo.'/', '$name');
            }


EOF;
        }

        if ($schemes = $route->getSchemes()) {
            if (!$supportsRedirections) {
                throw new \LogicException('The "schemes" requirement is only supported for URL matchers that implement RedirectableUrlMatcherInterface.');
            }
            $schemes = str_replace("\n", '', var_export(array_flip($schemes), true));
            $code .= <<<EOF
            \$requiredSchemes = $schemes;
            if (!isset(\$requiredSchemes[\$scheme])) {
                return \$this->redirect(\$pathinfo, '$name', key(\$requiredSchemes));
            }


EOF;
        }

        // optimize parameters array
        if ($matches || $hostMatches) {
            $vars = array();
            if ($hostMatches) {
                $vars[] = '$hostMatches';
            }
            if ($matches) {
                $vars[] = '$matches';
            }
            $vars[] = "array('_route' => '$name')";

            $code .= sprintf(
                "            return \$this->mergeDefaults(array_replace(%s), %s);\n",
                implode(', ', $vars),
                str_replace("\n", '', var_export($route->getDefaults(), true))
            );
        } elseif ($route->getDefaults()) {
            $code .= sprintf("            return %s;\n", str_replace("\n", '', var_export(array_replace($route->getDefaults(), array('_route' => $name)), true)));
        } else {
            $code .= sprintf("            return array('_route' => '%s');\n", $name);
        }
        $code .= "        }\n";

        if ($methods) {
            $code .= "        $gotoname:\n";
        }

        return $code;
    }

    /**
     * Groups consecutive routes having the same host regex.
     *
     * The result is a collection of collections of routes having the same host regex.
     *
     * @param RouteCollection $routes A flat RouteCollection
     *
     * @return DumperCollection A collection with routes grouped by host regex in sub-collections
     */
    private function groupRoutesByHostRegex(RouteCollection $routes)
    {
        $groups = new DumperCollection();
        $currentGroup = new DumperCollection();
        $currentGroup->setAttribute('host_regex', null);
        $groups->add($currentGroup);

        foreach ($routes as $name => $route) {
            $hostRegex = $route->compile()->getHostRegex();
            if ($currentGroup->getAttribute('host_regex') !== $hostRegex) {
                $currentGroup = new DumperCollection();
                $currentGroup->setAttribute('host_regex', $hostRegex);
                $groups->add($currentGroup);
            }
            $currentGroup->add(new DumperRoute($name, $route));
        }

        return $groups;
    }

    private function getExpressionLanguage()
    {
        if (null === $this->expressionLanguage) {
            if (!class_exists('Symfony\Component\ExpressionLanguage\ExpressionLanguage')) {
                throw new \RuntimeException('Unable to use expressions as the Symfony ExpressionLanguage component is not installed.');
            }
            $this->expressionLanguage = new ExpressionLanguage(null, $this->expressionLanguageProviders);
        }

        return $this->expressionLanguage;
    }
}<|MERGE_RESOLUTION|>--- conflicted
+++ resolved
@@ -241,15 +241,9 @@
         $supportsTrailingSlash = $supportsRedirections && (!$methods || in_array('HEAD', $methods) || in_array('GET', $methods));
         $regex = $compiledRoute->getRegex();
 
-<<<<<<< HEAD
-        if (!count($compiledRoute->getPathVariables()) && false !== preg_match('#^(.)\^(?P<url>.*?)\$\1#'.(substr($regex, -1) === 'u' ? 'u' : ''), $regex, $m)) {
-            if ($supportsTrailingSlash && substr($m['url'], -1) === '/') {
+        if (!count($compiledRoute->getPathVariables()) && false !== preg_match('#^(.)\^(?P<url>.*?)\$\1#'.('u' === substr($regex, -1) ? 'u' : ''), $regex, $m)) {
+            if ($supportsTrailingSlash && '/' === substr($m['url'], -1)) {
                 $conditions[] = sprintf('%s === $trimmedPathinfo', var_export(rtrim(str_replace('\\', '', $m['url']), '/'), true));
-=======
-        if (!count($compiledRoute->getPathVariables()) && false !== preg_match('#^(.)\^(?P<url>.*?)\$\1#', $compiledRoute->getRegex(), $m)) {
-            if ($supportsTrailingSlash && '/' === substr($m['url'], -1)) {
-                $conditions[] = sprintf("%s === rtrim(\$pathinfo, '/')", var_export(rtrim(str_replace('\\', '', $m['url']), '/'), true));
->>>>>>> 6f924755
                 $hasTrailingSlash = true;
             } else {
                 $conditions[] = sprintf('%s === $pathinfo', var_export(str_replace('\\', '', $m['url']), true));
@@ -288,7 +282,7 @@
 
         if ($methods) {
             if (1 === count($methods)) {
-                if ($methods[0] === 'HEAD') {
+                if ('HEAD' === $methods[0]) {
                     $code .= <<<EOF
             if ('HEAD' !== \$requestMethod) {
                 \$allow[] = 'HEAD';
