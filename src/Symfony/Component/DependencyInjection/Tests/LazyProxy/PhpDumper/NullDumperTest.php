<?php

/*
 * This file is part of the Symfony package.
 *
 * (c) Fabien Potencier <fabien@symfony.com>
 *
 * For the full copyright and license information, please view the LICENSE
 * file that was distributed with this source code.
 */

namespace Symfony\Component\DependencyInjection\Tests\LazyProxy\PhpDumper;

use PHPUnit\Framework\TestCase;
use Symfony\Component\DependencyInjection\Definition;
use Symfony\Component\DependencyInjection\LazyProxy\PhpDumper\NullDumper;

/**
 * Tests for {@see \Symfony\Component\DependencyInjection\PhpDumper\NullDumper}.
 *
 * @author Marco Pivetta <ocramius@gmail.com>
 */
class NullDumperTest extends TestCase
{
    public function testNullDumper()
    {
        $dumper = new NullDumper();
        $definition = new Definition('stdClass');

        $this->assertFalse($dumper->isProxyCandidate($definition));
<<<<<<< HEAD
        $this->assertSame('', $dumper->getProxyFactoryCode($definition, 'foo', 'getFooService'));
=======
        $this->assertSame('', $dumper->getProxyFactoryCode($definition, 'foo', '(false)'));
>>>>>>> 531b294b
        $this->assertSame('', $dumper->getProxyCode($definition));
    }
}<|MERGE_RESOLUTION|>--- conflicted
+++ resolved
@@ -28,11 +28,7 @@
         $definition = new Definition('stdClass');
 
         $this->assertFalse($dumper->isProxyCandidate($definition));
-<<<<<<< HEAD
-        $this->assertSame('', $dumper->getProxyFactoryCode($definition, 'foo', 'getFooService'));
-=======
         $this->assertSame('', $dumper->getProxyFactoryCode($definition, 'foo', '(false)'));
->>>>>>> 531b294b
         $this->assertSame('', $dumper->getProxyCode($definition));
     }
 }