--- conflicted
+++ resolved
@@ -52,17 +52,10 @@
         $this->assertEquals([['setSensitiveClass', [new Reference('foo')]]], $definition->getMethodCalls());
     }
 
-<<<<<<< HEAD
-    /**
-     * @expectedException \Symfony\Component\DependencyInjection\Exception\InvalidArgumentException
-     * @expectedExceptionMessage A binding is configured for an argument named "$quz" for service "Symfony\Component\DependencyInjection\Tests\Fixtures\NamedArgumentsDummy", but no corresponding argument has been found. It may be unused and should be removed, or it may have a typo.
-     */
-=======
->>>>>>> 8173dafd
     public function testUnusedBinding()
     {
         $this->expectException('Symfony\Component\DependencyInjection\Exception\InvalidArgumentException');
-        $this->expectExceptionMessage('Unused binding "$quz" in service "Symfony\Component\DependencyInjection\Tests\Fixtures\NamedArgumentsDummy".');
+        $this->expectExceptionMessage('A binding is configured for an argument named "$quz" for service "Symfony\Component\DependencyInjection\Tests\Fixtures\NamedArgumentsDummy", but no corresponding argument has been found. It may be unused and should be removed, or it may have a typo.');
         $container = new ContainerBuilder();
 
         $definition = $container->register(NamedArgumentsDummy::class, NamedArgumentsDummy::class);
@@ -75,7 +68,7 @@
     public function testMissingParent()
     {
         $this->expectException('Symfony\Component\DependencyInjection\Exception\InvalidArgumentException');
-        $this->expectExceptionMessageRegExp('/Unused binding "\$quz" in service [\s\S]+/');
+        $this->expectExceptionMessage('A binding is configured for an argument named "$quz" for service "Symfony\Component\DependencyInjection\Tests\Fixtures\ParentNotExists", but no corresponding argument has been found. It may be unused and should be removed, or it may have a typo.');
         if (\PHP_VERSION_ID >= 70400) {
             throw new Warning('PHP 7.4 breaks this test, see https://bugs.php.net/78351.');
         }
@@ -124,12 +117,10 @@
         $this->assertEquals([['setDefaultLocale', ['fr']]], $definition->getMethodCalls());
     }
 
-    /**
-     * @exceptedExceptionMessage Invalid service "Symfony\Component\DependencyInjection\Tests\Fixtures\NamedArgumentsDummy": method "setLogger()" does not exist.
-     */
     public function testWithNonExistingSetterAndBinding()
     {
         $this->expectException('Symfony\Component\DependencyInjection\Exception\RuntimeException');
+        $this->expectExceptionMessage('Invalid service "Symfony\Component\DependencyInjection\Tests\Fixtures\NamedArgumentsDummy": method "setLogger()" does not exist.');
         $container = new ContainerBuilder();
 
         $bindings = [
