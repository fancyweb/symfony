--- conflicted
+++ resolved
@@ -75,15 +75,8 @@
      */
     protected function execute(InputInterface $input, OutputInterface $output)
     {
-<<<<<<< HEAD
-=======
         $output = new SymfonyStyle($input, $output);
 
-        if (false !== strpos($input->getFirstArgument(), ':d')) {
-            $output->caution('The use of "router:debug" command is deprecated since version 2.7 and will be removed in 3.0. Use the "debug:router" instead.');
-        }
-
->>>>>>> 00dffe73
         $name = $input->getArgument('name');
         $helper = new DescriptorHelper();
 
