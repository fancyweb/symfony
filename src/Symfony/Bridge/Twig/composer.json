--- conflicted
+++ resolved
@@ -20,21 +20,12 @@
         "twig/twig": "^1.37.1|^2.6.2"
     },
     "require-dev": {
-<<<<<<< HEAD
         "symfony/asset": "~3.4|~4.0",
         "symfony/dependency-injection": "~3.4|~4.0",
         "symfony/finder": "~3.4|~4.0",
-        "symfony/form": "^4.1.5",
+        "symfony/form": "^4.1.11|^4.2.3",
         "symfony/http-foundation": "~3.4|~4.0",
         "symfony/http-kernel": "~3.4|~4.0",
-=======
-        "symfony/asset": "~2.8|~3.0|~4.0",
-        "symfony/dependency-injection": "~2.8|~3.0|~4.0",
-        "symfony/finder": "~2.8|~3.0|~4.0",
-        "symfony/form": "^3.4.22|~4.1.11|^4.2.3",
-        "symfony/http-foundation": "^3.3.11|~4.0",
-        "symfony/http-kernel": "~3.2|~4.0",
->>>>>>> afb7bb5d
         "symfony/polyfill-intl-icu": "~1.0",
         "symfony/routing": "~3.4|~4.0",
         "symfony/templating": "~3.4|~4.0",
