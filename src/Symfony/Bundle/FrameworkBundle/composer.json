--- conflicted
+++ resolved
@@ -38,13 +38,8 @@
         "symfony/css-selector": "^4.4|^5.0",
         "symfony/dom-crawler": "^4.4|^5.0",
         "symfony/polyfill-intl-icu": "~1.0",
-<<<<<<< HEAD
         "symfony/form": "^4.4|^5.0",
         "symfony/expression-language": "^4.4|^5.0",
-=======
-        "symfony/form": "^4.3.4|^5.0",
-        "symfony/expression-language": "^3.4|^4.0|^5.0",
->>>>>>> 123418e1
         "symfony/http-client": "^4.4|^5.0",
         "symfony/lock": "^4.4|^5.0",
         "symfony/mailer": "^4.4|^5.0",
@@ -69,24 +64,14 @@
     "conflict": {
         "phpdocumentor/reflection-docblock": "<3.0",
         "phpdocumentor/type-resolver": "<0.2.1",
-<<<<<<< HEAD
         "phpunit/phpunit": "<5.4.3",
         "symfony/asset": "<4.4",
         "symfony/browser-kit": "<4.4",
         "symfony/console": "<4.4",
         "symfony/dotenv": "<4.4",
         "symfony/dom-crawler": "<4.4",
+        "symfony/http-client": "<4.4",
         "symfony/form": "<4.4",
-=======
-        "phpunit/phpunit": "<4.8.35|<5.4.3,>=5.0",
-        "symfony/asset": "<3.4",
-        "symfony/browser-kit": "<4.3",
-        "symfony/console": "<4.3",
-        "symfony/dotenv": "<4.2",
-        "symfony/dom-crawler": "<4.3",
-        "symfony/http-client": "<4.4",
-        "symfony/form": "<4.3",
->>>>>>> 123418e1
         "symfony/lock": "<4.4",
         "symfony/mailer": "<4.4",
         "symfony/messenger": "<4.4",
