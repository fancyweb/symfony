<?php

/*
 * This file is part of the Symfony package.
 *
 * (c) Fabien Potencier <fabien@symfony.com>
 *
 * For the full copyright and license information, please view the LICENSE
 * file that was distributed with this source code.
 */

namespace Symfony\Component\HttpFoundation\Tests\Session\Storage\Handler;

use PHPUnit\Framework\TestCase;
use Symfony\Component\HttpFoundation\Session\Storage\Handler\PdoSessionHandler;

/**
 * @requires extension pdo_sqlite
 * @group time-sensitive
 */
class PdoSessionHandlerTest extends TestCase
{
    private $dbFile;

    protected function tearDown()
    {
        // make sure the temporary database file is deleted when it has been created (even when a test fails)
        if ($this->dbFile) {
            @unlink($this->dbFile);
        }
        parent::tearDown();
    }

    protected function getPersistentSqliteDsn()
    {
        $this->dbFile = tempnam(sys_get_temp_dir(), 'sf2_sqlite_sessions');

        return 'sqlite:'.$this->dbFile;
    }

    protected function getMemorySqlitePdo()
    {
        $pdo = new \PDO('sqlite::memory:');
        $pdo->setAttribute(\PDO::ATTR_ERRMODE, \PDO::ERRMODE_EXCEPTION);
        $storage = new PdoSessionHandler($pdo);
        $storage->createTable();

        return $pdo;
    }

    /**
     * @expectedException \InvalidArgumentException
     */
    public function testWrongPdoErrMode()
    {
        $pdo = $this->getMemorySqlitePdo();
        $pdo->setAttribute(\PDO::ATTR_ERRMODE, \PDO::ERRMODE_SILENT);

        $storage = new PdoSessionHandler($pdo);
    }

    /**
     * @expectedException \RuntimeException
     */
    public function testInexistentTable()
    {
        $storage = new PdoSessionHandler($this->getMemorySqlitePdo(), array('db_table' => 'inexistent_table'));
        $storage->open('', 'sid');
        $storage->read('id');
        $storage->write('id', 'data');
        $storage->close();
    }

    /**
     * @expectedException \RuntimeException
     */
    public function testCreateTableTwice()
    {
        $storage = new PdoSessionHandler($this->getMemorySqlitePdo());
        $storage->createTable();
    }

    public function testWithLazyDsnConnection()
    {
        $dsn = $this->getPersistentSqliteDsn();

        $storage = new PdoSessionHandler($dsn);
        $storage->createTable();
        $storage->open('', 'sid');
        $data = $storage->read('id');
        $storage->write('id', 'data');
        $storage->close();
        $this->assertSame('', $data, 'New session returns empty string data');

        $storage->open('', 'sid');
        $data = $storage->read('id');
        $storage->close();
        $this->assertSame('data', $data, 'Written value can be read back correctly');
    }

    public function testWithLazySavePathConnection()
    {
        $dsn = $this->getPersistentSqliteDsn();

        // Open is called with what ini_set('session.save_path', $dsn) would mean
        $storage = new PdoSessionHandler(null);
        $storage->open($dsn, 'sid');
        $storage->createTable();
        $data = $storage->read('id');
        $storage->write('id', 'data');
        $storage->close();
        $this->assertSame('', $data, 'New session returns empty string data');

        $storage->open($dsn, 'sid');
        $data = $storage->read('id');
        $storage->close();
        $this->assertSame('data', $data, 'Written value can be read back correctly');
    }

    public function testReadWriteReadWithNullByte()
    {
        $sessionData = 'da'."\0".'ta';

        $storage = new PdoSessionHandler($this->getMemorySqlitePdo());
        $storage->open('', 'sid');
        $readData = $storage->read('id');
        $storage->write('id', $sessionData);
        $storage->close();
        $this->assertSame('', $readData, 'New session returns empty string data');

        $storage->open('', 'sid');
        $readData = $storage->read('id');
        $storage->close();
        $this->assertSame($sessionData, $readData, 'Written value can be read back correctly');
    }

    public function testReadConvertsStreamToString()
    {
<<<<<<< HEAD
=======
        if (\defined('HHVM_VERSION')) {
            $this->markTestSkipped('PHPUnit_MockObject cannot mock the PDOStatement class on HHVM. See https://github.com/sebastianbergmann/phpunit-mock-objects/pull/289');
        }

>>>>>>> f5939a83
        $pdo = new MockPdo('pgsql');
        $pdo->prepareResult = $this->getMockBuilder('PDOStatement')->getMock();

        $content = 'foobar';
        $stream = $this->createStream($content);

        $pdo->prepareResult->expects($this->once())->method('fetchAll')
            ->will($this->returnValue(array(array($stream, 42, time()))));

        $storage = new PdoSessionHandler($pdo);
        $result = $storage->read('foo');

        $this->assertSame($content, $result);
    }

    public function testReadLockedConvertsStreamToString()
    {
<<<<<<< HEAD
=======
        if (\defined('HHVM_VERSION')) {
            $this->markTestSkipped('PHPUnit_MockObject cannot mock the PDOStatement class on HHVM. See https://github.com/sebastianbergmann/phpunit-mock-objects/pull/289');
        }
>>>>>>> f5939a83
        if (ini_get('session.use_strict_mode')) {
            $this->markTestSkipped('Strict mode needs no locking for new sessions.');
        }

        $pdo = new MockPdo('pgsql');
        $selectStmt = $this->getMockBuilder('PDOStatement')->getMock();
        $insertStmt = $this->getMockBuilder('PDOStatement')->getMock();

        $pdo->prepareResult = function ($statement) use ($selectStmt, $insertStmt) {
            return 0 === strpos($statement, 'INSERT') ? $insertStmt : $selectStmt;
        };

        $content = 'foobar';
        $stream = $this->createStream($content);
        $exception = null;

        $selectStmt->expects($this->atLeast(2))->method('fetchAll')
            ->will($this->returnCallback(function () use (&$exception, $stream) {
                return $exception ? array(array($stream, 42, time())) : array();
            }));

        $insertStmt->expects($this->once())->method('execute')
            ->will($this->returnCallback(function () use (&$exception) {
                throw $exception = new \PDOException('', '23');
            }));

        $storage = new PdoSessionHandler($pdo);
        $result = $storage->read('foo');

        $this->assertSame($content, $result);
    }

    public function testReadingRequiresExactlySameId()
    {
        $storage = new PdoSessionHandler($this->getMemorySqlitePdo());
        $storage->open('', 'sid');
        $storage->write('id', 'data');
        $storage->write('test', 'data');
        $storage->write('space ', 'data');
        $storage->close();

        $storage->open('', 'sid');
        $readDataCaseSensitive = $storage->read('ID');
        $readDataNoCharFolding = $storage->read('tést');
        $readDataKeepSpace = $storage->read('space ');
        $readDataExtraSpace = $storage->read('space  ');
        $storage->close();

        $this->assertSame('', $readDataCaseSensitive, 'Retrieval by ID should be case-sensitive (collation setting)');
        $this->assertSame('', $readDataNoCharFolding, 'Retrieval by ID should not do character folding (collation setting)');
        $this->assertSame('data', $readDataKeepSpace, 'Retrieval by ID requires spaces as-is');
        $this->assertSame('', $readDataExtraSpace, 'Retrieval by ID requires spaces as-is');
    }

    /**
     * Simulates session_regenerate_id(true) which will require an INSERT or UPDATE (replace).
     */
    public function testWriteDifferentSessionIdThanRead()
    {
        $storage = new PdoSessionHandler($this->getMemorySqlitePdo());
        $storage->open('', 'sid');
        $storage->read('id');
        $storage->destroy('id');
        $storage->write('new_id', 'data_of_new_session_id');
        $storage->close();

        $storage->open('', 'sid');
        $data = $storage->read('new_id');
        $storage->close();

        $this->assertSame('data_of_new_session_id', $data, 'Data of regenerated session id is available');
    }

    public function testWrongUsageStillWorks()
    {
        // wrong method sequence that should no happen, but still works
        $storage = new PdoSessionHandler($this->getMemorySqlitePdo());
        $storage->write('id', 'data');
        $storage->write('other_id', 'other_data');
        $storage->destroy('inexistent');
        $storage->open('', 'sid');
        $data = $storage->read('id');
        $otherData = $storage->read('other_id');
        $storage->close();

        $this->assertSame('data', $data);
        $this->assertSame('other_data', $otherData);
    }

    public function testSessionDestroy()
    {
        $pdo = $this->getMemorySqlitePdo();
        $storage = new PdoSessionHandler($pdo);

        $storage->open('', 'sid');
        $storage->read('id');
        $storage->write('id', 'data');
        $storage->close();
        $this->assertEquals(1, $pdo->query('SELECT COUNT(*) FROM sessions')->fetchColumn());

        $storage->open('', 'sid');
        $storage->read('id');
        $storage->destroy('id');
        $storage->close();
        $this->assertEquals(0, $pdo->query('SELECT COUNT(*) FROM sessions')->fetchColumn());

        $storage->open('', 'sid');
        $data = $storage->read('id');
        $storage->close();
        $this->assertSame('', $data, 'Destroyed session returns empty string');
    }

    /**
     * @runInSeparateProcess
     */
    public function testSessionGC()
    {
        $previousLifeTime = ini_set('session.gc_maxlifetime', 1000);
        $pdo = $this->getMemorySqlitePdo();
        $storage = new PdoSessionHandler($pdo);

        $storage->open('', 'sid');
        $storage->read('id');
        $storage->write('id', 'data');
        $storage->close();

        $storage->open('', 'sid');
        $storage->read('gc_id');
        ini_set('session.gc_maxlifetime', -1); // test that you can set lifetime of a session after it has been read
        $storage->write('gc_id', 'data');
        $storage->close();
        $this->assertEquals(2, $pdo->query('SELECT COUNT(*) FROM sessions')->fetchColumn(), 'No session pruned because gc not called');

        $storage->open('', 'sid');
        $data = $storage->read('gc_id');
        $storage->gc(-1);
        $storage->close();

        ini_set('session.gc_maxlifetime', $previousLifeTime);

        $this->assertSame('', $data, 'Session already considered garbage, so not returning data even if it is not pruned yet');
        $this->assertEquals(1, $pdo->query('SELECT COUNT(*) FROM sessions')->fetchColumn(), 'Expired session is pruned');
    }

    public function testGetConnection()
    {
        $storage = new PdoSessionHandler($this->getMemorySqlitePdo());

        $method = new \ReflectionMethod($storage, 'getConnection');
        $method->setAccessible(true);

        $this->assertInstanceOf('\PDO', $method->invoke($storage));
    }

    public function testGetConnectionConnectsIfNeeded()
    {
        $storage = new PdoSessionHandler('sqlite::memory:');

        $method = new \ReflectionMethod($storage, 'getConnection');
        $method->setAccessible(true);

        $this->assertInstanceOf('\PDO', $method->invoke($storage));
    }

    /**
     * @dataProvider provideUrlDsnPairs
     */
    public function testUrlDsn($url, $expectedDsn, $expectedUser = null, $expectedPassword = null)
    {
        $storage = new PdoSessionHandler($url);

        $this->assertAttributeEquals($expectedDsn, 'dsn', $storage);

        if (null !== $expectedUser) {
            $this->assertAttributeEquals($expectedUser, 'username', $storage);
        }

        if (null !== $expectedPassword) {
            $this->assertAttributeEquals($expectedPassword, 'password', $storage);
        }
    }

    public function provideUrlDsnPairs()
    {
        yield array('mysql://localhost/test', 'mysql:host=localhost;dbname=test;');
        yield array('mysql://localhost:56/test', 'mysql:host=localhost;port=56;dbname=test;');
        yield array('mysql2://root:pwd@localhost/test', 'mysql:host=localhost;dbname=test;', 'root', 'pwd');
        yield array('postgres://localhost/test', 'pgsql:host=localhost;dbname=test;');
        yield array('postgresql://localhost:5634/test', 'pgsql:host=localhost;port=5634;dbname=test;');
        yield array('postgres://root:pwd@localhost/test', 'pgsql:host=localhost;dbname=test;', 'root', 'pwd');
        yield 'sqlite relative path' => array('sqlite://localhost/tmp/test', 'sqlite:tmp/test');
        yield 'sqlite absolute path' => array('sqlite://localhost//tmp/test', 'sqlite:/tmp/test');
        yield 'sqlite relative path without host' => array('sqlite:///tmp/test', 'sqlite:tmp/test');
        yield 'sqlite absolute path without host' => array('sqlite3:////tmp/test', 'sqlite:/tmp/test');
        yield array('sqlite://localhost/:memory:', 'sqlite::memory:');
        yield array('mssql://localhost/test', 'sqlsrv:server=localhost;Database=test');
        yield array('mssql://localhost:56/test', 'sqlsrv:server=localhost,56;Database=test');
    }

    private function createStream($content)
    {
        $stream = tmpfile();
        fwrite($stream, $content);
        fseek($stream, 0);

        return $stream;
    }
}

class MockPdo extends \PDO
{
    public $prepareResult;
    private $driverName;
    private $errorMode;

    public function __construct($driverName = null, $errorMode = null)
    {
        $this->driverName = $driverName;
        $this->errorMode = null !== $errorMode ?: \PDO::ERRMODE_EXCEPTION;
    }

    public function getAttribute($attribute)
    {
        if (\PDO::ATTR_ERRMODE === $attribute) {
            return $this->errorMode;
        }

        if (\PDO::ATTR_DRIVER_NAME === $attribute) {
            return $this->driverName;
        }

        return parent::getAttribute($attribute);
    }

    public function prepare($statement, $driverOptions = array())
    {
        return \is_callable($this->prepareResult)
            ? \call_user_func($this->prepareResult, $statement, $driverOptions)
            : $this->prepareResult;
    }

    public function beginTransaction()
    {
    }

    public function rollBack()
    {
    }
}<|MERGE_RESOLUTION|>--- conflicted
+++ resolved
@@ -136,13 +136,6 @@
 
     public function testReadConvertsStreamToString()
     {
-<<<<<<< HEAD
-=======
-        if (\defined('HHVM_VERSION')) {
-            $this->markTestSkipped('PHPUnit_MockObject cannot mock the PDOStatement class on HHVM. See https://github.com/sebastianbergmann/phpunit-mock-objects/pull/289');
-        }
-
->>>>>>> f5939a83
         $pdo = new MockPdo('pgsql');
         $pdo->prepareResult = $this->getMockBuilder('PDOStatement')->getMock();
 
@@ -160,12 +153,6 @@
 
     public function testReadLockedConvertsStreamToString()
     {
-<<<<<<< HEAD
-=======
-        if (\defined('HHVM_VERSION')) {
-            $this->markTestSkipped('PHPUnit_MockObject cannot mock the PDOStatement class on HHVM. See https://github.com/sebastianbergmann/phpunit-mock-objects/pull/289');
-        }
->>>>>>> f5939a83
         if (ini_get('session.use_strict_mode')) {
             $this->markTestSkipped('Strict mode needs no locking for new sessions.');
         }
