<?php

/*
 * This file is part of the Symfony package.
 *
 * (c) Fabien Potencier <fabien@symfony.com>
 *
 * For the full copyright and license information, please view the LICENSE
 * file that was distributed with this source code.
 */

namespace Symfony\Component\Console\Tests\Formatter;

use PHPUnit\Framework\TestCase;
use Symfony\Component\Console\Formatter\OutputFormatterStyle;

class OutputFormatterStyleTest extends TestCase
{
    public function testConstructor()
    {
        $style = new OutputFormatterStyle('green', 'black', ['bold', 'underscore']);
        $this->assertEquals("\033[32;40;1;4mfoo\033[39;49;22;24m", $style->apply('foo'));

        $style = new OutputFormatterStyle('red', null, ['blink']);
        $this->assertEquals("\033[31;5mfoo\033[39;25m", $style->apply('foo'));

        $style = new OutputFormatterStyle(null, 'white');
        $this->assertEquals("\033[47mfoo\033[49m", $style->apply('foo'));
    }

    public function testForeground()
    {
        $style = new OutputFormatterStyle();

        $style->setForeground('black');
        $this->assertEquals("\033[30mfoo\033[39m", $style->apply('foo'));

        $style->setForeground('blue');
        $this->assertEquals("\033[34mfoo\033[39m", $style->apply('foo'));

        $style->setForeground('default');
        $this->assertEquals("\033[39mfoo\033[39m", $style->apply('foo'));

        $this->expectException('InvalidArgumentException');
        $style->setForeground('undefined-color');
    }

    public function testBackground()
    {
        $style = new OutputFormatterStyle();

        $style->setBackground('black');
        $this->assertEquals("\033[40mfoo\033[49m", $style->apply('foo'));

        $style->setBackground('yellow');
        $this->assertEquals("\033[43mfoo\033[49m", $style->apply('foo'));

        $style->setBackground('default');
        $this->assertEquals("\033[49mfoo\033[49m", $style->apply('foo'));

        $this->expectException('InvalidArgumentException');
        $style->setBackground('undefined-color');
    }

    public function testOptions()
    {
        $style = new OutputFormatterStyle();

        $style->setOptions(['reverse', 'conceal']);
        $this->assertEquals("\033[7;8mfoo\033[27;28m", $style->apply('foo'));

        $style->setOption('bold');
        $this->assertEquals("\033[7;8;1mfoo\033[27;28;22m", $style->apply('foo'));

        $style->unsetOption('reverse');
        $this->assertEquals("\033[8;1mfoo\033[28;22m", $style->apply('foo'));

        $style->setOption('bold');
        $this->assertEquals("\033[8;1mfoo\033[28;22m", $style->apply('foo'));

        $style->setOptions(['bold']);
        $this->assertEquals("\033[1mfoo\033[22m", $style->apply('foo'));

        try {
            $style->setOption('foo');
            $this->fail('->setOption() throws an \InvalidArgumentException when the option does not exist in the available options');
        } catch (\Exception $e) {
            $this->assertInstanceOf(\InvalidArgumentException::class, $e, '->setOption() throws an \InvalidArgumentException when the option does not exist in the available options');
            $this->assertStringContainsString('Invalid option specified: "foo"', $e->getMessage(), '->setOption() throws an \InvalidArgumentException when the option does not exist in the available options');
        }
<<<<<<< HEAD
=======

        try {
            $style->unsetOption('foo');
            $this->fail('->unsetOption() throws an \InvalidArgumentException when the option does not exist in the available options');
        } catch (\Exception $e) {
            $this->assertInstanceOf(\InvalidArgumentException::class, $e, '->unsetOption() throws an \InvalidArgumentException when the option does not exist in the available options');
            $this->assertStringContainsString('Invalid option specified: "foo"', $e->getMessage(), '->unsetOption() throws an \InvalidArgumentException when the option does not exist in the available options');
        }
>>>>>>> 589ab8b8
    }

    public function testHref()
    {
        $prevTerminalEmulator = getenv('TERMINAL_EMULATOR');
        putenv('TERMINAL_EMULATOR');

        $style = new OutputFormatterStyle();

        try {
            $style->setHref('idea://open/?file=/path/SomeFile.php&line=12');
            $this->assertSame("\e]8;;idea://open/?file=/path/SomeFile.php&line=12\e\\some URL\e]8;;\e\\", $style->apply('some URL'));
        } finally {
            putenv('TERMINAL_EMULATOR'.($prevTerminalEmulator ? "=$prevTerminalEmulator" : ''));
        }
    }
}<|MERGE_RESOLUTION|>--- conflicted
+++ resolved
@@ -88,17 +88,6 @@
             $this->assertInstanceOf(\InvalidArgumentException::class, $e, '->setOption() throws an \InvalidArgumentException when the option does not exist in the available options');
             $this->assertStringContainsString('Invalid option specified: "foo"', $e->getMessage(), '->setOption() throws an \InvalidArgumentException when the option does not exist in the available options');
         }
-<<<<<<< HEAD
-=======
-
-        try {
-            $style->unsetOption('foo');
-            $this->fail('->unsetOption() throws an \InvalidArgumentException when the option does not exist in the available options');
-        } catch (\Exception $e) {
-            $this->assertInstanceOf(\InvalidArgumentException::class, $e, '->unsetOption() throws an \InvalidArgumentException when the option does not exist in the available options');
-            $this->assertStringContainsString('Invalid option specified: "foo"', $e->getMessage(), '->unsetOption() throws an \InvalidArgumentException when the option does not exist in the available options');
-        }
->>>>>>> 589ab8b8
     }
 
     public function testHref()
