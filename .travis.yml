language: php

dist: trusty
sudo: false

git:
    depth: 1

addons:
    apt_packages:
        - parallel
        - language-pack-fr-base
        - ldap-utils
        - slapd
        - librabbitmq-dev

env:
    global:
        - MIN_PHP=7.1.3
        - SYMFONY_PROCESS_PHP_TEST_BINARY=~/.phpenv/shims/php
        - MESSENGER_AMQP_DSN=amqp://localhost/%2f/messages

matrix:
    include:
        - php: 7.1.3
        - php: 7.1
          env: deps=high
        - php: 7.2
          env: deps=low

    fast_finish: true

cache:
    directories:
        - .phpunit
        - php-$MIN_PHP
        - ~/php-ext

services:
    - memcached
    - mongodb
    - redis-server
    - rabbitmq

before_install:
    - |
      # General configuration
      set -e
      stty cols 120
      mkdir /tmp/slapd
      slapd -f src/Symfony/Component/Ldap/Tests/Fixtures/conf/slapd.conf -h ldap://localhost:3389 &
      [ -d ~/.composer ] || mkdir ~/.composer
      cp .composer/* ~/.composer/
      export PHPUNIT=$(readlink -f ./phpunit)
      export PHPUNIT_X="$PHPUNIT --exclude-group tty,benchmark,intl-data"
      export COMPOSER_UP='composer update --no-progress --no-suggest --ansi'
      export COMPONENTS=$(find src/Symfony -mindepth 3 -type f -name phpunit.xml.dist -printf '%h\n')
      find ~/.phpenv -name xdebug.ini -delete

      nanoseconds () {
          local cmd="date"
          local format="+%s%N"
          local os=$(uname)
          if hash gdate > /dev/null 2>&1; then
            cmd="gdate"
          elif [[ "$os" = Darwin ]]; then
            format="+%s000000000"
          fi
          $cmd -u $format
      }
      export -f nanoseconds

      # tfold is a helper to create folded reports
      tfold () {
          local title="🐘 $PHP $1"
          local fold=$(echo $title | sed -r 's/[^-_A-Za-z0-9]+/./g')
          shift
          local id=$(printf %08x $(( RANDOM * RANDOM )))
          local start=$(nanoseconds)
          echo -e "travis_fold:start:$fold"
          echo -e "travis_time:start:$id"
          echo -e "\\e[1;34m$title\\e[0m"

          bash -xc "$*" 2>&1
          local ok=$?
          local end=$(nanoseconds)
          echo -e "\\ntravis_time:end:$id:start=$start,finish=$end,duration=$(($end-$start))"
          (exit $ok) &&
              echo -e "\\e[32mOK\\e[0m $title\\n\\ntravis_fold:end:$fold" ||
              echo -e "\\e[41mKO\\e[0m $title\\n"
          (exit $ok)
      }
      export -f tfold

      # tpecl is a helper to compile and cache php extensions
      tpecl () {
          local ext_name=$1
          local ext_so=$2
          local INI=$3
          local ext_dir=$(php -r "echo ini_get('extension_dir');")
          local ext_cache=~/php-ext/$(basename $ext_dir)/$ext_name

          if [[ -e $ext_cache/$ext_so ]]; then
              echo extension = $ext_cache/$ext_so >> $INI
          else
              rm ~/.pearrc /tmp/pear 2>/dev/null || true
              mkdir -p $ext_cache
              echo yes | pecl install -f $ext_name &&
              cp $ext_dir/$ext_so $ext_cache
          fi
      }
      export -f tpecl

<<<<<<< HEAD
      # Matrix lines for intermediate PHP versions are skipped for pull requests
      if [[ ! $deps && ! $PHP = $MIN_PHP && $TRAVIS_PULL_REQUEST != false ]]; then
          deps=skip
          skip=1
      else
          COMPONENTS=$(find src/Symfony -mindepth 2 -type f -name phpunit.xml.dist -printf '%h\n')
      fi

=======
>>>>>>> 694178e2
    - |
      # Install sigchild-enabled PHP to test the Process component on the lowest PHP matrix line
      if [[ ! $deps && $TRAVIS_PHP_VERSION = $MIN_PHP && ! -d php-$MIN_PHP/sapi ]]; then
          wget http://php.net/get/php-$MIN_PHP.tar.bz2/from/this/mirror -O - | tar -xj &&
          (cd php-$MIN_PHP && ./configure --enable-sigchild --enable-pcntl && make -j2)
      fi

    - |
      # php.ini configuration
      for PHP in $TRAVIS_PHP_VERSION $php_extra; do
          phpenv global $PHP 2>/dev/null || (cd / && wget https://s3.amazonaws.com/travis-php-archives/binaries/ubuntu/14.04/x86_64/php-$PHP.tar.bz2 -O - | tar -xj)
          INI=~/.phpenv/versions/$PHP/etc/conf.d/travis.ini
          echo date.timezone = Europe/Paris >> $INI
          echo memory_limit = -1 >> $INI
          echo session.gc_probability = 0 >> $INI
          echo opcache.enable_cli = 1 >> $INI
          echo apc.enable_cli = 1 >> $INI
          echo extension = redis.so >> $INI
          echo extension = memcached.so >> $INI
      done

    - |
      # Install extra PHP extensions
      for PHP in $TRAVIS_PHP_VERSION $php_extra; do
          export PHP=$PHP
          phpenv global $PHP
          INI=~/.phpenv/versions/$PHP/etc/conf.d/travis.ini

          # Install librabbitmq
          wget http://ftp.debian.org/debian/pool/main/libr/librabbitmq/librabbitmq-dev_0.5.2-2_amd64.deb
          wget http://ftp.debian.org/debian/pool/main/libr/librabbitmq/librabbitmq1_0.5.2-2_amd64.deb
          sudo dpkg -i librabbitmq1_0.5.2-2_amd64.deb librabbitmq-dev_0.5.2-2_amd64.deb

          # install libsodium
          sudo add-apt-repository ppa:ondrej/php -y
          sudo apt-get update -q
          sudo apt-get install libsodium-dev -y

          tfold ext.apcu tpecl apcu-5.1.6 apcu.so $INI
          tfold ext.libsodium tpecl libsodium sodium.so $INI
          tfold ext.mongodb tpecl mongodb-1.5.0 mongodb.so $INI
          tfold ext.amqp tpecl amqp-1.9.3 amqp.so $INI
<<<<<<< HEAD
          tfold ext.igbinary tpecl igbinary-2.0.6 igbinary.so $INI
      fi
=======
      done
>>>>>>> 694178e2

    - |
      # Load fixtures
      if [[ ! $skip ]]; then
          ldapadd -h localhost:3389 -D cn=admin,dc=symfony,dc=com -w symfony -f src/Symfony/Component/Ldap/Tests/Fixtures/data/base.ldif &&
          ldapadd -h localhost:3389 -D cn=admin,dc=symfony,dc=com -w symfony -f src/Symfony/Component/Ldap/Tests/Fixtures/data/fixtures.ldif
      fi

install:
    - |
      # Create local composer packages for each patched components and reference them in composer.json files when cross-testing components
      if [[ ! $deps ]]; then
          php .github/build-packages.php HEAD^ src/Symfony/Bridge/PhpUnit
      else
          export SYMFONY_DEPRECATIONS_HELPER=weak &&
          cp composer.json composer.json.orig &&
          echo -e '{\n"require":{'"$(grep phpunit-bridge composer.json)"'"php":"*"},"minimum-stability":"dev"}' > composer.json &&
          php .github/build-packages.php HEAD^ $COMPONENTS &&
          mv composer.json composer.json.phpunit &&
          mv composer.json.orig composer.json
      fi

    - |
      # For the master branch, when deps=high, the version before master is checked out and tested with the locally patched components
      if [[ $deps = high && $TRAVIS_BRANCH = master ]]; then
          SYMFONY_VERSION=$(git ls-remote --heads | grep -o '/[1-9].*' | tail -n 1 | sed s/.//) &&
          git fetch origin $SYMFONY_VERSION &&
          git checkout -m FETCH_HEAD &&
<<<<<<< HEAD
          COMPONENTS=$(find src/Symfony -mindepth 2 -type f -name phpunit.xml.dist -printf '%h\n')
      elif [[ ! $skip ]]; then
=======
          COMPONENTS=$(find src/Symfony -mindepth 3 -type f -name phpunit.xml.dist -printf '%h\n')
      else
>>>>>>> 694178e2
          SYMFONY_VERSION=$(cat composer.json | grep '^ *"dev-master". *"[1-9]' | grep -o '[0-9.]*')
      fi

    - |
      # Legacy tests are skipped when deps=high and when the current branch version has not the same major version number than the next one
      [[ $deps = high && ${SYMFONY_VERSION%.*} != $(git show $(git ls-remote --heads | grep -FA1 /$SYMFONY_VERSION | tail -n 1):composer.json | grep '^ *"dev-master". *"[1-9]' | grep -o '[0-9]*' | head -n 1) ]] && LEGACY=,legacy

      export COMPOSER_ROOT_VERSION=$SYMFONY_VERSION.x-dev
      if [[ $deps ]]; then mv composer.json.phpunit composer.json; fi

    - php -i

    - |
      run_tests () {
          set -e
          export PHP=$1
          if [[ $PHP != $TRAVIS_PHP_VERSION && $TRAVIS_PULL_REQUEST != false ]]; then
              echo -e "\\n\\e[1;34mIntermediate PHP version $PHP is skipped for pull requests.\\e[0m"
              break
          fi
          phpenv global $PHP
          tfold 'composer update' $COMPOSER_UP
          tfold 'phpunit install' ./phpunit install
          if [[ $PHP = 7.* ]]; then
              ([[ $deps ]] && cd src/Symfony/Component/HttpFoundation; composer require --dev --no-update mongodb/mongodb)
          fi
          if [[ $deps = high ]]; then
              echo "$COMPONENTS" | parallel --gnu -j10% "tfold {} 'cd {} && $COMPOSER_UP && $PHPUNIT_X$LEGACY'"
          elif [[ $deps = low ]]; then
              echo "$COMPONENTS" | parallel --gnu -j10% "tfold {} 'cd {} && $COMPOSER_UP --prefer-lowest --prefer-stable && $PHPUNIT_X'"
          else
              echo "$COMPONENTS" | parallel --gnu "tfold {} $PHPUNIT_X {}"
              tfold src/Symfony/Component/Console.tty $PHPUNIT src/Symfony/Component/Console --group tty
              if [[ $PHP = $MIN_PHP ]]; then
                  tfold src/Symfony/Component/Process.sigchild SYMFONY_DEPRECATIONS_HELPER=weak php-$MIN_PHP/sapi/cli/php ./phpunit --colors=always src/Symfony/Component/Process/
              fi
          fi
      }

script:
    - for PHP in $TRAVIS_PHP_VERSION $php_extra; do (run_tests $PHP); done<|MERGE_RESOLUTION|>--- conflicted
+++ resolved
@@ -54,7 +54,7 @@
       export PHPUNIT=$(readlink -f ./phpunit)
       export PHPUNIT_X="$PHPUNIT --exclude-group tty,benchmark,intl-data"
       export COMPOSER_UP='composer update --no-progress --no-suggest --ansi'
-      export COMPONENTS=$(find src/Symfony -mindepth 3 -type f -name phpunit.xml.dist -printf '%h\n')
+      export COMPONENTS=$(find src/Symfony -mindepth 2 -type f -name phpunit.xml.dist -printf '%h\n')
       find ~/.phpenv -name xdebug.ini -delete
 
       nanoseconds () {
@@ -111,17 +111,6 @@
       }
       export -f tpecl
 
-<<<<<<< HEAD
-      # Matrix lines for intermediate PHP versions are skipped for pull requests
-      if [[ ! $deps && ! $PHP = $MIN_PHP && $TRAVIS_PULL_REQUEST != false ]]; then
-          deps=skip
-          skip=1
-      else
-          COMPONENTS=$(find src/Symfony -mindepth 2 -type f -name phpunit.xml.dist -printf '%h\n')
-      fi
-
-=======
->>>>>>> 694178e2
     - |
       # Install sigchild-enabled PHP to test the Process component on the lowest PHP matrix line
       if [[ ! $deps && $TRAVIS_PHP_VERSION = $MIN_PHP && ! -d php-$MIN_PHP/sapi ]]; then
@@ -164,12 +153,8 @@
           tfold ext.libsodium tpecl libsodium sodium.so $INI
           tfold ext.mongodb tpecl mongodb-1.5.0 mongodb.so $INI
           tfold ext.amqp tpecl amqp-1.9.3 amqp.so $INI
-<<<<<<< HEAD
           tfold ext.igbinary tpecl igbinary-2.0.6 igbinary.so $INI
-      fi
-=======
       done
->>>>>>> 694178e2
 
     - |
       # Load fixtures
@@ -198,13 +183,8 @@
           SYMFONY_VERSION=$(git ls-remote --heads | grep -o '/[1-9].*' | tail -n 1 | sed s/.//) &&
           git fetch origin $SYMFONY_VERSION &&
           git checkout -m FETCH_HEAD &&
-<<<<<<< HEAD
           COMPONENTS=$(find src/Symfony -mindepth 2 -type f -name phpunit.xml.dist -printf '%h\n')
-      elif [[ ! $skip ]]; then
-=======
-          COMPONENTS=$(find src/Symfony -mindepth 3 -type f -name phpunit.xml.dist -printf '%h\n')
       else
->>>>>>> 694178e2
           SYMFONY_VERSION=$(cat composer.json | grep '^ *"dev-master". *"[1-9]' | grep -o '[0-9.]*')
       fi
 
@@ -228,9 +208,7 @@
           phpenv global $PHP
           tfold 'composer update' $COMPOSER_UP
           tfold 'phpunit install' ./phpunit install
-          if [[ $PHP = 7.* ]]; then
-              ([[ $deps ]] && cd src/Symfony/Component/HttpFoundation; composer require --dev --no-update mongodb/mongodb)
-          fi
+          ([[ $deps ]] && cd src/Symfony/Component/HttpFoundation; composer require --dev --no-update mongodb/mongodb)
           if [[ $deps = high ]]; then
               echo "$COMPONENTS" | parallel --gnu -j10% "tfold {} 'cd {} && $COMPOSER_UP && $PHPUNIT_X$LEGACY'"
           elif [[ $deps = low ]]; then
