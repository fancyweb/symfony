{
    "name": "symfony/symfony",
    "type": "library",
    "description": "The Symfony PHP framework",
    "keywords": ["framework"],
    "homepage": "https://symfony.com",
    "license": "MIT",
    "authors": [
        {
            "name": "Fabien Potencier",
            "email": "fabien@symfony.com"
        },
        {
            "name": "Symfony Community",
            "homepage": "https://symfony.com/contributors"
        }
    ],
    "require": {
        "php": ">=5.3.9",
        "doctrine/common": "~2.4",
        "twig/twig": "~1.23|~2.0",
        "psr/log": "~1.0",
        "symfony/security-acl": "~2.7",
        "symfony/polyfill-intl-icu": "~1.0",
        "symfony/polyfill-mbstring": "~1.0",
        "symfony/polyfill-php54": "~1.0",
        "symfony/polyfill-php55": "~1.0",
        "symfony/polyfill-php56": "~1.0",
        "symfony/polyfill-php70": "~1.0",
        "symfony/polyfill-util": "~1.0"
    },
    "replace": {
        "symfony/asset": "self.version",
        "symfony/browser-kit": "self.version",
        "symfony/class-loader": "self.version",
        "symfony/config": "self.version",
        "symfony/console": "self.version",
        "symfony/css-selector": "self.version",
        "symfony/dependency-injection": "self.version",
        "symfony/debug": "self.version",
        "symfony/debug-bundle": "self.version",
        "symfony/doctrine-bridge": "self.version",
        "symfony/dom-crawler": "self.version",
        "symfony/event-dispatcher": "self.version",
        "symfony/expression-language": "self.version",
        "symfony/filesystem": "self.version",
        "symfony/finder": "self.version",
        "symfony/form": "self.version",
        "symfony/framework-bundle": "self.version",
        "symfony/http-foundation": "self.version",
        "symfony/http-kernel": "self.version",
        "symfony/intl": "self.version",
        "symfony/ldap": "self.version",
        "symfony/locale": "self.version",
        "symfony/monolog-bridge": "self.version",
        "symfony/options-resolver": "self.version",
        "symfony/process": "self.version",
        "symfony/property-access": "self.version",
        "symfony/property-info": "self.version",
        "symfony/proxy-manager-bridge": "self.version",
        "symfony/routing": "self.version",
        "symfony/security": "self.version",
        "symfony/security-core": "self.version",
        "symfony/security-csrf": "self.version",
        "symfony/security-guard": "self.version",
        "symfony/security-http": "self.version",
        "symfony/security-bundle": "self.version",
        "symfony/serializer": "self.version",
        "symfony/stopwatch": "self.version",
        "symfony/swiftmailer-bridge": "self.version",
        "symfony/templating": "self.version",
        "symfony/translation": "self.version",
        "symfony/twig-bridge": "self.version",
        "symfony/twig-bundle": "self.version",
        "symfony/validator": "self.version",
        "symfony/var-dumper": "self.version",
        "symfony/web-profiler-bundle": "self.version",
        "symfony/yaml": "self.version"
    },
    "require-dev": {
        "doctrine/data-fixtures": "1.0.*",
        "doctrine/dbal": "~2.4",
        "doctrine/orm": "~2.4,>=2.4.5",
        "doctrine/doctrine-bundle": "~1.2",
        "monolog/monolog": "~1.11",
<<<<<<< HEAD
=======
        "ircmaxell/password-compat": "~1.0",
        "zendframework/zend-stdlib": "~2.5",
>>>>>>> a8d21b5c
        "ocramius/proxy-manager": "~0.4|~1.0",
        "egulias/email-validator": "~1.2",
        "phpdocumentor/reflection": "^1.0.7"
    },
    "conflict": {
        "phpdocumentor/reflection": "<1.0.7"
    },
    "autoload": {
        "psr-4": {
            "Symfony\\Bridge\\Doctrine\\": "src/Symfony/Bridge/Doctrine/",
            "Symfony\\Bridge\\Monolog\\": "src/Symfony/Bridge/Monolog/",
            "Symfony\\Bridge\\ProxyManager\\": "src/Symfony/Bridge/ProxyManager/",
            "Symfony\\Bridge\\Swiftmailer\\": "src/Symfony/Bridge/Swiftmailer/",
            "Symfony\\Bridge\\Twig\\": "src/Symfony/Bridge/Twig/",
            "Symfony\\Bundle\\": "src/Symfony/Bundle/",
            "Symfony\\Component\\": "src/Symfony/Component/"
        },
        "classmap": [
            "src/Symfony/Component/Intl/Resources/stubs"
        ],
        "exclude-from-classmap": [
            "**/Tests/"
        ]
    },
    "minimum-stability": "dev",
    "extra": {
        "branch-alias": {
            "dev-master": "2.8-dev"
        }
    }
}<|MERGE_RESOLUTION|>--- conflicted
+++ resolved
@@ -83,11 +83,7 @@
         "doctrine/orm": "~2.4,>=2.4.5",
         "doctrine/doctrine-bundle": "~1.2",
         "monolog/monolog": "~1.11",
-<<<<<<< HEAD
-=======
-        "ircmaxell/password-compat": "~1.0",
         "zendframework/zend-stdlib": "~2.5",
->>>>>>> a8d21b5c
         "ocramius/proxy-manager": "~0.4|~1.0",
         "egulias/email-validator": "~1.2",
         "phpdocumentor/reflection": "^1.0.7"
