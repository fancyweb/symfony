--- conflicted
+++ resolved
@@ -395,7 +395,6 @@
         $class = \get_class($object);
         $access = $this->getReadInfo($class, $property);
 
-<<<<<<< HEAD
         if (null !== $access) {
             $name = $access->getName();
             $type = $access->getType();
@@ -405,21 +404,11 @@
                     try {
                         $result[self::VALUE] = $object->$name();
                     } catch (\TypeError $e) {
-                        if (preg_match((sprintf('/^Return value of %s::%s\(\) must be of the type (\w+), null returned$/', preg_quote(\get_class($object)), $name)), $e->getMessage(), $matches)) {
+                        if (preg_match((sprintf('/^Return value of %s::%s\(\) must be of (?:the )?type (\w+), null returned$/', preg_quote(\get_class($object)), $name)), $e->getMessage(), $matches)) {
                             throw new UninitializedPropertyException(sprintf('The method "%s::%s()" returned "null", but expected type "%3$s". Did you forget to initialize a property or to make the return type nullable using "?%3$s"?', \get_class($object), $name, $matches[1]), 0, $e);
                         }
 
                         throw $e;
-=======
-        try {
-            if (self::ACCESS_TYPE_METHOD === $access[self::ACCESS_TYPE]) {
-                try {
-                    $result[self::VALUE] = $object->{$access[self::ACCESS_NAME]}();
-                } catch (\TypeError $e) {
-                    // handle uninitialized properties in PHP >= 7
-                    if (preg_match((sprintf('/^Return value of %s::%s\(\) must be of (?:the )?type (\w+), null returned$/', preg_quote(\get_class($object)), $access[self::ACCESS_NAME])), $e->getMessage(), $matches)) {
-                        throw new AccessException(sprintf('The method "%s::%s()" returned "null", but expected type "%3$s". Did you forget to initialize a property or to make the return type nullable using "?%3$s"?', \get_class($object), $access[self::ACCESS_NAME], $matches[1]), 0, $e);
->>>>>>> a17e72e0
                     }
                 } elseif (PropertyReadInfo::TYPE_PROPERTY === $type) {
                     $result[self::VALUE] = $object->$name;
