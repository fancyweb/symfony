{
    "name": "symfony/security-core",
    "type": "library",
    "description": "Symfony Security Component - Core Library",
    "keywords": [],
    "homepage": "https://symfony.com",
    "license": "MIT",
    "authors": [
        {
            "name": "Fabien Potencier",
            "email": "fabien@symfony.com"
        },
        {
            "name": "Symfony Community",
            "homepage": "https://symfony.com/contributors"
        }
    ],
    "require": {
        "php": ">=7.2.5",
        "symfony/event-dispatcher-contracts": "^1.1|^2",
        "symfony/polyfill-php80": "^1.15",
        "symfony/service-contracts": "^1.1.6|^2",
        "symfony/deprecation-contracts": "^2.1"
    },
    "require-dev": {
<<<<<<< HEAD
        "psr/container": "^1.0",
        "symfony/event-dispatcher": "^4.4|^5.0",
        "symfony/expression-language": "^4.4|^5.0",
        "symfony/http-foundation": "^4.4|^5.0",
=======
        "psr/container": "^1.0|^2.0",
        "symfony/event-dispatcher": "^4.3",
        "symfony/expression-language": "^3.4|^4.0|^5.0",
        "symfony/http-foundation": "^3.4|^4.0|^5.0",
>>>>>>> 869c7341
        "symfony/ldap": "^4.4|^5.0",
        "symfony/translation": "^4.4|^5.0",
        "symfony/validator": "^5.2",
        "psr/log": "~1.0"
    },
    "conflict": {
        "symfony/event-dispatcher": "<4.4",
        "symfony/security-guard": "<4.4",
        "symfony/ldap": "<4.4",
        "symfony/validator": "<5.2"
    },
    "suggest": {
        "psr/container-implementation": "To instantiate the Security class",
        "symfony/event-dispatcher": "",
        "symfony/http-foundation": "",
        "symfony/validator": "For using the user password constraint",
        "symfony/expression-language": "For using the expression voter",
        "symfony/ldap": "For using LDAP integration"
    },
    "autoload": {
        "psr-4": { "Symfony\\Component\\Security\\Core\\": "" },
        "exclude-from-classmap": [
            "/Tests/"
        ]
    },
    "minimum-stability": "dev"
}<|MERGE_RESOLUTION|>--- conflicted
+++ resolved
@@ -23,17 +23,10 @@
         "symfony/deprecation-contracts": "^2.1"
     },
     "require-dev": {
-<<<<<<< HEAD
-        "psr/container": "^1.0",
+        "psr/container": "^1.0|^2.0",
         "symfony/event-dispatcher": "^4.4|^5.0",
         "symfony/expression-language": "^4.4|^5.0",
         "symfony/http-foundation": "^4.4|^5.0",
-=======
-        "psr/container": "^1.0|^2.0",
-        "symfony/event-dispatcher": "^4.3",
-        "symfony/expression-language": "^3.4|^4.0|^5.0",
-        "symfony/http-foundation": "^3.4|^4.0|^5.0",
->>>>>>> 869c7341
         "symfony/ldap": "^4.4|^5.0",
         "symfony/translation": "^4.4|^5.0",
         "symfony/validator": "^5.2",
