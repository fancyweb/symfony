--- conflicted
+++ resolved
@@ -33,8 +33,6 @@
 use Symfony\Component\DependencyInjection\Loader\XmlFileLoader;
 use Symfony\Component\DependencyInjection\Reference;
 use Symfony\Component\DependencyInjection\ServiceSubscriberInterface;
-use Symfony\Component\EventDispatcher\ContainerAwareEventDispatcher;
-use Symfony\Component\EventDispatcher\EventDispatcher;
 use Symfony\Component\EventDispatcher\EventSubscriberInterface;
 use Symfony\Component\ExpressionLanguage\ExpressionLanguage;
 use Symfony\Component\Finder\Finder;
@@ -102,24 +100,6 @@
 
         $loader->load('web.xml');
         $loader->load('services.xml');
-<<<<<<< HEAD
-=======
-
-        // forward compatibility with Symfony 4.0 where the ContainerAwareEventDispatcher class is removed
-        if (!class_exists(ContainerAwareEventDispatcher::class)) {
-            $definition = $container->getDefinition('event_dispatcher');
-            $definition->setClass(EventDispatcher::class);
-            $definition->setArguments(array());
-        }
-
-        if (\PHP_VERSION_ID < 70000) {
-            $definition = $container->getDefinition('kernel.class_cache.cache_warmer');
-            $definition->addTag('kernel.cache_warmer');
-            // Ignore deprecation for PHP versions below 7.0
-            $definition->setDeprecated(false);
-        }
-
->>>>>>> 47ee1d53
         $loader->load('fragment_renderer.xml');
 
         if (class_exists(Application::class)) {
@@ -607,11 +587,7 @@
         $loader->load('debug_prod.xml');
 
         if (class_exists(Stopwatch::class)) {
-<<<<<<< HEAD
-            $container->register('debug.stopwatch', Stopwatch::class);
-=======
             $container->register('debug.stopwatch', Stopwatch::class)->addArgument(true);
->>>>>>> 47ee1d53
             $container->setAlias(Stopwatch::class, 'debug.stopwatch');
         }
 
@@ -668,29 +644,6 @@
 
         $container->setParameter('request_listener.http_port', $config['http_port']);
         $container->setParameter('request_listener.https_port', $config['https_port']);
-
-        if ($this->annotationsConfigEnabled) {
-            $container->register('routing.loader.annotation', AnnotatedRouteControllerLoader::class)
-                ->setPublic(false)
-                ->addTag('routing.loader', array('priority' => -10))
-                ->addArgument(new Reference('annotation_reader'));
-
-            $container->register('routing.loader.annotation.directory', AnnotationDirectoryLoader::class)
-                ->setPublic(false)
-                ->addTag('routing.loader', array('priority' => -10))
-                ->setArguments(array(
-                    new Reference('file_locator'),
-                    new Reference('routing.loader.annotation'),
-                ));
-
-            $container->register('routing.loader.annotation.file', AnnotationFileLoader::class)
-                ->setPublic(false)
-                ->addTag('routing.loader', array('priority' => -10))
-                ->setArguments(array(
-                    new Reference('file_locator'),
-                    new Reference('routing.loader.annotation'),
-                ));
-        }
 
         if ($this->annotationsConfigEnabled) {
             $container->register('routing.loader.annotation', AnnotatedRouteControllerLoader::class)
