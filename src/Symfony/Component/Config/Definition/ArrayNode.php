--- conflicted
+++ resolved
@@ -227,12 +227,8 @@
             }
 
             if ($child->isDeprecated()) {
-<<<<<<< HEAD
                 $deprecation = $child->getDeprecation($name, $this->getPath());
                 trigger_deprecation($deprecation['package'], $deprecation['version'], $deprecation['message']);
-=======
-                @trigger_error($child->getDeprecationMessage($name, $this->getPath()), \E_USER_DEPRECATED);
->>>>>>> 6c2a1c9a
             }
 
             try {
