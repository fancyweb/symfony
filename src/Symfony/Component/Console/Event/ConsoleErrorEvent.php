<?php

/*
 * This file is part of the Symfony package.
 *
 * (c) Fabien Potencier <fabien@symfony.com>
 *
 * For the full copyright and license information, please view the LICENSE
 * file that was distributed with this source code.
 */

namespace Symfony\Component\Console\Event;

use Symfony\Component\Console\Command\Command;
use Symfony\Component\Console\Input\InputInterface;
use Symfony\Component\Console\Output\OutputInterface;

/**
 * Allows to handle throwables thrown while running a command.
 *
 * @author Wouter de Jong <wouter@wouterj.nl>
 */
final class ConsoleErrorEvent extends ConsoleEvent
{
    private $error;
    private $exitCode;

    public function __construct(InputInterface $input, OutputInterface $output, \Throwable $error, Command $command = null)
    {
        parent::__construct($command, $input, $output);

        $this->error = $error;
    }

    public function getError(): \Throwable
    {
        return $this->error;
    }

    public function setError(\Throwable $error): void
    {
        $this->error = $error;
    }

    public function setExitCode(int $exitCode): void
    {
        $this->exitCode = $exitCode;

        $r = new \ReflectionProperty($this->error, 'code');
        $r->setAccessible(true);
        $r->setValue($this->error, $this->exitCode);
    }

    public function getExitCode(): int
    {
<<<<<<< HEAD
        return null !== $this->exitCode ? $this->exitCode : (is_int($this->error->getCode()) ? $this->error->getCode() : 1);
=======
        return null !== $this->exitCode ? $this->exitCode : (is_int($this->error->getCode()) && 0 !== $this->error->getCode() ? $this->error->getCode() : 1);
>>>>>>> b23ffea4
    }
}<|MERGE_RESOLUTION|>--- conflicted
+++ resolved
@@ -53,10 +53,6 @@
 
     public function getExitCode(): int
     {
-<<<<<<< HEAD
-        return null !== $this->exitCode ? $this->exitCode : (is_int($this->error->getCode()) ? $this->error->getCode() : 1);
-=======
         return null !== $this->exitCode ? $this->exitCode : (is_int($this->error->getCode()) && 0 !== $this->error->getCode() ? $this->error->getCode() : 1);
->>>>>>> b23ffea4
     }
 }