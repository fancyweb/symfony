--- conflicted
+++ resolved
@@ -328,21 +328,14 @@
     {
         $builder = new ContainerBuilder();
         $builder->setResourceTracking(false);
-<<<<<<< HEAD
         $defaultPasses = $builder->getCompiler()->getPassConfig()->getPasses();
         $builder->addCompilerPass($pass1 = $this->getMockBuilder('Symfony\Component\DependencyInjection\Compiler\CompilerPassInterface')->getMock(), PassConfig::TYPE_BEFORE_OPTIMIZATION, -5);
         $builder->addCompilerPass($pass2 = $this->getMockBuilder('Symfony\Component\DependencyInjection\Compiler\CompilerPassInterface')->getMock(), PassConfig::TYPE_BEFORE_OPTIMIZATION, 10);
 
         $passes = $builder->getCompiler()->getPassConfig()->getPasses();
-        $this->assertCount(count($passes) - 2, $defaultPasses);
+        $this->assertCount(\count($passes) - 2, $defaultPasses);
         // Pass 1 is executed later
         $this->assertTrue(array_search($pass1, $passes, true) > array_search($pass2, $passes, true));
-=======
-        $builderCompilerPasses = $builder->getCompiler()->getPassConfig()->getPasses();
-        $builder->addCompilerPass($this->getMockBuilder('Symfony\Component\DependencyInjection\Compiler\CompilerPassInterface')->getMock());
-
-        $this->assertCount(\count($builder->getCompiler()->getPassConfig()->getPasses()) - 1, $builderCompilerPasses);
->>>>>>> 82d13dae
     }
 
     public function testCreateService()
@@ -1005,7 +998,7 @@
         $A = new ComposerResource();
         $a = new FileResource(__DIR__.'/Fixtures/xml/services1.xml');
         $b = new FileResource(__DIR__.'/Fixtures/xml/services2.xml');
-        $c = new DirectoryResource($dir = dirname($b));
+        $c = new DirectoryResource($dir = \dirname($b));
 
         $this->assertTrue($container->fileExists((string) $a) && $container->fileExists((string) $b) && $container->fileExists($dir));
 
