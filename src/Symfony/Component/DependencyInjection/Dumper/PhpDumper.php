<?php

/*
 * This file is part of the Symfony package.
 *
 * (c) Fabien Potencier <fabien@symfony.com>
 *
 * For the full copyright and license information, please view the LICENSE
 * file that was distributed with this source code.
 */

namespace Symfony\Component\DependencyInjection\Dumper;

use Symfony\Component\DependencyInjection\Argument\ArgumentInterface;
use Symfony\Component\DependencyInjection\Argument\IteratorArgument;
use Symfony\Component\DependencyInjection\Argument\ServiceClosureArgument;
use Symfony\Component\DependencyInjection\Argument\ServiceLocator;
use Symfony\Component\DependencyInjection\Argument\ServiceLocatorArgument;
use Symfony\Component\DependencyInjection\Compiler\AnalyzeServiceReferencesPass;
use Symfony\Component\DependencyInjection\Compiler\CheckCircularReferencesPass;
use Symfony\Component\DependencyInjection\Compiler\ServiceReferenceGraphNode;
use Symfony\Component\DependencyInjection\Container;
use Symfony\Component\DependencyInjection\ContainerBuilder;
use Symfony\Component\DependencyInjection\ContainerInterface;
use Symfony\Component\DependencyInjection\Definition;
use Symfony\Component\DependencyInjection\Exception\EnvParameterException;
use Symfony\Component\DependencyInjection\Exception\InvalidArgumentException;
use Symfony\Component\DependencyInjection\Exception\LogicException;
use Symfony\Component\DependencyInjection\Exception\RuntimeException;
use Symfony\Component\DependencyInjection\Exception\ServiceCircularReferenceException;
use Symfony\Component\DependencyInjection\ExpressionLanguage;
use Symfony\Component\DependencyInjection\LazyProxy\PhpDumper\DumperInterface as ProxyDumper;
use Symfony\Component\DependencyInjection\LazyProxy\PhpDumper\NullDumper;
use Symfony\Component\DependencyInjection\Parameter;
use Symfony\Component\DependencyInjection\Reference;
use Symfony\Component\DependencyInjection\ServiceLocator as BaseServiceLocator;
use Symfony\Component\DependencyInjection\TypedReference;
use Symfony\Component\DependencyInjection\Variable;
use Symfony\Component\ExpressionLanguage\Expression;
use Symfony\Component\HttpKernel\Kernel;

/**
 * PhpDumper dumps a service container as a PHP class.
 *
 * @author Fabien Potencier <fabien@symfony.com>
 * @author Johannes M. Schmitt <schmittjoh@gmail.com>
 */
class PhpDumper extends Dumper
{
    /**
     * Characters that might appear in the generated variable name as first character.
     */
    const FIRST_CHARS = 'abcdefghijklmnopqrstuvwxyz';

    /**
     * Characters that might appear in the generated variable name as any but the first character.
     */
    const NON_FIRST_CHARS = 'abcdefghijklmnopqrstuvwxyz0123456789_';

    private $definitionVariables;
    private $referenceVariables;
    private $variableCount;
    private $inlinedDefinitions;
    private $serviceCalls;
    private $reservedVariables = array('instance', 'class', 'this');
    private $expressionLanguage;
    private $targetDirRegex;
    private $targetDirMaxMatches;
    private $docStar;
    private $serviceIdToMethodNameMap;
    private $usedMethodNames;
    private $namespace;
    private $asFiles;
    private $hotPathTag;
    private $inlineRequires;
    private $inlinedRequires = array();
    private $circularReferences = array();
    private $singleUsePrivateIds = array();
    private $addThrow = false;
    private $locatedIds = array();
    private $serviceLocatorTag;

    /**
     * @var ProxyDumper
     */
    private $proxyDumper;

    /**
     * {@inheritdoc}
     */
    public function __construct(ContainerBuilder $container)
    {
        if (!$container->isCompiled()) {
            throw new LogicException('Cannot dump an uncompiled container.');
        }

        parent::__construct($container);
    }

    /**
     * Sets the dumper to be used when dumping proxies in the generated container.
     */
    public function setProxyDumper(ProxyDumper $proxyDumper)
    {
        $this->proxyDumper = $proxyDumper;
    }

    /**
     * Dumps the service container as a PHP class.
     *
     * Available options:
     *
     *  * class:      The class name
     *  * base_class: The base class name
     *  * namespace:  The class namespace
     *  * as_files:   To split the container in several files
     *
     * @return string|array A PHP class representing the service container or an array of PHP files if the "as_files" option is set
     *
     * @throws EnvParameterException When an env var exists but has not been dumped
     */
    public function dump(array $options = array())
    {
        $this->locatedIds = array();
        $this->targetDirRegex = null;
        $this->inlinedRequires = array();
        $options = array_merge(array(
            'class' => 'ProjectServiceContainer',
            'base_class' => 'Container',
            'namespace' => '',
            'as_files' => false,
            'debug' => true,
            'hot_path_tag' => 'container.hot_path',
            'inline_class_loader_parameter' => 'container.dumper.inline_class_loader',
            'service_locator_tag' => 'container.service_locator',
            'build_time' => time(),
        ), $options);

        $this->addThrow = false;
        $this->namespace = $options['namespace'];
        $this->asFiles = $options['as_files'];
        $this->hotPathTag = $options['hot_path_tag'];
        $this->inlineRequires = $options['inline_class_loader_parameter'] && $this->container->hasParameter($options['inline_class_loader_parameter']) && $this->container->getParameter($options['inline_class_loader_parameter']);
        $this->serviceLocatorTag = $options['service_locator_tag'];

        if (0 !== strpos($baseClass = $options['base_class'], '\\') && 'Container' !== $baseClass) {
            $baseClass = sprintf('%s\%s', $options['namespace'] ? '\\'.$options['namespace'] : '', $baseClass);
            $baseClassWithNamespace = $baseClass;
        } elseif ('Container' === $baseClass) {
            $baseClassWithNamespace = Container::class;
        } else {
            $baseClassWithNamespace = $baseClass;
        }

        $this->initializeMethodNamesMap('Container' === $baseClass ? Container::class : $baseClass);

        if ($this->getProxyDumper() instanceof NullDumper) {
            (new AnalyzeServiceReferencesPass(true, false))->process($this->container);
            try {
                (new CheckCircularReferencesPass())->process($this->container);
            } catch (ServiceCircularReferenceException $e) {
                $path = $e->getPath();
                end($path);
                $path[key($path)] .= '". Try running "composer require symfony/proxy-manager-bridge';

                throw new ServiceCircularReferenceException($e->getServiceId(), $path);
            }
        }

        (new AnalyzeServiceReferencesPass(false, !$this->getProxyDumper() instanceof NullDumper))->process($this->container);
        $this->circularReferences = array();
        $this->singleUsePrivateIds = array();
        $checkedNodes = array();
        foreach ($this->container->getCompiler()->getServiceReferenceGraph()->getNodes() as $id => $node) {
            $currentPath = array($id => $id);
            $this->analyzeCircularReferences($node->getOutEdges(), $checkedNodes, $currentPath);
            if ($this->isSingleUsePrivateNode($node)) {
                $this->singleUsePrivateIds[$id] = $id;
            }
        }
        $this->container->getCompiler()->getServiceReferenceGraph()->clear();

        $this->docStar = $options['debug'] ? '*' : '';

        if (!empty($options['file']) && is_dir($dir = \dirname($options['file']))) {
            // Build a regexp where the first root dirs are mandatory,
            // but every other sub-dir is optional up to the full path in $dir
            // Mandate at least 2 root dirs and not more that 5 optional dirs.

            $dir = explode(\DIRECTORY_SEPARATOR, realpath($dir));
            $i = \count($dir);

            if (3 <= $i) {
                $regex = '';
                $lastOptionalDir = $i > 8 ? $i - 5 : 3;
                $this->targetDirMaxMatches = $i - $lastOptionalDir;

                while (--$i >= $lastOptionalDir) {
                    $regex = sprintf('(%s%s)?', preg_quote(\DIRECTORY_SEPARATOR.$dir[$i], '#'), $regex);
                }

                do {
                    $regex = preg_quote(\DIRECTORY_SEPARATOR.$dir[$i], '#').$regex;
                } while (0 < --$i);

                $this->targetDirRegex = '#'.preg_quote($dir[0], '#').$regex.'#';
            }
        }

        $code =
            $this->startClass($options['class'], $baseClass, $baseClassWithNamespace).
            $this->addServices($services).
            $this->addDefaultParametersMethod()
        ;

        if ($this->asFiles) {
            $fileStart = <<<EOF
<?php

use Symfony\Component\DependencyInjection\Argument\RewindableGenerator;
use Symfony\Component\DependencyInjection\Exception\RuntimeException;

// This file has been auto-generated by the Symfony Dependency Injection Component for internal use.

EOF;
            $files = array();

            $ids = $this->container->getRemovedIds();
            foreach ($this->container->getDefinitions() as $id => $definition) {
                if (!$definition->isPublic()) {
                    $ids[$id] = true;
                }
            }
            if ($ids = array_keys($ids)) {
                sort($ids);
                $c = "<?php\n\nreturn array(\n";
                foreach ($ids as $id) {
                    $c .= '    '.$this->doExport($id)." => true,\n";
                }
                $files['removed-ids.php'] = $c .= ");\n";
            }

            foreach ($this->generateServiceFiles($services) as $file => $c) {
                $files[$file] = $fileStart.$c;
            }
            foreach ($this->generateProxyClasses() as $file => $c) {
                $files[$file] = "<?php\n".$c;
            }
            $files[$options['class'].'.php'] = $code.$this->endClass();
            $hash = ucfirst(strtr(ContainerBuilder::hash($files), '._', 'xx'));
            $code = array();

            foreach ($files as $file => $c) {
                $code["Container{$hash}/{$file}"] = $c;
            }
            array_pop($code);
            $code["Container{$hash}/{$options['class']}.php"] = substr_replace($files[$options['class'].'.php'], "<?php\n\nnamespace Container{$hash};\n", 0, 6);
            $namespaceLine = $this->namespace ? "\nnamespace {$this->namespace};\n" : '';
            $time = $options['build_time'];
            $id = hash('crc32', $hash.$time);

            $code[$options['class'].'.php'] = <<<EOF
<?php
{$namespaceLine}
// This file has been auto-generated by the Symfony Dependency Injection Component for internal use.

if (\\class_exists(\\Container{$hash}\\{$options['class']}::class, false)) {
    // no-op
} elseif (!include __DIR__.'/Container{$hash}/{$options['class']}.php') {
    touch(__DIR__.'/Container{$hash}.legacy');

    return;
}

if (!\\class_exists({$options['class']}::class, false)) {
    \\class_alias(\\Container{$hash}\\{$options['class']}::class, {$options['class']}::class, false);
}

return new \\Container{$hash}\\{$options['class']}(array(
    'container.build_hash' => '$hash',
    'container.build_id' => '$id',
    'container.build_time' => $time,
), __DIR__.\\DIRECTORY_SEPARATOR.'Container{$hash}');

EOF;
        } else {
            $code .= $this->endClass();
            foreach ($this->generateProxyClasses() as $c) {
                $code .= $c;
            }
        }

        $this->targetDirRegex = null;
        $this->inlinedRequires = array();
        $this->circularReferences = array();
        $this->locatedIds = array();

        $unusedEnvs = array();
        foreach ($this->container->getEnvCounters() as $env => $use) {
            if (!$use) {
                $unusedEnvs[] = $env;
            }
        }
        if ($unusedEnvs) {
            throw new EnvParameterException($unusedEnvs, null, 'Environment variables "%s" are never used. Please, check your container\'s configuration.');
        }

        return $code;
    }

    /**
     * Retrieves the currently set proxy dumper or instantiates one.
     */
    private function getProxyDumper(): ProxyDumper
    {
        if (!$this->proxyDumper) {
            $this->proxyDumper = new NullDumper();
        }

        return $this->proxyDumper;
    }

    private function analyzeCircularReferences(array $edges, &$checkedNodes, &$currentPath)
    {
        foreach ($edges as $edge) {
            $node = $edge->getDestNode();
            $id = $node->getId();

            if ($node->getValue() && ($edge->isLazy() || $edge->isWeak())) {
                // no-op
            } elseif (isset($currentPath[$id])) {
                foreach (array_reverse($currentPath) as $parentId) {
                    $this->circularReferences[$parentId][$id] = $id;
                    $id = $parentId;
                }
            } elseif (!isset($checkedNodes[$id])) {
                $checkedNodes[$id] = true;
                $currentPath[$id] = $id;
                $this->analyzeCircularReferences($node->getOutEdges(), $checkedNodes, $currentPath);
                unset($currentPath[$id]);
            }
        }
    }

    private function collectLineage($class, array &$lineage)
    {
        if (isset($lineage[$class])) {
            return;
        }
        if (!$r = $this->container->getReflectionClass($class, false)) {
            return;
        }
        if ($this->container instanceof $class) {
            return;
        }
        $file = $r->getFileName();
        if (!$file || $this->doExport($file) === $exportedFile = $this->export($file)) {
            return;
        }

        if ($parent = $r->getParentClass()) {
            $this->collectLineage($parent->name, $lineage);
        }

        foreach ($r->getInterfaces() as $parent) {
            $this->collectLineage($parent->name, $lineage);
        }

        foreach ($r->getTraits() as $parent) {
            $this->collectLineage($parent->name, $lineage);
        }

        $lineage[$class] = substr($exportedFile, 1, -1);
    }

    private function generateProxyClasses()
    {
        $alreadyGenerated = array();
        $definitions = $this->container->getDefinitions();
        $strip = '' === $this->docStar && method_exists('Symfony\Component\HttpKernel\Kernel', 'stripComments');
        $proxyDumper = $this->getProxyDumper();
        ksort($definitions);
        foreach ($definitions as $definition) {
            if (!$proxyDumper->isProxyCandidate($definition)) {
                continue;
            }
            if (isset($alreadyGenerated[$class = $definition->getClass()])) {
                continue;
            }
            $alreadyGenerated[$class] = true;
            // register class' reflector for resource tracking
            $this->container->getReflectionClass($class);
            $proxyCode = "\n".$proxyDumper->getProxyCode($definition);
            if ($strip) {
                $proxyCode = "<?php\n".$proxyCode;
                $proxyCode = substr(Kernel::stripComments($proxyCode), 5);
            }
            yield sprintf('%s.php', explode(' ', $proxyCode, 3)[1]) => $proxyCode;
        }
    }

    private function addServiceInclude(string $cId, Definition $definition): string
    {
        $code = '';

        if ($this->inlineRequires && !$this->isHotPath($definition)) {
            $lineage = array();
            foreach ($this->inlinedDefinitions as $def) {
                if (!$def->isDeprecated() && \is_string($class = \is_array($factory = $def->getFactory()) && \is_string($factory[0]) ? $factory[0] : $def->getClass())) {
                    $this->collectLineage($class, $lineage);
                }
            }

            foreach ($this->serviceCalls as $id => list($callCount, $behavior)) {
                if ('service_container' !== $id && $id !== $cId
                    && ContainerInterface::IGNORE_ON_UNINITIALIZED_REFERENCE !== $behavior
                    && $this->container->has($id)
                    && $this->isTrivialInstance($def = $this->container->findDefinition($id))
                    && \is_string($class = \is_array($factory = $def->getFactory()) && \is_string($factory[0]) ? $factory[0] : $def->getClass())
                ) {
                    $this->collectLineage($class, $lineage);
                }
            }

            foreach (array_diff_key(array_flip($lineage), $this->inlinedRequires) as $file => $class) {
                $code .= sprintf("        include_once %s;\n", $file);
            }
        }

        foreach ($this->inlinedDefinitions as $def) {
            if ($file = $def->getFile()) {
                $code .= sprintf("        include_once %s;\n", $this->dumpValue($file));
            }
        }

        if ('' !== $code) {
            $code .= "\n";
        }

        return $code;
    }

    /**
<<<<<<< HEAD
     * Generates the inline definition of a service.
     *
     * @throws RuntimeException                  When the factory definition is incomplete
     * @throws ServiceCircularReferenceException When a circular reference is detected
     */
    private function addServiceInlinedDefinitions(string $id, Definition $definition, \SplObjectStorage $inlinedDefinitions, bool &$isSimpleInstance, bool $preInstance = false): string
    {
        $code = '';

        foreach ($inlinedDefinitions as $def) {
            if ($definition === $def || isset($this->definitionVariables[$def])) {
                continue;
            }
            if ($inlinedDefinitions[$def][0] <= 1 && !$def->getMethodCalls() && !$def->getProperties() && !$def->getConfigurator() && false === strpos($this->dumpValue($def->getClass()), '$')) {
                continue;
            }
            if ($preInstance && !$inlinedDefinitions[$def][1]) {
                continue;
            }

            $name = $this->getNextVariableName();
            $this->definitionVariables[$def] = new Variable($name);

            // a construct like:
            // $a = new ServiceA(ServiceB $b); $b = new ServiceB(ServiceA $a);
            // this is an indication for a wrong implementation, you can circumvent this problem
            // by setting up your service structure like this:
            // $b = new ServiceB();
            // $a = new ServiceA(ServiceB $b);
            // $b->setServiceA(ServiceA $a);
            if (isset($inlinedDefinitions[$definition]) && $this->hasReference($id, array($def->getArguments(), $def->getFactory()))) {
                throw new ServiceCircularReferenceException($id, array($id, '...', $id));
            }

            $code .= $this->addNewInstance($def, '        $'.$name.' = ', $id);

            if (!$this->hasReference($id, array($def->getProperties(), $def->getMethodCalls(), $def->getConfigurator()), true, $inlinedDefinitions)) {
                $code .= $this->addServiceProperties($def, $name);
                $code .= $this->addServiceMethodCalls($def, $name);
                $code .= $this->addServiceConfigurator($def, $name);
            } else {
                $isSimpleInstance = false;
            }

            $code .= "\n";
        }

        return $code;
    }

    /**
=======
>>>>>>> 6fec32c0
     * @throws InvalidArgumentException
     * @throws RuntimeException
     */
    private function addServiceInstance(string $id, Definition $definition, string $isSimpleInstance): string
    {
        $class = $this->dumpValue($definition->getClass());

        if (0 === strpos($class, "'") && false === strpos($class, '$') && !preg_match('/^\'(?:\\\{2})?[a-zA-Z_\x7f-\xff][a-zA-Z0-9_\x7f-\xff]*(?:\\\{2}[a-zA-Z_\x7f-\xff][a-zA-Z0-9_\x7f-\xff]*)*\'$/', $class)) {
            throw new InvalidArgumentException(sprintf('"%s" is not a valid class name for the "%s" service.', $class, $id));
        }

        $isProxyCandidate = $this->getProxyDumper()->isProxyCandidate($definition);
        $instantiation = '';

        if (!$isProxyCandidate && $definition->isShared() && !isset($this->singleUsePrivateIds[$id])) {
            $instantiation = sprintf('$this->%s[\'%s\'] = %s', $this->container->getDefinition($id)->isPublic() ? 'services' : 'privates', $id, $isSimpleInstance ? '' : '$instance');
        } elseif (!$isSimpleInstance) {
            $instantiation = '$instance';
        }

        $return = '';
        if ($isSimpleInstance) {
            $return = 'return ';
        } else {
            $instantiation .= ' = ';
        }

<<<<<<< HEAD
        $code = $this->addNewInstance($definition, '        '.$return.$instantiation, $id);
        $this->referenceVariables[$id] = new Variable('instance');

        if (!$isSimpleInstance) {
            $code .= "\n";
        }

        return $code;
=======
        return $this->addNewInstance($definition, $return, $instantiation, $id);
>>>>>>> 6fec32c0
    }

    private function isTrivialInstance(Definition $definition): bool
    {
        if ($definition->getErrors()) {
            return true;
        }
        if ($definition->isSynthetic() || $definition->getFile() || $definition->getMethodCalls() || $definition->getProperties() || $definition->getConfigurator()) {
            return false;
        }
        if ($definition->isDeprecated() || $definition->isLazy() || $definition->getFactory() || 3 < \count($definition->getArguments())) {
            return false;
        }

        foreach ($definition->getArguments() as $arg) {
            if (!$arg || $arg instanceof Parameter) {
                continue;
            }
            if (\is_array($arg) && 3 >= \count($arg)) {
                foreach ($arg as $k => $v) {
                    if ($this->dumpValue($k) !== $this->dumpValue($k, false)) {
                        return false;
                    }
                    if (!$v || $v instanceof Parameter) {
                        continue;
                    }
                    if ($v instanceof Reference && $this->container->has($id = (string) $v) && $this->container->findDefinition($id)->isSynthetic()) {
                        continue;
                    }
                    if (!is_scalar($v) || $this->dumpValue($v) !== $this->dumpValue($v, false)) {
                        return false;
                    }
                }
            } elseif ($arg instanceof Reference && $this->container->has($id = (string) $arg) && $this->container->findDefinition($id)->isSynthetic()) {
                continue;
            } elseif (!is_scalar($arg) || $this->dumpValue($arg) !== $this->dumpValue($arg, false)) {
                return false;
            }
        }

        if (false !== strpos($this->dumpLiteralClass($this->dumpValue($definition->getClass())), '$')) {
            return false;
        }

        return true;
    }

    private function addServiceMethodCalls(Definition $definition, string $variableName = 'instance'): string
    {
        $calls = '';
        foreach ($definition->getMethodCalls() as $call) {
            $arguments = array();
            foreach ($call[1] as $value) {
                $arguments[] = $this->dumpValue($value);
            }

            $calls .= $this->wrapServiceConditionals($call[1], sprintf("        \$%s->%s(%s);\n", $variableName, $call[0], implode(', ', $arguments)));
        }

        return $calls;
    }

    private function addServiceProperties(Definition $definition, string $variableName = 'instance')
    {
        $code = '';
        foreach ($definition->getProperties() as $name => $value) {
            $code .= sprintf("        \$%s->%s = %s;\n", $variableName, $name, $this->dumpValue($value));
        }

        return $code;
    }

    private function addServiceConfigurator(Definition $definition, string $variableName = 'instance'): string
    {
        if (!$callable = $definition->getConfigurator()) {
            return '';
        }

        if (\is_array($callable)) {
            if ($callable[0] instanceof Reference
                || ($callable[0] instanceof Definition && $this->definitionVariables->contains($callable[0]))) {
                return sprintf("        %s->%s(\$%s);\n", $this->dumpValue($callable[0]), $callable[1], $variableName);
            }

            $class = $this->dumpValue($callable[0]);
            // If the class is a string we can optimize away
            if (0 === strpos($class, "'") && false === strpos($class, '$')) {
                return sprintf("        %s::%s(\$%s);\n", $this->dumpLiteralClass($class), $callable[1], $variableName);
            }

            if (0 === strpos($class, 'new ')) {
                return sprintf("        (%s)->%s(\$%s);\n", $this->dumpValue($callable[0]), $callable[1], $variableName);
            }

            return sprintf("        [%s, '%s'](\$%s);\n", $this->dumpValue($callable[0]), $callable[1], $variableName);
        }

        return sprintf("        %s(\$%s);\n", $callable, $variableName);
    }

    private function addService(string $id, Definition $definition): array
    {
        $this->definitionVariables = new \SplObjectStorage();
        $this->referenceVariables = array();
        $this->variableCount = 0;
        $this->definitionVariables[$definition] = $this->referenceVariables[$id] = new Variable('instance');

        $return = array();

        if ($class = $definition->getClass()) {
            $class = $this->container->resolveEnvPlaceholders($class);
            $return[] = sprintf(0 === strpos($class, '%') ? '@return object A %1$s instance' : '@return \%s', ltrim($class, '\\'));
        } elseif ($definition->getFactory()) {
            $factory = $definition->getFactory();
            if (\is_string($factory)) {
                $return[] = sprintf('@return object An instance returned by %s()', $factory);
            } elseif (\is_array($factory) && (\is_string($factory[0]) || $factory[0] instanceof Definition || $factory[0] instanceof Reference)) {
                if (\is_string($factory[0]) || $factory[0] instanceof Reference) {
                    $return[] = sprintf('@return object An instance returned by %s::%s()', (string) $factory[0], $factory[1]);
                } elseif ($factory[0] instanceof Definition) {
                    $return[] = sprintf('@return object An instance returned by %s::%s()', $factory[0]->getClass(), $factory[1]);
                }
            }
        }

        if ($definition->isDeprecated()) {
            if ($return && 0 === strpos($return[\count($return) - 1], '@return')) {
                $return[] = '';
            }

            $return[] = sprintf('@deprecated %s', $definition->getDeprecationMessage($id));
        }

        $return = str_replace("\n     * \n", "\n     *\n", implode("\n     * ", $return));
        $return = $this->container->resolveEnvPlaceholders($return);

        $shared = $definition->isShared() ? ' shared' : '';
        $public = $definition->isPublic() ? 'public' : 'private';
        $autowired = $definition->isAutowired() ? ' autowired' : '';

        if ($definition->isLazy()) {
            $lazyInitialization = '$lazyLoad = true';
        } else {
            $lazyInitialization = '';
        }

        $asFile = $this->asFiles && !$this->isHotPath($definition);
        $methodName = $this->generateMethodName($id);
        if ($asFile) {
            $file = $methodName.'.php';
            $code = "        // Returns the $public '$id'$shared$autowired service.\n\n";
        } else {
            $file = null;
            $code = <<<EOF

    /*{$this->docStar}
     * Gets the $public '$id'$shared$autowired service.
     *
     * $return
     */
    protected function {$methodName}($lazyInitialization)
    {

EOF;
        }

<<<<<<< HEAD
        $inlinedDefinitions = $this->getDefinitionsFromArguments(array($definition));
        $constructorDefinitions = $this->getDefinitionsFromArguments(array($definition->getArguments(), $definition->getFactory()));
        unset($constructorDefinitions[$definition]); // ensures $definition will be last
        $otherDefinitions = new \SplObjectStorage();
        $serviceCalls = array();

        foreach ($inlinedDefinitions as $def) {
            if ($def === $definition || isset($constructorDefinitions[$def])) {
                $constructorDefinitions[$def] = $inlinedDefinitions[$def];
            } else {
                $otherDefinitions[$def] = $inlinedDefinitions[$def];
            }
            $arguments = array($def->getArguments(), $def->getFactory(), $def->getProperties(), $def->getMethodCalls(), $def->getConfigurator());
            $this->getServiceCallsFromArguments($arguments, $serviceCalls, false, $id);
        }

        $isSimpleInstance = !$definition->getProperties() && !$definition->getMethodCalls() && !$definition->getConfigurator();
        $preInstance = isset($this->circularReferences[$id]) && !$this->getProxyDumper()->isProxyCandidate($definition) && $definition->isShared();
=======
        if ($e = $definition->getErrors()) {
            $e = sprintf("throw new RuntimeException(%s);\n", $this->export(reset($e)));

            return $asFile ? substr($code, 8).$e : $code.'        '.$e."    }\n";
        }

        $this->serviceCalls = array();
        $this->inlinedDefinitions = $this->getDefinitionsFromArguments(array($definition), null, $this->serviceCalls);
>>>>>>> 6fec32c0

        $code .= $this->addServiceInclude($id, $definition);

        if ($this->getProxyDumper()->isProxyCandidate($definition)) {
            $factoryCode = $asFile ? "\$this->load('%s.php', false)" : '$this->%s(false)';
            $code .= $this->getProxyDumper()->getProxyFactoryCode($definition, $id, sprintf($factoryCode, $methodName));
        }

        if ($definition->isDeprecated()) {
            $code .= sprintf("        @trigger_error(%s, E_USER_DEPRECATED);\n\n", $this->export($definition->getDeprecationMessage($id)));
        }

        $head = $tail = '';
        $arguments = array($definition->getArguments(), $definition->getFactory());
        $this->addInlineVariables($head, $tail, $id, $arguments, true);
        $code .= '' !== $head ? $head."\n" : '';

        if ($arguments = array_filter(array($definition->getProperties(), $definition->getMethodCalls(), $definition->getConfigurator()))) {
            $this->addInlineVariables($tail, $tail, $id, $arguments, false);

            $tail .= '' !== $tail ? "\n" : '';
            $tail .= $this->addServiceProperties($definition);
            $tail .= $this->addServiceMethodCalls($definition);
            $tail .= $this->addServiceConfigurator($definition);
        }

        $code .= $this->addServiceInstance($id, $definition, '' === $tail)
            .('' !== $tail ? "\n".$tail."\n        return \$instance;\n" : '');

        if ($asFile) {
            $code = implode("\n", array_map(function ($line) { return $line ? substr($line, 8) : $line; }, explode("\n", $code)));
        } else {
            $code .= "    }\n";
        }

        $this->definitionVariables = $this->inlinedDefinitions = null;
        $this->referenceVariables = $this->serviceCalls = null;

        return array($file, $code);
    }

<<<<<<< HEAD
    private function addServices(array &$services = null): string
=======
    private function addInlineVariables(string &$head, string &$tail, string $id, array $arguments, bool $forConstructor): bool
    {
        $hasSelfRef = false;

        foreach ($arguments as $argument) {
            if (\is_array($argument)) {
                $hasSelfRef = $this->addInlineVariables($head, $tail, $id, $argument, $forConstructor) || $hasSelfRef;
            } elseif ($argument instanceof Reference) {
                $hasSelfRef = $this->addInlineReference($head, $tail, $id, $argument, $forConstructor) || $hasSelfRef;
            } elseif ($argument instanceof Definition) {
                $hasSelfRef = $this->addInlineService($head, $tail, $id, $argument, $forConstructor) || $hasSelfRef;
            }
        }

        return $hasSelfRef;
    }

    private function addInlineReference(string &$head, string &$tail, string $id, string $targetId, bool $forConstructor): bool
    {
        if ('service_container' === $targetId || isset($this->referenceVariables[$targetId])) {
            return isset($this->circularReferences[$id][$targetId]);
        }

        list($callCount, $behavior) = $this->serviceCalls[$targetId];

        if (2 > $callCount && (!$forConstructor || !isset($this->circularReferences[$id][$targetId]))) {
            return isset($this->circularReferences[$id][$targetId]);
        }

        $name = $this->getNextVariableName();
        $this->referenceVariables[$targetId] = new Variable($name);

        $reference = ContainerInterface::EXCEPTION_ON_INVALID_REFERENCE >= $behavior ? new Reference($targetId, $behavior) : null;
        $code = sprintf("        \$%s = %s;\n", $name, $this->getServiceCall($targetId, $reference));

        if (!isset($this->circularReferences[$id][$targetId])) {
            $head .= $code;

            return false;
        }

        if (!$forConstructor) {
            $tail .= $code;

            return true;
        }

        $head .= $code.sprintf(<<<'EOTXT'

        if (isset($this->%s['%s'])) {
            return $this->%1$s['%2$s'];
        }

EOTXT
            ,
            $this->container->getDefinition($id)->isPublic() ? 'services' : 'privates',
            $id
        );

        return false;
    }

    private function addInlineService(string &$head, string &$tail, string $id, Definition $definition, bool $forConstructor): bool
    {
        if (isset($this->definitionVariables[$definition])) {
            return false;
        }

        $arguments = array($definition->getArguments(), $definition->getFactory());

        if (2 > $this->inlinedDefinitions[$definition] && !$definition->getMethodCalls() && !$definition->getProperties() && !$definition->getConfigurator() && false === strpos($this->dumpValue($definition->getClass()), '$')) {
            return $this->addInlineVariables($head, $tail, $id, $arguments, $forConstructor);
        }

        $name = $this->getNextVariableName();
        $this->definitionVariables[$definition] = new Variable($name);

        $code = '';
        $hasSelfRef = $this->addInlineVariables($code, $tail, $id, $arguments, $forConstructor);
        $code .= $this->addNewInstance($definition, '$'.$name, ' = ', $id);
        $hasSelfRef ? $tail .= ('' !== $tail ? "\n" : '').$code : $head .= ('' !== $head ? "\n" : '').$code;

        $code = '';
        $arguments = array($definition->getProperties(), $definition->getMethodCalls(), $definition->getConfigurator());
        $hasSelfRef = $this->addInlineVariables($code, $tail, $id, $arguments, false) || $hasSelfRef;

        $code .= $this->addServiceProperties($definition, $name);
        $code .= $this->addServiceMethodCalls($definition, $name);
        $code .= $this->addServiceConfigurator($definition, $name);
        if ('' !== $code) {
            $hasSelfRef ? $tail .= ('' !== $tail ? "\n" : '').$code : $head .= $code;
        }

        return $hasSelfRef;
    }

    private function addServices(): string
>>>>>>> 6fec32c0
    {
        $publicServices = $privateServices = '';
        $definitions = $this->container->getDefinitions();
        ksort($definitions);
        foreach ($definitions as $id => $definition) {
            $services[$id] = $definition->isSynthetic() ? null : $this->addService($id, $definition);
        }

        foreach ($definitions as $id => $definition) {
            if (!(list($file, $code) = $services[$id]) || null !== $file) {
                continue;
            }
            if ($definition->isPublic()) {
                $publicServices .= $code;
            } elseif (!$this->isTrivialInstance($definition) || isset($this->locatedIds[$id])) {
                $privateServices .= $code;
            }
        }

        return $publicServices.$privateServices;
    }

    private function generateServiceFiles(array $services)
    {
        $definitions = $this->container->getDefinitions();
        ksort($definitions);
        foreach ($definitions as $id => $definition) {
            if ((list($file, $code) = $services[$id]) && null !== $file && ($definition->isPublic() || !$this->isTrivialInstance($definition) || isset($this->locatedIds[$id]))) {
                if (!$definition->isShared()) {
                    $i = strpos($code, "\n\ninclude_once ");
                    if (false !== $i && false !== $i = strpos($code, "\n\n", 2 + $i)) {
                        $code = array(substr($code, 0, 2 + $i), substr($code, 2 + $i));
                    } else {
                        $code = array("\n", $code);
                    }
                    $code[1] = implode("\n", array_map(function ($line) { return $line ? '    '.$line : $line; }, explode("\n", $code[1])));
                    $factory = sprintf('$this->factories%s[\'%s\']', $definition->isPublic() ? '' : "['service_container']", $id);
                    $code[1] = sprintf("%s = function () {\n%s};\n\nreturn %1\$s();\n", $factory, $code[1]);
                    $code = $code[0].$code[1];
                }

                yield $file => $code;
            }
        }
    }

    private function addNewInstance(Definition $definition, string $return = '', string $id = null)
    {
        $tail = $return ? ";\n" : '';

        if (BaseServiceLocator::class === $definition->getClass() && $definition->hasTag($this->serviceLocatorTag)) {
            $arguments = array();
            foreach ($definition->getArgument(0) as $k => $argument) {
                $arguments[$k] = $argument->getValues()[0];
            }

            return $return.$this->dumpValue(new ServiceLocatorArgument($arguments)).$tail;
        }

        $arguments = array();
        foreach ($definition->getArguments() as $value) {
            $arguments[] = $this->dumpValue($value);
        }

        if (null !== $definition->getFactory()) {
            $callable = $definition->getFactory();

            if (\is_array($callable)) {
                if (!preg_match('/^[a-zA-Z_\x7f-\xff][a-zA-Z0-9_\x7f-\xff]*$/', $callable[1])) {
                    throw new RuntimeException(sprintf('Cannot dump definition because of invalid factory method (%s)', $callable[1] ?: 'n/a'));
                }

                if ($callable[0] instanceof Reference
                    || ($callable[0] instanceof Definition && $this->definitionVariables->contains($callable[0]))) {
                    return $return.sprintf('%s->%s(%s)', $this->dumpValue($callable[0]), $callable[1], $arguments ? implode(', ', $arguments) : '').$tail;
                }

                $class = $this->dumpValue($callable[0]);
                // If the class is a string we can optimize away
                if (0 === strpos($class, "'") && false === strpos($class, '$')) {
                    if ("''" === $class) {
                        throw new RuntimeException(sprintf('Cannot dump definition: %s service is defined to be created by a factory but is missing the service reference, did you forget to define the factory service id or class?', $id ? 'The "'.$id.'"' : 'inline'));
                    }

                    return $return.sprintf('%s::%s(%s)', $this->dumpLiteralClass($class), $callable[1], $arguments ? implode(', ', $arguments) : '').$tail;
                }

                if (0 === strpos($class, 'new ')) {
                    return $return.sprintf('(%s)->%s(%s)', $class, $callable[1], $arguments ? implode(', ', $arguments) : '').$tail;
                }

                return $return.sprintf("[%s, '%s'](%s)", $class, $callable[1], $arguments ? implode(', ', $arguments) : '').$tail;
            }

            return $return.sprintf('%s(%s)', $this->dumpLiteralClass($this->dumpValue($callable)), $arguments ? implode(', ', $arguments) : '').$tail;
        }

        if (null === $class = $definition->getClass()) {
            throw new RuntimeException('Cannot dump definitions which have no class nor factory.');
        }

        return $return.sprintf('new %s(%s)', $this->dumpLiteralClass($this->dumpValue($class)), implode(', ', $arguments)).$tail;
    }

    private function startClass(string $class, string $baseClass, string $baseClassWithNamespace): string
    {
        $namespaceLine = !$this->asFiles && $this->namespace ? "\nnamespace {$this->namespace};\n" : '';

        $code = <<<EOF
<?php
$namespaceLine
use Symfony\Component\DependencyInjection\Argument\RewindableGenerator;
use Symfony\Component\DependencyInjection\ContainerInterface;
use Symfony\Component\DependencyInjection\Container;
use Symfony\Component\DependencyInjection\Exception\InvalidArgumentException;
use Symfony\Component\DependencyInjection\Exception\LogicException;
use Symfony\Component\DependencyInjection\Exception\RuntimeException;
use Symfony\Component\DependencyInjection\ParameterBag\FrozenParameterBag;

/*{$this->docStar}
 * This class has been auto-generated
 * by the Symfony Dependency Injection Component.
 *
 * @final since Symfony 3.3
 */
class $class extends $baseClass
{
    private \$parameters;
    private \$targetDirs = array();

    public function __construct()
    {

EOF;
        if (null !== $this->targetDirRegex) {
            $dir = $this->asFiles ? '$this->targetDirs[0] = \\dirname($containerDir)' : '__DIR__';
            $code .= <<<EOF
        \$dir = {$dir};
        for (\$i = 1; \$i <= {$this->targetDirMaxMatches}; ++\$i) {
            \$this->targetDirs[\$i] = \$dir = \\dirname(\$dir);
        }

EOF;
        }
        if ($this->asFiles) {
            $code = str_replace('$parameters', "\$buildParameters;\n    private \$containerDir;\n    private \$parameters", $code);
            $code = str_replace('__construct()', '__construct(array $buildParameters = array(), $containerDir = __DIR__)', $code);
            $code .= "        \$this->buildParameters = \$buildParameters;\n";
            $code .= "        \$this->containerDir = \$containerDir;\n";
        }

        if (Container::class !== $baseClassWithNamespace) {
            $r = $this->container->getReflectionClass($baseClassWithNamespace, false);
            if (null !== $r
                && (null !== $constructor = $r->getConstructor())
                && 0 === $constructor->getNumberOfRequiredParameters()
                && Container::class !== $constructor->getDeclaringClass()->name
            ) {
                $code .= "        parent::__construct();\n";
                $code .= "        \$this->parameterBag = null;\n\n";
            }
        }

        if ($this->container->getParameterBag()->all()) {
            $code .= "        \$this->parameters = \$this->getDefaultParameters();\n\n";
        }
        $code .= "        \$this->services = \$this->privates = array();\n";

        $code .= $this->addSyntheticIds();
        $code .= $this->addMethodMap();
        $code .= $this->asFiles ? $this->addFileMap() : '';
        $code .= $this->addAliases();
        $code .= $this->addInlineRequires();
        $code .= <<<EOF
    }

    public function compile()
    {
        throw new LogicException('You cannot compile a dumped container that was already compiled.');
    }

    public function isCompiled()
    {
        return true;
    }

EOF;
        $code .= $this->addRemovedIds();

        if ($this->asFiles) {
            $code .= <<<EOF

    protected function load(\$file, \$lazyLoad = true)
    {
        return require \$this->containerDir.\\DIRECTORY_SEPARATOR.\$file;
    }

EOF;
        }

        $proxyDumper = $this->getProxyDumper();
        foreach ($this->container->getDefinitions() as $definition) {
            if (!$proxyDumper->isProxyCandidate($definition)) {
                continue;
            }
            if ($this->asFiles) {
                $proxyLoader = '$this->load("{$class}.php")';
            } elseif ($this->namespace) {
                $proxyLoader = 'class_alias("'.$this->namespace.'\\\\{$class}", $class, false)';
            } else {
                $proxyLoader = '';
            }
            if ($proxyLoader) {
                $proxyLoader = "class_exists(\$class, false) || {$proxyLoader};\n\n        ";
            }
            $code .= <<<EOF

    protected function createProxy(\$class, \Closure \$factory)
    {
        {$proxyLoader}return \$factory();
    }

EOF;
            break;
        }

        return $code;
    }

    private function addSyntheticIds(): string
    {
        $code = '';
        $definitions = $this->container->getDefinitions();
        ksort($definitions);
        foreach ($definitions as $id => $definition) {
            if ($definition->isSynthetic() && 'service_container' !== $id) {
                $code .= '            '.$this->doExport($id)." => true,\n";
            }
        }

        return $code ? "        \$this->syntheticIds = array(\n{$code}        );\n" : '';
    }

    private function addRemovedIds(): string
    {
        $ids = $this->container->getRemovedIds();
        foreach ($this->container->getDefinitions() as $id => $definition) {
            if (!$definition->isPublic()) {
                $ids[$id] = true;
            }
        }
        if (!$ids) {
            return '';
        }
        if ($this->asFiles) {
            $code = "require \$this->containerDir.\\DIRECTORY_SEPARATOR.'removed-ids.php'";
        } else {
            $code = '';
            $ids = array_keys($ids);
            sort($ids);
            foreach ($ids as $id) {
                if (preg_match('/^\.\d+_[^~]++~[._a-zA-Z\d]{7}$/', $id)) {
                    continue;
                }
                $code .= '            '.$this->doExport($id)." => true,\n";
            }

            $code = "array(\n{$code}        )";
        }

        return <<<EOF

    public function getRemovedIds()
    {
        return {$code};
    }

EOF;
    }

    private function addMethodMap(): string
    {
        $code = '';
        $definitions = $this->container->getDefinitions();
        ksort($definitions);
        foreach ($definitions as $id => $definition) {
            if (!$definition->isSynthetic() && $definition->isPublic() && (!$this->asFiles || $this->isHotPath($definition))) {
                $code .= '            '.$this->doExport($id).' => '.$this->doExport($this->generateMethodName($id)).",\n";
            }
        }

        return $code ? "        \$this->methodMap = array(\n{$code}        );\n" : '';
    }

    private function addFileMap(): string
    {
        $code = '';
        $definitions = $this->container->getDefinitions();
        ksort($definitions);
        foreach ($definitions as $id => $definition) {
            if (!$definition->isSynthetic() && $definition->isPublic() && !$this->isHotPath($definition)) {
                $code .= sprintf("            %s => '%s.php',\n", $this->doExport($id), $this->generateMethodName($id));
            }
        }

        return $code ? "        \$this->fileMap = array(\n{$code}        );\n" : '';
    }

    private function addAliases(): string
    {
        if (!$aliases = $this->container->getAliases()) {
            return "\n        \$this->aliases = array();\n";
        }

        $code = "        \$this->aliases = array(\n";
        ksort($aliases);
        foreach ($aliases as $alias => $id) {
            $id = (string) $id;
            while (isset($aliases[$id])) {
                $id = (string) $aliases[$id];
            }
            $code .= '            '.$this->doExport($alias).' => '.$this->doExport($id).",\n";
        }

        return $code."        );\n";
    }

    private function addInlineRequires(): string
    {
        if (!$this->hotPathTag || !$this->inlineRequires) {
            return '';
        }

        $lineage = array();

        foreach ($this->container->findTaggedServiceIds($this->hotPathTag) as $id => $tags) {
            $definition = $this->container->getDefinition($id);
            $inlinedDefinitions = $this->getDefinitionsFromArguments(array($definition));

            foreach ($inlinedDefinitions as $def) {
                if (\is_string($class = \is_array($factory = $def->getFactory()) && \is_string($factory[0]) ? $factory[0] : $def->getClass())) {
                    $this->collectLineage($class, $lineage);
                }
            }
        }

        $code = '';

        foreach ($lineage as $file) {
            if (!isset($this->inlinedRequires[$file])) {
                $this->inlinedRequires[$file] = true;
                $code .= sprintf("\n            include_once %s;", $file);
            }
        }

        return $code ? sprintf("\n        \$this->privates['service_container'] = function () {%s\n        };\n", $code) : '';
    }

    private function addDefaultParametersMethod(): string
    {
        if (!$this->container->getParameterBag()->all()) {
            return '';
        }

        $php = array();
        $dynamicPhp = array();

        foreach ($this->container->getParameterBag()->all() as $key => $value) {
            if ($key !== $resolvedKey = $this->container->resolveEnvPlaceholders($key)) {
                throw new InvalidArgumentException(sprintf('Parameter name cannot use env parameters: %s.', $resolvedKey));
            }
            $export = $this->exportParameters(array($value));
            $export = explode('0 => ', substr(rtrim($export, " )\n"), 7, -1), 2);

            if (preg_match("/\\\$this->(?:getEnv\('(?:\w++:)*+\w++'\)|targetDirs\[\d++\])/", $export[1])) {
                $dynamicPhp[$key] = sprintf('%scase %s: $value = %s; break;', $export[0], $this->export($key), $export[1]);
            } else {
                $php[] = sprintf('%s%s => %s,', $export[0], $this->export($key), $export[1]);
            }
        }
        $parameters = sprintf("array(\n%s\n%s)", implode("\n", $php), str_repeat(' ', 8));

        $code = <<<'EOF'

    public function getParameter($name)
    {
        $name = (string) $name;
        if (isset($this->buildParameters[$name])) {
            return $this->buildParameters[$name];
        }

        if (!(isset($this->parameters[$name]) || isset($this->loadedDynamicParameters[$name]) || array_key_exists($name, $this->parameters))) {
            throw new InvalidArgumentException(sprintf('The parameter "%s" must be defined.', $name));
        }
        if (isset($this->loadedDynamicParameters[$name])) {
            return $this->loadedDynamicParameters[$name] ? $this->dynamicParameters[$name] : $this->getDynamicParameter($name);
        }

        return $this->parameters[$name];
    }

    public function hasParameter($name)
    {
        $name = (string) $name;
        if (isset($this->buildParameters[$name])) {
            return true;
        }

        return isset($this->parameters[$name]) || isset($this->loadedDynamicParameters[$name]) || array_key_exists($name, $this->parameters);
    }

    public function setParameter($name, $value)
    {
        throw new LogicException('Impossible to call set() on a frozen ParameterBag.');
    }

    public function getParameterBag()
    {
        if (null === $this->parameterBag) {
            $parameters = $this->parameters;
            foreach ($this->loadedDynamicParameters as $name => $loaded) {
                $parameters[$name] = $loaded ? $this->dynamicParameters[$name] : $this->getDynamicParameter($name);
            }
            foreach ($this->buildParameters as $name => $value) {
                $parameters[$name] = $value;
            }
            $this->parameterBag = new FrozenParameterBag($parameters);
        }

        return $this->parameterBag;
    }

EOF;
        if (!$this->asFiles) {
            $code = preg_replace('/^.*buildParameters.*\n.*\n.*\n/m', '', $code);
        }

        if ($dynamicPhp) {
            $loadedDynamicParameters = $this->exportParameters(array_combine(array_keys($dynamicPhp), array_fill(0, \count($dynamicPhp), false)), '', 8);
            $getDynamicParameter = <<<'EOF'
        switch ($name) {
%s
            default: throw new InvalidArgumentException(sprintf('The dynamic parameter "%%s" must be defined.', $name));
        }
        $this->loadedDynamicParameters[$name] = true;

        return $this->dynamicParameters[$name] = $value;
EOF;
            $getDynamicParameter = sprintf($getDynamicParameter, implode("\n", $dynamicPhp));
        } else {
            $loadedDynamicParameters = 'array()';
            $getDynamicParameter = str_repeat(' ', 8).'throw new InvalidArgumentException(sprintf(\'The dynamic parameter "%s" must be defined.\', $name));';
        }

        $code .= <<<EOF

    private \$loadedDynamicParameters = {$loadedDynamicParameters};
    private \$dynamicParameters = array();

    /*{$this->docStar}
     * Computes a dynamic parameter.
     *
     * @param string The name of the dynamic parameter to load
     *
     * @return mixed The value of the dynamic parameter
     *
     * @throws InvalidArgumentException When the dynamic parameter does not exist
     */
    private function getDynamicParameter(\$name)
    {
{$getDynamicParameter}
    }

    /*{$this->docStar}
     * Gets the default parameters.
     *
     * @return array An array of the default parameters
     */
    protected function getDefaultParameters()
    {
        return $parameters;
    }

EOF;

        return $code;
    }

    /**
     * @throws InvalidArgumentException
     */
    private function exportParameters(array $parameters, string $path = '', int $indent = 12): string
    {
        $php = array();
        foreach ($parameters as $key => $value) {
            if (\is_array($value)) {
                $value = $this->exportParameters($value, $path.'/'.$key, $indent + 4);
            } elseif ($value instanceof ArgumentInterface) {
                throw new InvalidArgumentException(sprintf('You cannot dump a container with parameters that contain special arguments. "%s" found in "%s".', \get_class($value), $path.'/'.$key));
            } elseif ($value instanceof Variable) {
                throw new InvalidArgumentException(sprintf('You cannot dump a container with parameters that contain variable references. Variable "%s" found in "%s".', $value, $path.'/'.$key));
            } elseif ($value instanceof Definition) {
                throw new InvalidArgumentException(sprintf('You cannot dump a container with parameters that contain service definitions. Definition for "%s" found in "%s".', $value->getClass(), $path.'/'.$key));
            } elseif ($value instanceof Reference) {
                throw new InvalidArgumentException(sprintf('You cannot dump a container with parameters that contain references to other services (reference to service "%s" found in "%s").', $value, $path.'/'.$key));
            } elseif ($value instanceof Expression) {
                throw new InvalidArgumentException(sprintf('You cannot dump a container with parameters that contain expressions. Expression "%s" found in "%s".', $value, $path.'/'.$key));
            } else {
                $value = $this->export($value);
            }

            $php[] = sprintf('%s%s => %s,', str_repeat(' ', $indent), $this->export($key), $value);
        }

        return sprintf("array(\n%s\n%s)", implode("\n", $php), str_repeat(' ', $indent - 4));
    }

    private function endClass(): string
    {
        if ($this->addThrow) {
            return <<<'EOF'

    protected function throw($message)
    {
        throw new RuntimeException($message);
    }
}

EOF;
        }

        return <<<'EOF'
}

EOF;
    }

    private function wrapServiceConditionals($value, string $code): string
    {
        if (!$condition = $this->getServiceConditionals($value)) {
            return $code;
        }

        // re-indent the wrapped code
        $code = implode("\n", array_map(function ($line) { return $line ? '    '.$line : $line; }, explode("\n", $code)));

        return sprintf("        if (%s) {\n%s        }\n", $condition, $code);
    }

    private function getServiceConditionals($value): string
    {
        $conditions = array();
        foreach (ContainerBuilder::getInitializedConditionals($value) as $service) {
            if (!$this->container->hasDefinition($service)) {
                return 'false';
            }
            $conditions[] = sprintf("isset(\$this->%s['%s'])", $this->container->getDefinition($service)->isPublic() ? 'services' : 'privates', $service);
        }
        foreach (ContainerBuilder::getServiceConditionals($value) as $service) {
            if ($this->container->hasDefinition($service) && !$this->container->getDefinition($service)->isPublic()) {
                continue;
            }

            $conditions[] = sprintf("\$this->has('%s')", $service);
        }

        if (!$conditions) {
            return '';
        }

        return implode(' && ', $conditions);
    }

    private function getDefinitionsFromArguments(array $arguments, \SplObjectStorage $definitions = null, array &$calls = array()): \SplObjectStorage
    {
        if (null === $definitions) {
            $definitions = new \SplObjectStorage();
        }

        foreach ($arguments as $argument) {
            if (\is_array($argument)) {
                $this->getDefinitionsFromArguments($argument, $definitions, $calls);
            } elseif ($argument instanceof Reference) {
                $id = (string) $argument;

                if (!isset($calls[$id])) {
                    $calls[$id] = array(0, $argument->getInvalidBehavior());
                } else {
                    $calls[$id][1] = min($calls[$id][1], $argument->getInvalidBehavior());
                }

                ++$calls[$id][0];
            } elseif (!$argument instanceof Definition) {
                // no-op
            } elseif (isset($definitions[$argument])) {
                $definitions[$argument] = 1 + $definitions[$argument];
            } else {
                $definitions[$argument] = 1;
                $arguments = array($argument->getArguments(), $argument->getFactory(), $argument->getProperties(), $argument->getMethodCalls(), $argument->getConfigurator());
                $this->getDefinitionsFromArguments($arguments, $definitions, $calls);
            }
        }

        return $definitions;
    }

    /**
     * @throws RuntimeException
     */
    private function dumpValue($value, bool $interpolate = true): string
    {
        if (\is_array($value)) {
            if ($value && $interpolate && false !== $param = array_search($value, $this->container->getParameterBag()->all(), true)) {
                return $this->dumpValue("%$param%");
            }
            $code = array();
            foreach ($value as $k => $v) {
                $code[] = sprintf('%s => %s', $this->dumpValue($k, $interpolate), $this->dumpValue($v, $interpolate));
            }

            return sprintf('array(%s)', implode(', ', $code));
        } elseif ($value instanceof ArgumentInterface) {
            $scope = array($this->definitionVariables, $this->referenceVariables);
            $this->definitionVariables = $this->referenceVariables = null;

            try {
                if ($value instanceof ServiceClosureArgument) {
                    $value = $value->getValues()[0];
                    $code = $this->dumpValue($value, $interpolate);

                    $returnedType = '';
                    if ($value instanceof TypedReference) {
                        $returnedType = sprintf(': %s\%s', ContainerInterface::EXCEPTION_ON_INVALID_REFERENCE >= $value->getInvalidBehavior() ? '' : '?', $value->getType());
                    }

                    $code = sprintf('return %s;', $code);

                    return sprintf("function ()%s {\n            %s\n        }", $returnedType, $code);
                }

                if ($value instanceof IteratorArgument) {
                    $operands = array(0);
                    $code = array();
                    $code[] = 'new RewindableGenerator(function () {';

                    if (!$values = $value->getValues()) {
                        $code[] = '            return new \EmptyIterator();';
                    } else {
                        $countCode = array();
                        $countCode[] = 'function () {';

                        foreach ($values as $k => $v) {
                            ($c = $this->getServiceConditionals($v)) ? $operands[] = "(int) ($c)" : ++$operands[0];
                            $v = $this->wrapServiceConditionals($v, sprintf("        yield %s => %s;\n", $this->dumpValue($k, $interpolate), $this->dumpValue($v, $interpolate)));
                            foreach (explode("\n", $v) as $v) {
                                if ($v) {
                                    $code[] = '    '.$v;
                                }
                            }
                        }

                        $countCode[] = sprintf('            return %s;', implode(' + ', $operands));
                        $countCode[] = '        }';
                    }

                    $code[] = sprintf('        }, %s)', \count($operands) > 1 ? implode("\n", $countCode) : $operands[0]);

                    return implode("\n", $code);
                }

                if ($value instanceof ServiceLocatorArgument) {
                    $serviceMap = '';
                    foreach ($value->getValues() as $k => $v) {
                        if (!$v) {
                            continue;
                        }
                        $definition = $this->container->findDefinition($id = (string) $v);
                        $load = !($e = $definition->getErrors()) ? $this->asFiles && !$this->isHotPath($definition) : reset($e);
                        $serviceMap .= sprintf("\n            %s => array(%s, %s, %s, %s),",
                            $this->export($k),
                            $this->export($definition->isShared() ? ($definition->isPublic() ? 'services' : 'privates') : false),
                            $this->export($id),
                            $this->export(ContainerInterface::IGNORE_ON_UNINITIALIZED_REFERENCE !== $v->getInvalidBehavior() && !\is_string($load) ? $this->generateMethodName($id).($load ? '.php' : '') : null),
                            $this->export($load)
                        );
                        $this->locatedIds[$id] = true;
                    }

                    return sprintf('new \%s(\Closure::fromCallable(array($this, \'getService\')), array(%s%s))', ServiceLocator::class, $serviceMap, $serviceMap ? "\n        " : '');
                }
            } finally {
                list($this->definitionVariables, $this->referenceVariables) = $scope;
            }
        } elseif ($value instanceof Definition) {
            if ($e = $value->getErrors()) {
                $this->addThrow = true;

                return sprintf('$this->throw(%s)', $this->export(reset($e)));
            }
            if (null !== $this->definitionVariables && $this->definitionVariables->contains($value)) {
                return $this->dumpValue($this->definitionVariables[$value], $interpolate);
            }
            if ($value->getMethodCalls()) {
                throw new RuntimeException('Cannot dump definitions which have method calls.');
            }
            if ($value->getProperties()) {
                throw new RuntimeException('Cannot dump definitions which have properties.');
            }
            if (null !== $value->getConfigurator()) {
                throw new RuntimeException('Cannot dump definitions which have a configurator.');
            }

            return $this->addNewInstance($value);
        } elseif ($value instanceof Variable) {
            return '$'.$value;
        } elseif ($value instanceof Reference) {
            $id = (string) $value;
            if (null !== $this->referenceVariables && isset($this->referenceVariables[$id])) {
                return $this->dumpValue($this->referenceVariables[$id], $interpolate);
            }

            return $this->getServiceCall($id, $value);
        } elseif ($value instanceof Expression) {
            return $this->getExpressionLanguage()->compile((string) $value, array('this' => 'container'));
        } elseif ($value instanceof Parameter) {
            return $this->dumpParameter($value);
        } elseif (true === $interpolate && \is_string($value)) {
            if (preg_match('/^%([^%]+)%$/', $value, $match)) {
                // we do this to deal with non string values (Boolean, integer, ...)
                // the preg_replace_callback converts them to strings
                return $this->dumpParameter($match[1]);
            } else {
                $replaceParameters = function ($match) {
                    return "'.".$this->dumpParameter($match[2]).".'";
                };

                $code = str_replace('%%', '%', preg_replace_callback('/(?<!%)(%)([^%]+)\1/', $replaceParameters, $this->export($value)));

                return $code;
            }
        } elseif (\is_object($value) || \is_resource($value)) {
            throw new RuntimeException('Unable to dump a service container if a parameter is an object or a resource.');
        }

        return $this->export($value);
    }

    /**
     * Dumps a string to a literal (aka PHP Code) class value.
     *
     * @throws RuntimeException
     */
    private function dumpLiteralClass(string $class): string
    {
        if (false !== strpos($class, '$')) {
            return sprintf('${($_ = %s) && false ?: "_"}', $class);
        }
        if (0 !== strpos($class, "'") || !preg_match('/^\'(?:\\\{2})?[a-zA-Z_\x7f-\xff][a-zA-Z0-9_\x7f-\xff]*(?:\\\{2}[a-zA-Z_\x7f-\xff][a-zA-Z0-9_\x7f-\xff]*)*\'$/', $class)) {
            throw new RuntimeException(sprintf('Cannot dump definition because of invalid class name (%s)', $class ?: 'n/a'));
        }

        $class = substr(str_replace('\\\\', '\\', $class), 1, -1);

        return 0 === strpos($class, '\\') ? $class : '\\'.$class;
    }

    private function dumpParameter(string $name): string
    {
        if ($this->container->hasParameter($name)) {
            $value = $this->container->getParameter($name);
            $dumpedValue = $this->dumpValue($value, false);

            if (!$value || !\is_array($value)) {
                return $dumpedValue;
            }

            if (!preg_match("/\\\$this->(?:getEnv\('(?:\w++:)*+\w++'\)|targetDirs\[\d++\])/", $dumpedValue)) {
                return sprintf("\$this->parameters['%s']", $name);
            }
        }

        return sprintf("\$this->getParameter('%s')", $name);
    }

    private function getServiceCall(string $id, Reference $reference = null): string
    {
        while ($this->container->hasAlias($id)) {
            $id = (string) $this->container->getAlias($id);
        }

        if ('service_container' === $id) {
            return '$this';
        }

        if ($this->container->hasDefinition($id) && $definition = $this->container->getDefinition($id)) {
            if ($definition->isSynthetic()) {
                $code = sprintf('$this->get(\'%s\'%s)', $id, null !== $reference ? ', '.$reference->getInvalidBehavior() : '');
            } elseif (null !== $reference && ContainerInterface::IGNORE_ON_UNINITIALIZED_REFERENCE === $reference->getInvalidBehavior()) {
                $code = 'null';
                if (!$definition->isShared()) {
                    return $code;
                }
            } elseif ($this->isTrivialInstance($definition)) {
                if ($e = $definition->getErrors()) {
                    $this->addThrow = true;

                    return sprintf('$this->throw(%s)', $this->export(reset($e)));
                }
                $code = $this->addNewInstance($definition, '', $id);
                if ($definition->isShared() && !isset($this->singleUsePrivateIds[$id])) {
                    $code = sprintf('$this->%s[\'%s\'] = %s', $definition->isPublic() ? 'services' : 'privates', $id, $code);
                }
            } elseif ($this->asFiles && !$this->isHotPath($definition)) {
                $code = sprintf("\$this->load('%s.php')", $this->generateMethodName($id));
                if (!$definition->isShared()) {
                    $factory = sprintf('$this->factories%s[\'%s\']', $definition->isPublic() ? '' : "['service_container']", $id);
                    $code = sprintf('(isset(%s) ? %1$s() : %s)', $factory, $code);
                }
            } else {
                $code = sprintf('$this->%s()', $this->generateMethodName($id));
            }
            if ($definition->isShared() && !isset($this->singleUsePrivateIds[$id])) {
                $code = sprintf('($this->%s[\'%s\'] ?? %s)', $definition->isPublic() ? 'services' : 'privates', $id, $code);
            }

            return $code;
        }
        if (null !== $reference && ContainerInterface::IGNORE_ON_UNINITIALIZED_REFERENCE === $reference->getInvalidBehavior()) {
            return 'null';
        }
        if (null !== $reference && ContainerInterface::EXCEPTION_ON_INVALID_REFERENCE < $reference->getInvalidBehavior()) {
            $code = sprintf('$this->get(\'%s\', /* ContainerInterface::NULL_ON_INVALID_REFERENCE */ %d)', $id, ContainerInterface::NULL_ON_INVALID_REFERENCE);
        } else {
            $code = sprintf('$this->get(\'%s\')', $id);
        }

        return sprintf('($this->services[\'%s\'] ?? %s)', $id, $code);
    }

    /**
     * Initializes the method names map to avoid conflicts with the Container methods.
     */
    private function initializeMethodNamesMap(string $class)
    {
        $this->serviceIdToMethodNameMap = array();
        $this->usedMethodNames = array();

        if ($reflectionClass = $this->container->getReflectionClass($class)) {
            foreach ($reflectionClass->getMethods() as $method) {
                $this->usedMethodNames[strtolower($method->getName())] = true;
            }
        }
    }

    /**
     * @throws InvalidArgumentException
     */
    private function generateMethodName(string $id): string
    {
        if (isset($this->serviceIdToMethodNameMap[$id])) {
            return $this->serviceIdToMethodNameMap[$id];
        }

        $i = strrpos($id, '\\');
        $name = Container::camelize(false !== $i && isset($id[1 + $i]) ? substr($id, 1 + $i) : $id);
        $name = preg_replace('/[^a-zA-Z0-9_\x7f-\xff]/', '', $name);
        $methodName = 'get'.$name.'Service';
        $suffix = 1;

        while (isset($this->usedMethodNames[strtolower($methodName)])) {
            ++$suffix;
            $methodName = 'get'.$name.$suffix.'Service';
        }

        $this->serviceIdToMethodNameMap[$id] = $methodName;
        $this->usedMethodNames[strtolower($methodName)] = true;

        return $methodName;
    }

    private function getNextVariableName(): string
    {
        $firstChars = self::FIRST_CHARS;
        $firstCharsLength = \strlen($firstChars);
        $nonFirstChars = self::NON_FIRST_CHARS;
        $nonFirstCharsLength = \strlen($nonFirstChars);

        while (true) {
            $name = '';
            $i = $this->variableCount;

            if ('' === $name) {
                $name .= $firstChars[$i % $firstCharsLength];
                $i = (int) ($i / $firstCharsLength);
            }

            while ($i > 0) {
                --$i;
                $name .= $nonFirstChars[$i % $nonFirstCharsLength];
                $i = (int) ($i / $nonFirstCharsLength);
            }

            ++$this->variableCount;

            // check that the name is not reserved
            if (\in_array($name, $this->reservedVariables, true)) {
                continue;
            }

            return $name;
        }
    }

    private function getExpressionLanguage()
    {
        if (null === $this->expressionLanguage) {
            if (!class_exists('Symfony\Component\ExpressionLanguage\ExpressionLanguage')) {
                throw new RuntimeException('Unable to use expressions as the Symfony ExpressionLanguage component is not installed.');
            }
            $providers = $this->container->getExpressionLanguageProviders();
            $this->expressionLanguage = new ExpressionLanguage(null, $providers, function ($arg) {
                $id = '""' === substr_replace($arg, '', 1, -1) ? stripcslashes(substr($arg, 1, -1)) : null;

                if (null !== $id && ($this->container->hasAlias($id) || $this->container->hasDefinition($id))) {
                    return $this->getServiceCall($id);
                }

                return sprintf('$this->get(%s)', $arg);
            });

            if ($this->container->isTrackingResources()) {
                foreach ($providers as $provider) {
                    $this->container->addObjectResource($provider);
                }
            }
        }

        return $this->expressionLanguage;
    }

    private function isHotPath(Definition $definition)
    {
        return $this->hotPathTag && $definition->hasTag($this->hotPathTag) && !$definition->isDeprecated();
    }

    private function isSingleUsePrivateNode(ServiceReferenceGraphNode $node): bool
    {
        if (!$node->getValue() || $node->getValue()->isPublic()) {
            return false;
        }
        $ids = array();
        foreach ($node->getInEdges() as $edge) {
            if (!$value = $edge->getSourceNode()->getValue()) {
                continue;
            }
            if ($edge->isLazy() || !$value->isShared()) {
                return false;
            }
            $ids[$edge->getSourceNode()->getId()] = true;
        }

        return 1 === \count($ids);
    }

    private function export($value)
    {
        if (null !== $this->targetDirRegex && \is_string($value) && preg_match($this->targetDirRegex, $value, $matches, PREG_OFFSET_CAPTURE)) {
            $prefix = $matches[0][1] ? $this->doExport(substr($value, 0, $matches[0][1]), true).'.' : '';
            $suffix = $matches[0][1] + \strlen($matches[0][0]);
            $suffix = isset($value[$suffix]) ? '.'.$this->doExport(substr($value, $suffix), true) : '';
            $dirname = $this->asFiles ? '$this->containerDir' : '__DIR__';
            $offset = 1 + $this->targetDirMaxMatches - \count($matches);

            if ($this->asFiles || 0 < $offset) {
                $dirname = sprintf('$this->targetDirs[%d]', $offset);
            }

            if ($prefix || $suffix) {
                return sprintf('(%s%s%s)', $prefix, $dirname, $suffix);
            }

            return $dirname;
        }

        return $this->doExport($value, true);
    }

    private function doExport($value, $resolveEnv = false)
    {
        if (\is_string($value) && false !== strpos($value, "\n")) {
            $cleanParts = explode("\n", $value);
            $cleanParts = array_map(function ($part) { return var_export($part, true); }, $cleanParts);
            $export = implode('."\n".', $cleanParts);
        } else {
            $export = var_export($value, true);
        }

        if ($resolveEnv && "'" === $export[0] && $export !== $resolvedExport = $this->container->resolveEnvPlaceholders($export, "'.\$this->getEnv('string:%s').'")) {
            $export = $resolvedExport;
            if (".''" === substr($export, -3)) {
                $export = substr($export, 0, -3);
                if ("'" === $export[1]) {
                    $export = substr_replace($export, '', 18, 7);
                }
            }
            if ("'" === $export[1]) {
                $export = substr($export, 3);
            }
        }

        return $export;
    }
}<|MERGE_RESOLUTION|>--- conflicted
+++ resolved
@@ -441,60 +441,6 @@
     }
 
     /**
-<<<<<<< HEAD
-     * Generates the inline definition of a service.
-     *
-     * @throws RuntimeException                  When the factory definition is incomplete
-     * @throws ServiceCircularReferenceException When a circular reference is detected
-     */
-    private function addServiceInlinedDefinitions(string $id, Definition $definition, \SplObjectStorage $inlinedDefinitions, bool &$isSimpleInstance, bool $preInstance = false): string
-    {
-        $code = '';
-
-        foreach ($inlinedDefinitions as $def) {
-            if ($definition === $def || isset($this->definitionVariables[$def])) {
-                continue;
-            }
-            if ($inlinedDefinitions[$def][0] <= 1 && !$def->getMethodCalls() && !$def->getProperties() && !$def->getConfigurator() && false === strpos($this->dumpValue($def->getClass()), '$')) {
-                continue;
-            }
-            if ($preInstance && !$inlinedDefinitions[$def][1]) {
-                continue;
-            }
-
-            $name = $this->getNextVariableName();
-            $this->definitionVariables[$def] = new Variable($name);
-
-            // a construct like:
-            // $a = new ServiceA(ServiceB $b); $b = new ServiceB(ServiceA $a);
-            // this is an indication for a wrong implementation, you can circumvent this problem
-            // by setting up your service structure like this:
-            // $b = new ServiceB();
-            // $a = new ServiceA(ServiceB $b);
-            // $b->setServiceA(ServiceA $a);
-            if (isset($inlinedDefinitions[$definition]) && $this->hasReference($id, array($def->getArguments(), $def->getFactory()))) {
-                throw new ServiceCircularReferenceException($id, array($id, '...', $id));
-            }
-
-            $code .= $this->addNewInstance($def, '        $'.$name.' = ', $id);
-
-            if (!$this->hasReference($id, array($def->getProperties(), $def->getMethodCalls(), $def->getConfigurator()), true, $inlinedDefinitions)) {
-                $code .= $this->addServiceProperties($def, $name);
-                $code .= $this->addServiceMethodCalls($def, $name);
-                $code .= $this->addServiceConfigurator($def, $name);
-            } else {
-                $isSimpleInstance = false;
-            }
-
-            $code .= "\n";
-        }
-
-        return $code;
-    }
-
-    /**
-=======
->>>>>>> 6fec32c0
      * @throws InvalidArgumentException
      * @throws RuntimeException
      */
@@ -522,18 +468,7 @@
             $instantiation .= ' = ';
         }
 
-<<<<<<< HEAD
-        $code = $this->addNewInstance($definition, '        '.$return.$instantiation, $id);
-        $this->referenceVariables[$id] = new Variable('instance');
-
-        if (!$isSimpleInstance) {
-            $code .= "\n";
-        }
-
-        return $code;
-=======
-        return $this->addNewInstance($definition, $return, $instantiation, $id);
->>>>>>> 6fec32c0
+        return $this->addNewInstance($definition, '        '.$return.$instantiation, $id);
     }
 
     private function isTrivialInstance(Definition $definition): bool
@@ -700,35 +635,8 @@
 EOF;
         }
 
-<<<<<<< HEAD
-        $inlinedDefinitions = $this->getDefinitionsFromArguments(array($definition));
-        $constructorDefinitions = $this->getDefinitionsFromArguments(array($definition->getArguments(), $definition->getFactory()));
-        unset($constructorDefinitions[$definition]); // ensures $definition will be last
-        $otherDefinitions = new \SplObjectStorage();
-        $serviceCalls = array();
-
-        foreach ($inlinedDefinitions as $def) {
-            if ($def === $definition || isset($constructorDefinitions[$def])) {
-                $constructorDefinitions[$def] = $inlinedDefinitions[$def];
-            } else {
-                $otherDefinitions[$def] = $inlinedDefinitions[$def];
-            }
-            $arguments = array($def->getArguments(), $def->getFactory(), $def->getProperties(), $def->getMethodCalls(), $def->getConfigurator());
-            $this->getServiceCallsFromArguments($arguments, $serviceCalls, false, $id);
-        }
-
-        $isSimpleInstance = !$definition->getProperties() && !$definition->getMethodCalls() && !$definition->getConfigurator();
-        $preInstance = isset($this->circularReferences[$id]) && !$this->getProxyDumper()->isProxyCandidate($definition) && $definition->isShared();
-=======
-        if ($e = $definition->getErrors()) {
-            $e = sprintf("throw new RuntimeException(%s);\n", $this->export(reset($e)));
-
-            return $asFile ? substr($code, 8).$e : $code.'        '.$e."    }\n";
-        }
-
         $this->serviceCalls = array();
         $this->inlinedDefinitions = $this->getDefinitionsFromArguments(array($definition), null, $this->serviceCalls);
->>>>>>> 6fec32c0
 
         $code .= $this->addServiceInclude($id, $definition);
 
@@ -770,9 +678,6 @@
         return array($file, $code);
     }
 
-<<<<<<< HEAD
-    private function addServices(array &$services = null): string
-=======
     private function addInlineVariables(string &$head, string &$tail, string $id, array $arguments, bool $forConstructor): bool
     {
         $hasSelfRef = false;
@@ -852,7 +757,7 @@
 
         $code = '';
         $hasSelfRef = $this->addInlineVariables($code, $tail, $id, $arguments, $forConstructor);
-        $code .= $this->addNewInstance($definition, '$'.$name, ' = ', $id);
+        $code .= $this->addNewInstance($definition, '        $'.$name.' = ', $id);
         $hasSelfRef ? $tail .= ('' !== $tail ? "\n" : '').$code : $head .= ('' !== $head ? "\n" : '').$code;
 
         $code = '';
@@ -869,8 +774,7 @@
         return $hasSelfRef;
     }
 
-    private function addServices(): string
->>>>>>> 6fec32c0
+    private function addServices(array &$services = null): string
     {
         $publicServices = $privateServices = '';
         $definitions = $this->container->getDefinitions();
