--- conflicted
+++ resolved
@@ -578,21 +578,6 @@
                     $return[] = sprintf('@return object An instance returned by %s::%s()', $factory[0]->getClass(), $factory[1]);
                 }
             }
-<<<<<<< HEAD
-=======
-        } elseif ($definition->getFactoryClass(false)) {
-            $return[] = sprintf('@return object An instance returned by %s::%s()', $definition->getFactoryClass(false), $definition->getFactoryMethod(false));
-        } elseif ($definition->getFactoryService(false)) {
-            $return[] = sprintf('@return object An instance returned by %s::%s()', $definition->getFactoryService(false), $definition->getFactoryMethod(false));
-        }
-
-        $scope = $definition->getScope(false);
-        if (!in_array($scope, array(ContainerInterface::SCOPE_CONTAINER, ContainerInterface::SCOPE_PROTOTYPE))) {
-            if ($return && 0 === strpos($return[count($return) - 1], '@return')) {
-                $return[] = '';
-            }
-            $return[] = sprintf("@throws InactiveScopeException when the '%s' service is requested while the '%s' scope is not active", $id, $scope);
->>>>>>> 62714464
         }
 
         if ($definition->isDeprecated()) {
