--- conflicted
+++ resolved
@@ -30,16 +30,12 @@
         "symfony/templating": "~2.1",
         "symfony/translation": "~2.7",
         "symfony/yaml": "~2.0,>=2.0.5",
-<<<<<<< HEAD
         "symfony/security": "~2.6",
+        "symfony/security-acl": "~2.6",
         "symfony/stopwatch": "~2.2",
         "symfony/console": "~2.7",
         "symfony/var-dumper": "~2.6",
         "symfony/expression-language": "~2.4"
-=======
-        "symfony/security-acl": "~2.0,>=2.0.5",
-        "symfony/security": "~2.0,>=2.0.5"
->>>>>>> 1270e725
     },
     "suggest": {
         "symfony/finder": "",
