<?php

/*
 * This file is part of the Symfony package.
 *
 * (c) Fabien Potencier <fabien@symfony.com>
 *
 * For the full copyright and license information, please view the LICENSE
 * file that was distributed with this source code.
 */

namespace Symfony\Component\DependencyInjection\Loader;

use Symfony\Component\DependencyInjection\Alias;
use Symfony\Component\DependencyInjection\Argument\ArgumentInterface;
use Symfony\Component\DependencyInjection\Argument\BoundArgument;
use Symfony\Component\DependencyInjection\Argument\IteratorArgument;
use Symfony\Component\DependencyInjection\Argument\ServiceLocatorArgument;
use Symfony\Component\DependencyInjection\Argument\TaggedIteratorArgument;
use Symfony\Component\DependencyInjection\ChildDefinition;
use Symfony\Component\DependencyInjection\ContainerBuilder;
use Symfony\Component\DependencyInjection\ContainerInterface;
use Symfony\Component\DependencyInjection\Definition;
use Symfony\Component\DependencyInjection\Exception\InvalidArgumentException;
use Symfony\Component\DependencyInjection\Exception\RuntimeException;
use Symfony\Component\DependencyInjection\Extension\ExtensionInterface;
use Symfony\Component\DependencyInjection\Reference;
use Symfony\Component\ExpressionLanguage\Expression;
use Symfony\Component\Yaml\Exception\ParseException;
use Symfony\Component\Yaml\Parser as YamlParser;
use Symfony\Component\Yaml\Tag\TaggedValue;
use Symfony\Component\Yaml\Yaml;

/**
 * YamlFileLoader loads YAML files service definitions.
 *
 * @author Fabien Potencier <fabien@symfony.com>
 */
class YamlFileLoader extends FileLoader
{
    private static $serviceKeywords = [
        'alias' => 'alias',
        'parent' => 'parent',
        'class' => 'class',
        'shared' => 'shared',
        'synthetic' => 'synthetic',
        'lazy' => 'lazy',
        'public' => 'public',
        'abstract' => 'abstract',
        'deprecated' => 'deprecated',
        'factory' => 'factory',
        'file' => 'file',
        'arguments' => 'arguments',
        'properties' => 'properties',
        'configurator' => 'configurator',
        'calls' => 'calls',
        'tags' => 'tags',
        'decorates' => 'decorates',
        'decoration_inner_name' => 'decoration_inner_name',
        'decoration_priority' => 'decoration_priority',
        'decoration_on_invalid' => 'decoration_on_invalid',
        'autowire' => 'autowire',
        'autoconfigure' => 'autoconfigure',
        'bind' => 'bind',
    ];

    private static $prototypeKeywords = [
        'resource' => 'resource',
        'namespace' => 'namespace',
        'exclude' => 'exclude',
        'parent' => 'parent',
        'shared' => 'shared',
        'lazy' => 'lazy',
        'public' => 'public',
        'abstract' => 'abstract',
        'deprecated' => 'deprecated',
        'factory' => 'factory',
        'arguments' => 'arguments',
        'properties' => 'properties',
        'configurator' => 'configurator',
        'calls' => 'calls',
        'tags' => 'tags',
        'autowire' => 'autowire',
        'autoconfigure' => 'autoconfigure',
        'bind' => 'bind',
    ];

    private static $instanceofKeywords = [
        'shared' => 'shared',
        'lazy' => 'lazy',
        'public' => 'public',
        'properties' => 'properties',
        'configurator' => 'configurator',
        'calls' => 'calls',
        'tags' => 'tags',
        'autowire' => 'autowire',
        'bind' => 'bind',
    ];

    private static $defaultsKeywords = [
        'public' => 'public',
        'tags' => 'tags',
        'autowire' => 'autowire',
        'autoconfigure' => 'autoconfigure',
        'bind' => 'bind',
    ];

    private $yamlParser;

    private $anonymousServicesCount;
    private $anonymousServicesSuffix;

    protected $autoRegisterAliasesForSinglyImplementedInterfaces = false;

    /**
     * {@inheritdoc}
     */
    public function load($resource, $type = null)
    {
        $path = $this->locator->locate($resource);

        $content = $this->loadFile($path);

        $this->container->fileExists($path);

        // empty file
        if (null === $content) {
            return;
        }

        // imports
        $this->parseImports($content, $path);

        // parameters
        if (isset($content['parameters'])) {
            if (!\is_array($content['parameters'])) {
                throw new InvalidArgumentException(sprintf('The "parameters" key should contain an array in "%s". Check your YAML syntax.', $path));
            }

            foreach ($content['parameters'] as $key => $value) {
                $this->container->setParameter($key, $this->resolveServices($value, $path, true));
            }
        }

        // extensions
        $this->loadFromExtensions($content);

        // services
        $this->anonymousServicesCount = 0;
        $this->anonymousServicesSuffix = '~'.ContainerBuilder::hash($path);
        $this->setCurrentDir(\dirname($path));
        try {
            $this->parseDefinitions($content, $path);
        } finally {
            $this->instanceof = [];
            $this->registerAliasesForSinglyImplementedInterfaces();
        }
    }

    /**
     * {@inheritdoc}
     */
    public function supports($resource, $type = null)
    {
        if (!\is_string($resource)) {
            return false;
        }

        if (null === $type && \in_array(pathinfo($resource, \PATHINFO_EXTENSION), ['yaml', 'yml'], true)) {
            return true;
        }

        return \in_array($type, ['yaml', 'yml'], true);
    }

    private function parseImports(array $content, string $file)
    {
        if (!isset($content['imports'])) {
            return;
        }

        if (!\is_array($content['imports'])) {
            throw new InvalidArgumentException(sprintf('The "imports" key should contain an array in "%s". Check your YAML syntax.', $file));
        }

        $defaultDirectory = \dirname($file);
        foreach ($content['imports'] as $import) {
            if (!\is_array($import)) {
                $import = ['resource' => $import];
            }
            if (!isset($import['resource'])) {
                throw new InvalidArgumentException(sprintf('An import should provide a resource in "%s". Check your YAML syntax.', $file));
            }

            $this->setCurrentDir($defaultDirectory);
            $this->import($import['resource'], $import['type'] ?? null, $import['ignore_errors'] ?? false, $file);
        }
    }

    private function parseDefinitions(array $content, string $file)
    {
        if (!isset($content['services'])) {
            return;
        }

        if (!\is_array($content['services'])) {
            throw new InvalidArgumentException(sprintf('The "services" key should contain an array in "%s". Check your YAML syntax.', $file));
        }

        if (\array_key_exists('_instanceof', $content['services'])) {
            $instanceof = $content['services']['_instanceof'];
            unset($content['services']['_instanceof']);

            if (!\is_array($instanceof)) {
                throw new InvalidArgumentException(sprintf('Service "_instanceof" key must be an array, "%s" given in "%s".', \gettype($instanceof), $file));
            }
            $this->instanceof = [];
            $this->isLoadingInstanceof = true;
            foreach ($instanceof as $id => $service) {
                if (!$service || !\is_array($service)) {
                    throw new InvalidArgumentException(sprintf('Type definition "%s" must be a non-empty array within "_instanceof" in "%s". Check your YAML syntax.', $id, $file));
                }
                if (\is_string($service) && 0 === strpos($service, '@')) {
                    throw new InvalidArgumentException(sprintf('Type definition "%s" cannot be an alias within "_instanceof" in "%s". Check your YAML syntax.', $id, $file));
                }
                $this->parseDefinition($id, $service, $file, []);
            }
        }

        $this->isLoadingInstanceof = false;
        $defaults = $this->parseDefaults($content, $file);
        foreach ($content['services'] as $id => $service) {
            $this->parseDefinition($id, $service, $file, $defaults);
        }
    }

    /**
     * @throws InvalidArgumentException
     */
    private function parseDefaults(array &$content, string $file): array
    {
        if (!\array_key_exists('_defaults', $content['services'])) {
            return [];
        }
        $defaults = $content['services']['_defaults'];
        unset($content['services']['_defaults']);

        if (!\is_array($defaults)) {
            throw new InvalidArgumentException(sprintf('Service "_defaults" key must be an array, "%s" given in "%s".', \gettype($defaults), $file));
        }

        foreach ($defaults as $key => $default) {
            if (!isset(self::$defaultsKeywords[$key])) {
                throw new InvalidArgumentException(sprintf('The configuration key "%s" cannot be used to define a default value in "%s". Allowed keys are "%s".', $key, $file, implode('", "', self::$defaultsKeywords)));
            }
        }

        if (isset($defaults['tags'])) {
            if (!\is_array($tags = $defaults['tags'])) {
                throw new InvalidArgumentException(sprintf('Parameter "tags" in "_defaults" must be an array in "%s". Check your YAML syntax.', $file));
            }

            foreach ($tags as $tag) {
                if (!\is_array($tag)) {
                    $tag = ['name' => $tag];
                }

                if (!isset($tag['name'])) {
                    throw new InvalidArgumentException(sprintf('A "tags" entry in "_defaults" is missing a "name" key in "%s".', $file));
                }
                $name = $tag['name'];
                unset($tag['name']);

                if (!\is_string($name) || '' === $name) {
                    throw new InvalidArgumentException(sprintf('The tag name in "_defaults" must be a non-empty string in "%s".', $file));
                }

                foreach ($tag as $attribute => $value) {
                    if (!is_scalar($value) && null !== $value) {
                        throw new InvalidArgumentException(sprintf('Tag "%s", attribute "%s" in "_defaults" must be of a scalar-type in "%s". Check your YAML syntax.', $name, $attribute, $file));
                    }
                }
            }
        }

        if (isset($defaults['bind'])) {
            if (!\is_array($defaults['bind'])) {
                throw new InvalidArgumentException(sprintf('Parameter "bind" in "_defaults" must be an array in "%s". Check your YAML syntax.', $file));
            }

            foreach ($this->resolveServices($defaults['bind'], $file) as $argument => $value) {
                $defaults['bind'][$argument] = new BoundArgument($value, true, BoundArgument::DEFAULTS_BINDING, $file);
            }
        }

        return $defaults;
    }

    private function isUsingShortSyntax(array $service): bool
    {
        foreach ($service as $key => $value) {
            if (\is_string($key) && ('' === $key || ('$' !== $key[0] && false === strpos($key, '\\')))) {
                return false;
            }
        }

        return true;
    }

    /**
     * Parses a definition.
     *
     * @param array|string $service
     *
     * @throws InvalidArgumentException When tags are invalid
     */
    private function parseDefinition(string $id, $service, string $file, array $defaults)
    {
        if (preg_match('/^_[a-zA-Z0-9_]*$/', $id)) {
<<<<<<< HEAD
            throw new InvalidArgumentException(sprintf('Service names that start with an underscore are reserved. Rename the "%s" service or define it in XML instead.', $id));
=======
            @trigger_error(sprintf('Service names that start with an underscore are deprecated since Symfony 3.3 and will be reserved in 4.0. Rename the "%s" service or define it in XML instead.', $id), \E_USER_DEPRECATED);
>>>>>>> 4351a706
        }

        if (\is_string($service) && 0 === strpos($service, '@')) {
            $this->container->setAlias($id, $alias = new Alias(substr($service, 1)));
            if (isset($defaults['public'])) {
                $alias->setPublic($defaults['public']);
            }

            return;
        }

        if (\is_array($service) && $this->isUsingShortSyntax($service)) {
            $service = ['arguments' => $service];
        }

        if (null === $service) {
            $service = [];
        }

        if (!\is_array($service)) {
            throw new InvalidArgumentException(sprintf('A service definition must be an array or a string starting with "@" but "%s" found for service "%s" in "%s". Check your YAML syntax.', \gettype($service), $id, $file));
        }

        $this->checkDefinition($id, $service, $file);

        if (isset($service['alias'])) {
            $this->container->setAlias($id, $alias = new Alias($service['alias']));
            if (isset($service['public'])) {
                $alias->setPublic($service['public']);
            } elseif (isset($defaults['public'])) {
                $alias->setPublic($defaults['public']);
            }

            foreach ($service as $key => $value) {
<<<<<<< HEAD
                if (!\in_array($key, ['alias', 'public', 'deprecated'])) {
                    throw new InvalidArgumentException(sprintf('The configuration key "%s" is unsupported for the service "%s" which is defined as an alias in "%s". Allowed configuration keys for service aliases are "alias", "public" and "deprecated".', $key, $id, $file));
                }

                if ('deprecated' === $key) {
                    $alias->setDeprecated(true, $value);
=======
                if (!\in_array($key, ['alias', 'public'])) {
                    @trigger_error(sprintf('The configuration key "%s" is unsupported for the service "%s" which is defined as an alias in "%s". Allowed configuration keys for service aliases are "alias" and "public". The YamlFileLoader will raise an exception in Symfony 4.0, instead of silently ignoring unsupported attributes.', $key, $id, $file), \E_USER_DEPRECATED);
>>>>>>> 4351a706
                }
            }

            return;
        }

        if ($this->isLoadingInstanceof) {
            $definition = new ChildDefinition('');
        } elseif (isset($service['parent'])) {
            if (!empty($this->instanceof)) {
                throw new InvalidArgumentException(sprintf('The service "%s" cannot use the "parent" option in the same file where "_instanceof" configuration is defined as using both is not supported. Move your child definitions to a separate file.', $id));
            }

            foreach ($defaults as $k => $v) {
                if ('tags' === $k) {
                    // since tags are never inherited from parents, there is no confusion
                    // thus we can safely add them as defaults to ChildDefinition
                    continue;
                }
                if ('bind' === $k) {
                    throw new InvalidArgumentException(sprintf('Attribute "bind" on service "%s" cannot be inherited from "_defaults" when a "parent" is set. Move your child definitions to a separate file.', $id));
                }
                if (!isset($service[$k])) {
                    throw new InvalidArgumentException(sprintf('Attribute "%s" on service "%s" cannot be inherited from "_defaults" when a "parent" is set. Move your child definitions to a separate file or define this attribute explicitly.', $k, $id));
                }
            }

            if ('' !== $service['parent'] && '@' === $service['parent'][0]) {
                throw new InvalidArgumentException(sprintf('The value of the "parent" option for the "%s" service must be the id of the service without the "@" prefix (replace "%s" with "%s").', $id, $service['parent'], substr($service['parent'], 1)));
            }

            $definition = new ChildDefinition($service['parent']);
        } else {
            $definition = new Definition();

            if (isset($defaults['public'])) {
                $definition->setPublic($defaults['public']);
            }
            if (isset($defaults['autowire'])) {
                $definition->setAutowired($defaults['autowire']);
            }
            if (isset($defaults['autoconfigure'])) {
                $definition->setAutoconfigured($defaults['autoconfigure']);
            }

            $definition->setChanges([]);
        }

        if (isset($service['class'])) {
            $definition->setClass($service['class']);
        }

        if (isset($service['shared'])) {
            $definition->setShared($service['shared']);
        }

        if (isset($service['synthetic'])) {
            $definition->setSynthetic($service['synthetic']);
        }

        if (isset($service['lazy'])) {
            $definition->setLazy((bool) $service['lazy']);
            if (\is_string($service['lazy'])) {
                $definition->addTag('proxy', ['interface' => $service['lazy']]);
            }
        }

        if (isset($service['public'])) {
            $definition->setPublic($service['public']);
        }

        if (isset($service['abstract'])) {
            $definition->setAbstract($service['abstract']);
        }

        if (\array_key_exists('deprecated', $service)) {
            $definition->setDeprecated(true, $service['deprecated']);
        }

        if (isset($service['factory'])) {
            $definition->setFactory($this->parseCallable($service['factory'], 'factory', $id, $file));
        }

        if (isset($service['file'])) {
            $definition->setFile($service['file']);
        }

        if (isset($service['arguments'])) {
            $definition->setArguments($this->resolveServices($service['arguments'], $file));
        }

        if (isset($service['properties'])) {
            $definition->setProperties($this->resolveServices($service['properties'], $file));
        }

        if (isset($service['configurator'])) {
            $definition->setConfigurator($this->parseCallable($service['configurator'], 'configurator', $id, $file));
        }

        if (isset($service['calls'])) {
            if (!\is_array($service['calls'])) {
                throw new InvalidArgumentException(sprintf('Parameter "calls" must be an array for service "%s" in "%s". Check your YAML syntax.', $id, $file));
            }

            foreach ($service['calls'] as $k => $call) {
                if (!\is_array($call) && (!\is_string($k) || !$call instanceof TaggedValue)) {
                    throw new InvalidArgumentException(sprintf('Invalid method call for service "%s": expected map or array, "%s" given in "%s".', $id, $call instanceof TaggedValue ? '!'.$call->getTag() : \gettype($call), $file));
                }

                if (\is_string($k)) {
                    throw new InvalidArgumentException(sprintf('Invalid method call for service "%s", did you forgot a leading dash before "%s: ..." in "%s"?', $id, $k, $file));
                }

                if (isset($call['method'])) {
                    $method = $call['method'];
                    $args = $call['arguments'] ?? [];
                    $returnsClone = $call['returns_clone'] ?? false;
                } else {
                    if (1 === \count($call) && \is_string(key($call))) {
                        $method = key($call);
                        $args = $call[$method];

                        if ($args instanceof TaggedValue) {
                            if ('returns_clone' !== $args->getTag()) {
                                throw new InvalidArgumentException(sprintf('Unsupported tag "!%s", did you mean "!returns_clone" for service "%s" in "%s"?', $args->getTag(), $id, $file));
                            }

                            $returnsClone = true;
                            $args = $args->getValue();
                        } else {
                            $returnsClone = false;
                        }
                    } elseif (empty($call[0])) {
                        throw new InvalidArgumentException(sprintf('Invalid call for service "%s": the method must be defined as the first index of an array or as the only key of a map in "%s".', $id, $file));
                    } else {
                        $method = $call[0];
                        $args = $call[1] ?? [];
                        $returnsClone = $call[2] ?? false;
                    }
                }

                if (!\is_array($args)) {
                    throw new InvalidArgumentException(sprintf('The second parameter for function call "%s" must be an array of its arguments for service "%s" in "%s". Check your YAML syntax.', $method, $id, $file));
                }

                $args = $this->resolveServices($args, $file);
                $definition->addMethodCall($method, $args, $returnsClone);
            }
        }

        $tags = isset($service['tags']) ? $service['tags'] : [];
        if (!\is_array($tags)) {
            throw new InvalidArgumentException(sprintf('Parameter "tags" must be an array for service "%s" in "%s". Check your YAML syntax.', $id, $file));
        }

        if (isset($defaults['tags'])) {
            $tags = array_merge($tags, $defaults['tags']);
        }

        foreach ($tags as $tag) {
            if (!\is_array($tag)) {
                $tag = ['name' => $tag];
            }

            if (!isset($tag['name'])) {
                throw new InvalidArgumentException(sprintf('A "tags" entry is missing a "name" key for service "%s" in "%s".', $id, $file));
            }
            $name = $tag['name'];
            unset($tag['name']);

            if (!\is_string($name) || '' === $name) {
                throw new InvalidArgumentException(sprintf('The tag name for service "%s" in "%s" must be a non-empty string.', $id, $file));
            }

            foreach ($tag as $attribute => $value) {
                if (!is_scalar($value) && null !== $value) {
                    throw new InvalidArgumentException(sprintf('A "tags" attribute must be of a scalar-type for service "%s", tag "%s", attribute "%s" in "%s". Check your YAML syntax.', $id, $name, $attribute, $file));
                }
            }

            $definition->addTag($name, $tag);
        }

        if (null !== $decorates = $service['decorates'] ?? null) {
            if ('' !== $decorates && '@' === $decorates[0]) {
                throw new InvalidArgumentException(sprintf('The value of the "decorates" option for the "%s" service must be the id of the service without the "@" prefix (replace "%s" with "%s").', $id, $service['decorates'], substr($decorates, 1)));
            }

            $decorationOnInvalid = \array_key_exists('decoration_on_invalid', $service) ? $service['decoration_on_invalid'] : 'exception';
            if ('exception' === $decorationOnInvalid) {
                $invalidBehavior = ContainerInterface::EXCEPTION_ON_INVALID_REFERENCE;
            } elseif ('ignore' === $decorationOnInvalid) {
                $invalidBehavior = ContainerInterface::IGNORE_ON_INVALID_REFERENCE;
            } elseif (null === $decorationOnInvalid) {
                $invalidBehavior = ContainerInterface::NULL_ON_INVALID_REFERENCE;
            } elseif ('null' === $decorationOnInvalid) {
                throw new InvalidArgumentException(sprintf('Invalid value "%s" for attribute "decoration_on_invalid" on service "%s". Did you mean null (without quotes) in "%s"?', $decorationOnInvalid, $id, $file));
            } else {
                throw new InvalidArgumentException(sprintf('Invalid value "%s" for attribute "decoration_on_invalid" on service "%s". Did you mean "exception", "ignore" or null in "%s"?', $decorationOnInvalid, $id, $file));
            }

            $renameId = isset($service['decoration_inner_name']) ? $service['decoration_inner_name'] : null;
            $priority = isset($service['decoration_priority']) ? $service['decoration_priority'] : 0;

            $definition->setDecoratedService($decorates, $renameId, $priority, $invalidBehavior);
        }

        if (isset($service['autowire'])) {
            $definition->setAutowired($service['autowire']);
        }

        if (isset($defaults['bind']) || isset($service['bind'])) {
            // deep clone, to avoid multiple process of the same instance in the passes
            $bindings = isset($defaults['bind']) ? unserialize(serialize($defaults['bind'])) : [];

            if (isset($service['bind'])) {
                if (!\is_array($service['bind'])) {
                    throw new InvalidArgumentException(sprintf('Parameter "bind" must be an array for service "%s" in "%s". Check your YAML syntax.', $id, $file));
                }

                $bindings = array_merge($bindings, $this->resolveServices($service['bind'], $file));
                $bindingType = $this->isLoadingInstanceof ? BoundArgument::INSTANCEOF_BINDING : BoundArgument::SERVICE_BINDING;
                foreach ($bindings as $argument => $value) {
                    if (!$value instanceof BoundArgument) {
                        $bindings[$argument] = new BoundArgument($value, true, $bindingType, $file);
                    }
                }
            }

            $definition->setBindings($bindings);
        }

        if (isset($service['autoconfigure'])) {
            if (!$definition instanceof ChildDefinition) {
                $definition->setAutoconfigured($service['autoconfigure']);
            } elseif ($service['autoconfigure']) {
                throw new InvalidArgumentException(sprintf('The service "%s" cannot have a "parent" and also have "autoconfigure". Try setting "autoconfigure: false" for the service.', $id));
            }
        }

        if (\array_key_exists('namespace', $service) && !\array_key_exists('resource', $service)) {
            throw new InvalidArgumentException(sprintf('A "resource" attribute must be set when the "namespace" attribute is set for service "%s" in "%s". Check your YAML syntax.', $id, $file));
        }

        if (\array_key_exists('resource', $service)) {
            if (!\is_string($service['resource'])) {
                throw new InvalidArgumentException(sprintf('A "resource" attribute must be of type string for service "%s" in "%s". Check your YAML syntax.', $id, $file));
            }
            $exclude = isset($service['exclude']) ? $service['exclude'] : null;
            $namespace = isset($service['namespace']) ? $service['namespace'] : $id;
            $this->registerClasses($definition, $namespace, $service['resource'], $exclude);
        } else {
            $this->setDefinition($id, $definition);
        }
    }

    /**
     * Parses a callable.
     *
     * @param string|array $callable A callable reference
     *
     * @throws InvalidArgumentException When errors occur
     *
     * @return string|array|Reference A parsed callable
     */
    private function parseCallable($callable, string $parameter, string $id, string $file)
    {
        if (\is_string($callable)) {
            if ('' !== $callable && '@' === $callable[0]) {
                if (false === strpos($callable, ':')) {
                    return [$this->resolveServices($callable, $file), '__invoke'];
                }

                throw new InvalidArgumentException(sprintf('The value of the "%s" option for the "%s" service must be the id of the service without the "@" prefix (replace "%s" with "%s" in "%s").', $parameter, $id, $callable, substr($callable, 1), $file));
            }

            if (false !== strpos($callable, ':') && false === strpos($callable, '::')) {
                $parts = explode(':', $callable);

                @trigger_error(sprintf('Using short %s syntax for service "%s" is deprecated since Symfony 4.4, use "[\'@%s\', \'%s\']" instead.', $parameter, $id, ...$parts), E_USER_DEPRECATED);

                return [$this->resolveServices('@'.$parts[0], $file), $parts[1]];
            }

            return $callable;
        }

        if (\is_array($callable)) {
            if (isset($callable[0]) && isset($callable[1])) {
                return [$this->resolveServices($callable[0], $file), $callable[1]];
            }

            if ('factory' === $parameter && isset($callable[1]) && null === $callable[0]) {
                return $callable;
            }

            throw new InvalidArgumentException(sprintf('Parameter "%s" must contain an array with two elements for service "%s" in "%s". Check your YAML syntax.', $parameter, $id, $file));
        }

        throw new InvalidArgumentException(sprintf('Parameter "%s" must be a string or an array for service "%s" in "%s". Check your YAML syntax.', $parameter, $id, $file));
    }

    /**
     * Loads a YAML file.
     *
     * @param string $file
     *
     * @return array The file content
     *
     * @throws InvalidArgumentException when the given file is not a local file or when it does not exist
     */
    protected function loadFile($file)
    {
        if (!class_exists('Symfony\Component\Yaml\Parser')) {
            throw new RuntimeException('Unable to load YAML config files as the Symfony Yaml Component is not installed.');
        }

        if (!stream_is_local($file)) {
            throw new InvalidArgumentException(sprintf('This is not a local file "%s".', $file));
        }

        if (!file_exists($file)) {
            throw new InvalidArgumentException(sprintf('The file "%s" does not exist.', $file));
        }

        if (null === $this->yamlParser) {
            $this->yamlParser = new YamlParser();
        }

<<<<<<< HEAD
=======
        $prevErrorHandler = set_error_handler(function ($level, $message, $script, $line) use ($file, &$prevErrorHandler) {
            $message = \E_USER_DEPRECATED === $level ? preg_replace('/ on line \d+/', ' in "'.$file.'"$0', $message) : $message;

            return $prevErrorHandler ? $prevErrorHandler($level, $message, $script, $line) : false;
        });

>>>>>>> 4351a706
        try {
            $configuration = $this->yamlParser->parseFile($file, Yaml::PARSE_CONSTANT | Yaml::PARSE_CUSTOM_TAGS);
        } catch (ParseException $e) {
            throw new InvalidArgumentException(sprintf('The file "%s" does not contain valid YAML: ', $file).$e->getMessage(), 0, $e);
        }

        return $this->validate($configuration, $file);
    }

    /**
     * Validates a YAML file.
     *
     * @throws InvalidArgumentException When service file is not valid
     */
    private function validate($content, string $file): ?array
    {
        if (null === $content) {
            return $content;
        }

        if (!\is_array($content)) {
            throw new InvalidArgumentException(sprintf('The service file "%s" is not valid. It should contain an array. Check your YAML syntax.', $file));
        }

        foreach ($content as $namespace => $data) {
            if (\in_array($namespace, ['imports', 'parameters', 'services'])) {
                continue;
            }

            if (!$this->container->hasExtension($namespace)) {
                $extensionNamespaces = array_filter(array_map(function (ExtensionInterface $ext) { return $ext->getAlias(); }, $this->container->getExtensions()));
                throw new InvalidArgumentException(sprintf('There is no extension able to load the configuration for "%s" (in "%s"). Looked for namespace "%s", found "%s".', $namespace, $file, $namespace, $extensionNamespaces ? sprintf('"%s"', implode('", "', $extensionNamespaces)) : 'none'));
            }
        }

        return $content;
    }

    /**
     * Resolves services.
     *
     * @return array|string|Reference|ArgumentInterface
     */
    private function resolveServices($value, string $file, bool $isParameter = false)
    {
        if ($value instanceof TaggedValue) {
            $argument = $value->getValue();
            if ('iterator' === $value->getTag()) {
                if (!\is_array($argument)) {
                    throw new InvalidArgumentException(sprintf('"!iterator" tag only accepts sequences in "%s".', $file));
                }
                $argument = $this->resolveServices($argument, $file, $isParameter);
                try {
                    return new IteratorArgument($argument);
                } catch (InvalidArgumentException $e) {
                    throw new InvalidArgumentException(sprintf('"!iterator" tag only accepts arrays of "@service" references in "%s".', $file));
                }
            }
            if ('service_locator' === $value->getTag()) {
                if (!\is_array($argument)) {
                    throw new InvalidArgumentException(sprintf('"!service_locator" tag only accepts maps in "%s".', $file));
                }

                $argument = $this->resolveServices($argument, $file, $isParameter);

                try {
                    return new ServiceLocatorArgument($argument);
                } catch (InvalidArgumentException $e) {
                    throw new InvalidArgumentException(sprintf('"!service_locator" tag only accepts maps of "@service" references in "%s".', $file));
                }
            }
            if (\in_array($value->getTag(), ['tagged', 'tagged_iterator', 'tagged_locator'], true)) {
                $forLocator = 'tagged_locator' === $value->getTag();

                if (\is_array($argument) && isset($argument['tag']) && $argument['tag']) {
                    if ($diff = array_diff(array_keys($argument), ['tag', 'index_by', 'default_index_method', 'default_priority_method'])) {
                        throw new InvalidArgumentException(sprintf('"!%s" tag contains unsupported key "%s"; supported ones are "tag", "index_by", "default_index_method", and "default_priority_method".', $value->getTag(), implode('", "', $diff)));
                    }

                    $argument = new TaggedIteratorArgument($argument['tag'], $argument['index_by'] ?? null, $argument['default_index_method'] ?? null, $forLocator, $argument['default_priority_method'] ?? null);
                } elseif (\is_string($argument) && $argument) {
                    $argument = new TaggedIteratorArgument($argument, null, null, $forLocator);
                } else {
                    throw new InvalidArgumentException(sprintf('"!%s" tags only accept a non empty string or an array with a key "tag" in "%s".', $value->getTag(), $file));
                }

                if ($forLocator) {
                    $argument = new ServiceLocatorArgument($argument);
                }

                return $argument;
            }
            if ('service' === $value->getTag()) {
                if ($isParameter) {
                    throw new InvalidArgumentException(sprintf('Using an anonymous service in a parameter is not allowed in "%s".', $file));
                }

                $isLoadingInstanceof = $this->isLoadingInstanceof;
                $this->isLoadingInstanceof = false;
                $instanceof = $this->instanceof;
                $this->instanceof = [];

                $id = sprintf('.%d_%s', ++$this->anonymousServicesCount, preg_replace('/^.*\\\\/', '', isset($argument['class']) ? $argument['class'] : '').$this->anonymousServicesSuffix);
                $this->parseDefinition($id, $argument, $file, []);

                if (!$this->container->hasDefinition($id)) {
                    throw new InvalidArgumentException(sprintf('Creating an alias using the tag "!service" is not allowed in "%s".', $file));
                }

                $this->container->getDefinition($id)->setPublic(false);

                $this->isLoadingInstanceof = $isLoadingInstanceof;
                $this->instanceof = $instanceof;

                return new Reference($id);
            }

            throw new InvalidArgumentException(sprintf('Unsupported tag "!%s".', $value->getTag()));
        }

        if (\is_array($value)) {
            foreach ($value as $k => $v) {
                $value[$k] = $this->resolveServices($v, $file, $isParameter);
            }
        } elseif (\is_string($value) && 0 === strpos($value, '@=')) {
            if (!class_exists(Expression::class)) {
                throw new \LogicException(sprintf('The "@=" expression syntax cannot be used without the ExpressionLanguage component. Try running "composer require symfony/expression-language".'));
            }

            return new Expression(substr($value, 2));
        } elseif (\is_string($value) && 0 === strpos($value, '@')) {
            if (0 === strpos($value, '@@')) {
                $value = substr($value, 1);
                $invalidBehavior = null;
            } elseif (0 === strpos($value, '@!')) {
                $value = substr($value, 2);
                $invalidBehavior = ContainerInterface::IGNORE_ON_UNINITIALIZED_REFERENCE;
            } elseif (0 === strpos($value, '@?')) {
                $value = substr($value, 2);
                $invalidBehavior = ContainerInterface::IGNORE_ON_INVALID_REFERENCE;
            } else {
                $value = substr($value, 1);
                $invalidBehavior = ContainerInterface::EXCEPTION_ON_INVALID_REFERENCE;
            }

<<<<<<< HEAD
=======
            if ('=' === substr($value, -1)) {
                @trigger_error(sprintf('The "=" suffix that used to disable strict references in Symfony 2.x is deprecated since Symfony 3.3 and will be unsupported in 4.0. Remove it in "%s".', $value), \E_USER_DEPRECATED);
                $value = substr($value, 0, -1);
            }

>>>>>>> 4351a706
            if (null !== $invalidBehavior) {
                $value = new Reference($value, $invalidBehavior);
            }
        }

        return $value;
    }

    /**
     * Loads from Extensions.
     */
    private function loadFromExtensions(array $content)
    {
        foreach ($content as $namespace => $values) {
            if (\in_array($namespace, ['imports', 'parameters', 'services'])) {
                continue;
            }

            if (!\is_array($values) && null !== $values) {
                $values = [];
            }

            $this->container->loadFromExtension($namespace, $values);
        }
    }

    /**
     * Checks the keywords used to define a service.
     */
    private function checkDefinition(string $id, array $definition, string $file)
    {
        if ($this->isLoadingInstanceof) {
            $keywords = self::$instanceofKeywords;
        } elseif (isset($definition['resource']) || isset($definition['namespace'])) {
            $keywords = self::$prototypeKeywords;
        } else {
            $keywords = self::$serviceKeywords;
        }

        foreach ($definition as $key => $value) {
            if (!isset($keywords[$key])) {
<<<<<<< HEAD
                throw new InvalidArgumentException(sprintf('The configuration key "%s" is unsupported for definition "%s" in "%s". Allowed configuration keys are "%s".', $key, $id, $file, implode('", "', $keywords)));
=======
                if ($throw) {
                    throw new InvalidArgumentException(sprintf('The configuration key "%s" is unsupported for definition "%s" in "%s". Allowed configuration keys are "%s".', $key, $id, $file, implode('", "', $keywords)));
                }

                @trigger_error(sprintf('The configuration key "%s" is unsupported for service definition "%s" in "%s". Allowed configuration keys are "%s". The YamlFileLoader object will raise an exception instead in Symfony 4.0 when detecting an unsupported service configuration key.', $key, $id, $file, implode('", "', $keywords)), \E_USER_DEPRECATED);
>>>>>>> 4351a706
            }
        }
    }
}<|MERGE_RESOLUTION|>--- conflicted
+++ resolved
@@ -317,11 +317,7 @@
     private function parseDefinition(string $id, $service, string $file, array $defaults)
     {
         if (preg_match('/^_[a-zA-Z0-9_]*$/', $id)) {
-<<<<<<< HEAD
             throw new InvalidArgumentException(sprintf('Service names that start with an underscore are reserved. Rename the "%s" service or define it in XML instead.', $id));
-=======
-            @trigger_error(sprintf('Service names that start with an underscore are deprecated since Symfony 3.3 and will be reserved in 4.0. Rename the "%s" service or define it in XML instead.', $id), \E_USER_DEPRECATED);
->>>>>>> 4351a706
         }
 
         if (\is_string($service) && 0 === strpos($service, '@')) {
@@ -356,17 +352,12 @@
             }
 
             foreach ($service as $key => $value) {
-<<<<<<< HEAD
                 if (!\in_array($key, ['alias', 'public', 'deprecated'])) {
                     throw new InvalidArgumentException(sprintf('The configuration key "%s" is unsupported for the service "%s" which is defined as an alias in "%s". Allowed configuration keys for service aliases are "alias", "public" and "deprecated".', $key, $id, $file));
                 }
 
                 if ('deprecated' === $key) {
                     $alias->setDeprecated(true, $value);
-=======
-                if (!\in_array($key, ['alias', 'public'])) {
-                    @trigger_error(sprintf('The configuration key "%s" is unsupported for the service "%s" which is defined as an alias in "%s". Allowed configuration keys for service aliases are "alias" and "public". The YamlFileLoader will raise an exception in Symfony 4.0, instead of silently ignoring unsupported attributes.', $key, $id, $file), \E_USER_DEPRECATED);
->>>>>>> 4351a706
                 }
             }
 
@@ -646,7 +637,7 @@
             if (false !== strpos($callable, ':') && false === strpos($callable, '::')) {
                 $parts = explode(':', $callable);
 
-                @trigger_error(sprintf('Using short %s syntax for service "%s" is deprecated since Symfony 4.4, use "[\'@%s\', \'%s\']" instead.', $parameter, $id, ...$parts), E_USER_DEPRECATED);
+                @trigger_error(sprintf('Using short %s syntax for service "%s" is deprecated since Symfony 4.4, use "[\'@%s\', \'%s\']" instead.', $parameter, $id, ...$parts), \E_USER_DEPRECATED);
 
                 return [$this->resolveServices('@'.$parts[0], $file), $parts[1]];
             }
@@ -696,15 +687,6 @@
             $this->yamlParser = new YamlParser();
         }
 
-<<<<<<< HEAD
-=======
-        $prevErrorHandler = set_error_handler(function ($level, $message, $script, $line) use ($file, &$prevErrorHandler) {
-            $message = \E_USER_DEPRECATED === $level ? preg_replace('/ on line \d+/', ' in "'.$file.'"$0', $message) : $message;
-
-            return $prevErrorHandler ? $prevErrorHandler($level, $message, $script, $line) : false;
-        });
-
->>>>>>> 4351a706
         try {
             $configuration = $this->yamlParser->parseFile($file, Yaml::PARSE_CONSTANT | Yaml::PARSE_CUSTOM_TAGS);
         } catch (ParseException $e) {
@@ -850,14 +832,6 @@
                 $invalidBehavior = ContainerInterface::EXCEPTION_ON_INVALID_REFERENCE;
             }
 
-<<<<<<< HEAD
-=======
-            if ('=' === substr($value, -1)) {
-                @trigger_error(sprintf('The "=" suffix that used to disable strict references in Symfony 2.x is deprecated since Symfony 3.3 and will be unsupported in 4.0. Remove it in "%s".', $value), \E_USER_DEPRECATED);
-                $value = substr($value, 0, -1);
-            }
-
->>>>>>> 4351a706
             if (null !== $invalidBehavior) {
                 $value = new Reference($value, $invalidBehavior);
             }
@@ -899,15 +873,7 @@
 
         foreach ($definition as $key => $value) {
             if (!isset($keywords[$key])) {
-<<<<<<< HEAD
                 throw new InvalidArgumentException(sprintf('The configuration key "%s" is unsupported for definition "%s" in "%s". Allowed configuration keys are "%s".', $key, $id, $file, implode('", "', $keywords)));
-=======
-                if ($throw) {
-                    throw new InvalidArgumentException(sprintf('The configuration key "%s" is unsupported for definition "%s" in "%s". Allowed configuration keys are "%s".', $key, $id, $file, implode('", "', $keywords)));
-                }
-
-                @trigger_error(sprintf('The configuration key "%s" is unsupported for service definition "%s" in "%s". Allowed configuration keys are "%s". The YamlFileLoader object will raise an exception instead in Symfony 4.0 when detecting an unsupported service configuration key.', $key, $id, $file, implode('", "', $keywords)), \E_USER_DEPRECATED);
->>>>>>> 4351a706
             }
         }
     }
