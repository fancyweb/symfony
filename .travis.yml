language: php

sudo: false

addons:
    apt_packages:
        - parallel
        - language-pack-fr-base

cache:
    directories:
        - .phpunit
        - php-5.3.9

matrix:
    include:
        - php: hhvm
        - php: 5.5
        - php: 5.6
        - php: 5.6
          env: deps=2.8
        - php: 7.0
          env: deps=low
    fast_finish: true

services: mongodb

env:
    global:
        - deps=no
        - SYMFONY_DEPRECATIONS_HELPER=weak

before_install:
<<<<<<< HEAD
    - if [[ "$deps" = "no" ]] && [[ "$TRAVIS_PHP_VERSION" = 5.6 ]] && [[ "$TRAVIS_PULL_REQUEST" != "false" ]]; then export deps=skip; fi;
=======
    - if [[ "$deps" = "no" ]] && [[ "$TRAVIS_PHP_VERSION" =~ 5.[45] ]] && [[ "$TRAVIS_PULL_REQUEST" != "false" ]]; then export deps=skip; fi;
    - if [[ $deps = no && $TRAVIS_PHP_VERSION = 5.3 && ! -d php-5.3.9/sapi ]]; then wget http://museum.php.net/php5/php-5.3.9.tar.bz2; tar -xjf php-5.3.9.tar.bz2; (cd php-5.3.9; ./configure --enable-sigchild --enable-pcntl; make -j2); fi;
>>>>>>> 829c011b
    - if [[ "$TRAVIS_PHP_VERSION" != "hhvm" ]]; then INI_FILE=~/.phpenv/versions/$(phpenv version-name)/etc/conf.d/travis.ini; else INI_FILE=/etc/hhvm/php.ini; fi;
    - echo "memory_limit = -1" >> $INI_FILE
    - echo "session.gc_probability = 0" >> $INI_FILE
    - if [ "$deps" != "skip" ]; then composer self-update; fi;
    - if [[ "$TRAVIS_PHP_VERSION" != "hhvm" ]]; then phpenv config-rm xdebug.ini; fi;
    - if [[ "$TRAVIS_PHP_VERSION" = 5.* ]]; then echo "extension = mongo.so" >> $INI_FILE; fi;
    - if [[ "$TRAVIS_PHP_VERSION" = 5.* ]]; then echo "extension = memcache.so" >> $INI_FILE; fi;
    - if [[ "$TRAVIS_PHP_VERSION" = 5.* ]]; then (echo yes | pecl install -f apcu-4.0.8 && echo "apc.enable_cli = 1" >> $INI_FILE) || echo "Let's continue without apcu extension"; fi;
    - if [[ "$TRAVIS_PHP_VERSION" = 5.* ]]; then pecl install -f memcached-2.1.0 || echo "Let's continue without memcached extension"; fi;
    - if [[ "$TRAVIS_PHP_VERSION" = 5.* ]] && [ "$deps" = "no" ]; then (cd src/Symfony/Component/Debug/Resources/ext && phpize && ./configure && make && echo "extension = $(pwd)/modules/symfony_debug.so" >> $INI_FILE); fi;
    - if [[ "$TRAVIS_PHP_VERSION" != "hhvm" ]]; then echo "extension = ldap.so" >> $INI_FILE; fi;
    - if [[ "$TRAVIS_PHP_VERSION" != "hhvm" ]]; then php -i; else hhvm --php -r 'print_r($_SERVER);print_r(ini_get_all());'; fi;
    - if [ "$deps" != "skip" ]; then ./phpunit install; fi;
    - export PHPUNIT="$(readlink -f ./phpunit)"

install:
    - if [ "$TRAVIS_BRANCH" = "master" ]; then export COMPOSER_ROOT_VERSION=dev-master; else export COMPOSER_ROOT_VERSION="$TRAVIS_BRANCH".x-dev; fi;
    - if [ "$deps" = "no" ]; then export SYMFONY_DEPRECATIONS_HELPER=strict; fi;
    - if [ "$deps" = "no" ]; then composer --prefer-source install; fi;
    - if [ "$deps" != "skip" ]; then COMPONENTS=$(find src/Symfony -mindepth 3 -type f -name phpunit.xml.dist -printf '%h\n'); fi;
    - if [ "$deps" != "skip" ] && [ "$deps" != "no" ]; then php .travis.php $TRAVIS_COMMIT_RANGE $TRAVIS_BRANCH $COMPONENTS; fi;
    - if [ "$deps" = "2.8" ]; then git fetch origin 2.8; git checkout -m FETCH_HEAD; export COMPOSER_ROOT_VERSION=2.8.x-dev; fi;

script:
    - if [ "$deps" = "no" ]; then echo "$COMPONENTS" | parallel --gnu '$PHPUNIT --exclude-group tty,benchmark,intl-data {}'; fi;
    - if [ "$deps" = "no" ]; then echo -e "\\nRunning tests requiring tty"; $PHPUNIT --group tty; fi;
<<<<<<< HEAD
    - if [ "$deps" = "high" ]; then echo "$COMPONENTS" | parallel --gnu -j10% 'cd {}; composer --prefer-source update; $PHPUNIT --exclude-group tty,benchmark,intl-data'; fi;
=======
    - if [[ $deps = no && $TRAVIS_PHP_VERSION = 5.3 ]]; then echo -e "1\\n0" | parallel --gnu 'echo -e "\\nPHP --enable-sigchild enhanced={}" && ENHANCE_SIGCHLD={} php-5.3.9/sapi/cli/php .phpunit/phpunit-4.8/phpunit --colors=always src/Symfony/Component/Process/'; fi;
    - if [ "$deps" = "high" ]; then echo "$COMPONENTS" | parallel --gnu -j10% 'cd {}; composer --prefer-source update; $PHPUNIT --exclude-group tty,benchmark,intl-data,legacy'; fi;
>>>>>>> 829c011b
    - if [ "$deps" = "low" ]; then echo "$COMPONENTS" | parallel --gnu -j10% 'cd {}; composer --prefer-source --prefer-lowest --prefer-stable update; $PHPUNIT --exclude-group tty,benchmark,intl-data'; fi;
    - if [ "$deps" = "2.8" ]; then echo "$COMPONENTS" | parallel --gnu -j10% 'cd {}; composer --prefer-source update; $PHPUNIT --exclude-group tty,benchmark,intl-data,legacy'; fi;
    - if [ "$deps" = "skip" ]; then echo 'This matrix line is skipped for pull requests.'; fi;<|MERGE_RESOLUTION|>--- conflicted
+++ resolved
@@ -10,7 +10,7 @@
 cache:
     directories:
         - .phpunit
-        - php-5.3.9
+        - php-5.5.9
 
 matrix:
     include:
@@ -31,12 +31,8 @@
         - SYMFONY_DEPRECATIONS_HELPER=weak
 
 before_install:
-<<<<<<< HEAD
     - if [[ "$deps" = "no" ]] && [[ "$TRAVIS_PHP_VERSION" = 5.6 ]] && [[ "$TRAVIS_PULL_REQUEST" != "false" ]]; then export deps=skip; fi;
-=======
-    - if [[ "$deps" = "no" ]] && [[ "$TRAVIS_PHP_VERSION" =~ 5.[45] ]] && [[ "$TRAVIS_PULL_REQUEST" != "false" ]]; then export deps=skip; fi;
-    - if [[ $deps = no && $TRAVIS_PHP_VERSION = 5.3 && ! -d php-5.3.9/sapi ]]; then wget http://museum.php.net/php5/php-5.3.9.tar.bz2; tar -xjf php-5.3.9.tar.bz2; (cd php-5.3.9; ./configure --enable-sigchild --enable-pcntl; make -j2); fi;
->>>>>>> 829c011b
+    - if [[ $deps = no && $TRAVIS_PHP_VERSION = 5.5 && ! -d php-5.5.9/sapi ]]; then wget http://museum.php.net/php5/php-5.5.9.tar.bz2; tar -xjf php-5.5.9.tar.bz2; (cd php-5.5.9; ./configure --enable-sigchild --enable-pcntl; make -j2); fi;
     - if [[ "$TRAVIS_PHP_VERSION" != "hhvm" ]]; then INI_FILE=~/.phpenv/versions/$(phpenv version-name)/etc/conf.d/travis.ini; else INI_FILE=/etc/hhvm/php.ini; fi;
     - echo "memory_limit = -1" >> $INI_FILE
     - echo "session.gc_probability = 0" >> $INI_FILE
@@ -63,12 +59,8 @@
 script:
     - if [ "$deps" = "no" ]; then echo "$COMPONENTS" | parallel --gnu '$PHPUNIT --exclude-group tty,benchmark,intl-data {}'; fi;
     - if [ "$deps" = "no" ]; then echo -e "\\nRunning tests requiring tty"; $PHPUNIT --group tty; fi;
-<<<<<<< HEAD
+    - if [[ $deps = no && $TRAVIS_PHP_VERSION = 5.5 ]]; then echo -e "1\\n0" | parallel --gnu 'echo -e "\\nPHP --enable-sigchild enhanced={}" && ENHANCE_SIGCHLD={} php-5.5.9/sapi/cli/php .phpunit/phpunit-4.8/phpunit --colors=always src/Symfony/Component/Process/'; fi;
     - if [ "$deps" = "high" ]; then echo "$COMPONENTS" | parallel --gnu -j10% 'cd {}; composer --prefer-source update; $PHPUNIT --exclude-group tty,benchmark,intl-data'; fi;
-=======
-    - if [[ $deps = no && $TRAVIS_PHP_VERSION = 5.3 ]]; then echo -e "1\\n0" | parallel --gnu 'echo -e "\\nPHP --enable-sigchild enhanced={}" && ENHANCE_SIGCHLD={} php-5.3.9/sapi/cli/php .phpunit/phpunit-4.8/phpunit --colors=always src/Symfony/Component/Process/'; fi;
-    - if [ "$deps" = "high" ]; then echo "$COMPONENTS" | parallel --gnu -j10% 'cd {}; composer --prefer-source update; $PHPUNIT --exclude-group tty,benchmark,intl-data,legacy'; fi;
->>>>>>> 829c011b
     - if [ "$deps" = "low" ]; then echo "$COMPONENTS" | parallel --gnu -j10% 'cd {}; composer --prefer-source --prefer-lowest --prefer-stable update; $PHPUNIT --exclude-group tty,benchmark,intl-data'; fi;
     - if [ "$deps" = "2.8" ]; then echo "$COMPONENTS" | parallel --gnu -j10% 'cd {}; composer --prefer-source update; $PHPUNIT --exclude-group tty,benchmark,intl-data,legacy'; fi;
     - if [ "$deps" = "skip" ]; then echo 'This matrix line is skipped for pull requests.'; fi;