<?xml version="1.0" ?>

<container xmlns="http://symfony.com/schema/dic/services"
    xmlns:xsi="http://www.w3.org/2001/XMLSchema-instance"
    xsi:schemaLocation="http://symfony.com/schema/dic/services https://symfony.com/schema/dic/services/services-1.0.xsd">

    <parameters>
        <!-- this parameter is used at compile time in RegisterListenersPass -->
        <parameter key="event_dispatcher.event_aliases" type="collection">
            <parameter key="Symfony\Component\Console\Event\ConsoleCommandEvent">console.command</parameter>
            <parameter key="Symfony\Component\Console\Event\ConsoleErrorEvent">console.error</parameter>
            <parameter key="Symfony\Component\Console\Event\ConsoleTerminateEvent">console.terminate</parameter>
            <parameter key="Symfony\Component\Form\Event\PreSubmitEvent">form.pre_submit</parameter>
            <parameter key="Symfony\Component\Form\Event\SubmitEvent">form.submit</parameter>
            <parameter key="Symfony\Component\Form\Event\PostSubmitEvent">form.post_submit</parameter>
            <parameter key="Symfony\Component\Form\Event\PreSetDataEvent">form.pre_set_data</parameter>
            <parameter key="Symfony\Component\Form\Event\PostSetDataEvent">form.post_set_data</parameter>
            <parameter key="Symfony\Component\HttpKernel\Event\ControllerArgumentsEvent">kernel.controller_arguments</parameter>
            <parameter key="Symfony\Component\HttpKernel\Event\ControllerEvent">kernel.controller</parameter>
            <parameter key="Symfony\Component\HttpKernel\Event\ResponseEvent">kernel.response</parameter>
            <parameter key="Symfony\Component\HttpKernel\Event\FinishRequestEvent">kernel.finish_request</parameter>
            <parameter key="Symfony\Component\HttpKernel\Event\RequestEvent">kernel.request</parameter>
            <parameter key="Symfony\Component\HttpKernel\Event\ViewEvent">kernel.view</parameter>
            <parameter key="Symfony\Component\HttpKernel\Event\ExceptionEvent">kernel.exception</parameter>
            <parameter key="Symfony\Component\HttpKernel\Event\TerminateEvent">kernel.terminate</parameter>
            <parameter key="Symfony\Component\Workflow\Event\GuardEvent">workflow.guard</parameter>
            <parameter key="Symfony\Component\Workflow\Event\LeaveEvent">workflow.leave</parameter>
            <parameter key="Symfony\Component\Workflow\Event\TransitionEvent">workflow.transition</parameter>
            <parameter key="Symfony\Component\Workflow\Event\EnterEvent">workflow.enter</parameter>
            <parameter key="Symfony\Component\Workflow\Event\EnteredEvent">workflow.entered</parameter>
            <parameter key="Symfony\Component\Workflow\Event\CompletedEvent">workflow.completed</parameter>
            <parameter key="Symfony\Component\Workflow\Event\AnnounceEvent">workflow.announce</parameter>
        </parameter>
    </parameters>
    <services>
        <defaults public="false" />

        <service id="parameter_bag" class="Symfony\Component\DependencyInjection\ParameterBag\ContainerBag">
            <argument type="service" id="service_container" />
        </service>
        <service id="Symfony\Component\DependencyInjection\ParameterBag\ContainerBagInterface" alias="parameter_bag" />
        <service id="Symfony\Component\DependencyInjection\ParameterBag\ParameterBagInterface" alias="parameter_bag" />

        <service id="event_dispatcher" class="Symfony\Component\EventDispatcher\EventDispatcher" public="true">
            <tag name="container.hot_path" />
        </service>
        <service id="Symfony\Component\EventDispatcher\EventDispatcherInterface" alias="event_dispatcher" />
        <service id="Symfony\Contracts\EventDispatcher\EventDispatcherInterface" alias="event_dispatcher" />

        <service id="http_kernel" class="Symfony\Component\HttpKernel\HttpKernel" public="true">
            <argument type="service" id="event_dispatcher" />
            <argument type="service" id="controller_resolver" />
            <argument type="service" id="request_stack" />
            <argument type="service" id="argument_resolver" />
            <tag name="container.hot_path" />
        </service>
        <service id="Symfony\Component\HttpKernel\HttpKernelInterface" alias="http_kernel" />

        <service id="request_stack" class="Symfony\Component\HttpFoundation\RequestStack" public="true" />
        <service id="Symfony\Component\HttpFoundation\RequestStack" alias="request_stack" />

        <service id="url_helper" class="Symfony\Component\HttpFoundation\UrlHelper">
            <argument type="service" id="request_stack" />
            <argument type="service" id="router.request_context" on-invalid="ignore" />
        </service>
        <service id="Symfony\Component\HttpFoundation\UrlHelper" alias="url_helper" />

        <service id="cache_warmer" class="Symfony\Component\HttpKernel\CacheWarmer\CacheWarmerAggregate" public="true">
            <argument type="tagged_iterator" tag="kernel.cache_warmer" />
            <argument>%kernel.debug%</argument>
            <argument>%kernel.cache_dir%/%kernel.container_class%Deprecations.log</argument>
        </service>

        <service id="cache_clearer" class="Symfony\Component\HttpKernel\CacheClearer\ChainCacheClearer" public="true">
            <argument type="tagged_iterator" tag="kernel.cache_clearer" />
        </service>

        <service id="kernel" synthetic="true" public="true" />
        <service id="Symfony\Component\HttpKernel\KernelInterface" alias="kernel" />

        <service id="filesystem" class="Symfony\Component\Filesystem\Filesystem" public="true" />
        <service id="Symfony\Component\Filesystem\Filesystem" alias="filesystem" />

        <service id="file_locator" class="Symfony\Component\HttpKernel\Config\FileLocator">
            <argument type="service" id="kernel" />
        </service>
        <service id="Symfony\Component\HttpKernel\Config\FileLocator" alias="file_locator" />

        <service id="uri_signer" class="Symfony\Component\HttpKernel\UriSigner">
            <argument>%kernel.secret%</argument>
        </service>

        <service id="config_cache_factory" class="Symfony\Component\Config\ResourceCheckerConfigCacheFactory">
            <argument type="tagged_iterator" tag="config_cache.resource_checker" />
        </service>

        <service id="dependency_injection.config.container_parameters_resource_checker" class="Symfony\Component\DependencyInjection\Config\ContainerParametersResourceChecker">
            <argument type="service" id="service_container" />
            <tag name="config_cache.resource_checker" priority="-980" />
        </service>

        <service id="config.resource.self_checking_resource_checker" class="Symfony\Component\Config\Resource\SelfCheckingResourceChecker">
            <tag name="config_cache.resource_checker" priority="-990" />
        </service>

        <service id="services_resetter" class="Symfony\Component\HttpKernel\DependencyInjection\ServicesResetter" public="true" />

        <service id="reverse_container" class="Symfony\Component\DependencyInjection\ReverseContainer">
            <argument type="service" id="service_container" />
            <argument type="service_locator" />
        </service>
        <service id="Symfony\Component\DependencyInjection\ReverseContainer" alias="reverse_container" />

        <service id="locale_aware_listener" class="Symfony\Component\HttpKernel\EventListener\LocaleAwareListener">
            <argument type="collection" /> <!-- locale aware services -->
            <argument type="service" id="request_stack" />
            <tag name="kernel.event_subscriber" />
        </service>

<<<<<<< HEAD
        <service id="slugger" class="Symfony\Component\String\Slugger\AsciiSlugger">
            <argument>%kernel.default_locale%</argument>
            <tag name="kernel.locale_aware" />
        </service>
        <service id="Symfony\Component\String\Slugger\SluggerInterface" alias="slugger" />
=======
        <service id="container.env_var_processor" class="Symfony\Component\DependencyInjection\EnvVarProcessor">
            <tag name="container.env_var_processor" />
            <argument type="service" id="service_container" />
            <argument type="tagged_iterator" tag="container.env_var_loader" />
        </service>
>>>>>>> 7c111bdc
    </services>
</container><|MERGE_RESOLUTION|>--- conflicted
+++ resolved
@@ -117,18 +117,16 @@
             <tag name="kernel.event_subscriber" />
         </service>
 
-<<<<<<< HEAD
+        <service id="container.env_var_processor" class="Symfony\Component\DependencyInjection\EnvVarProcessor">
+            <tag name="container.env_var_processor" />
+            <argument type="service" id="service_container" />
+            <argument type="tagged_iterator" tag="container.env_var_loader" />
+        </service>
+
         <service id="slugger" class="Symfony\Component\String\Slugger\AsciiSlugger">
             <argument>%kernel.default_locale%</argument>
             <tag name="kernel.locale_aware" />
         </service>
         <service id="Symfony\Component\String\Slugger\SluggerInterface" alias="slugger" />
-=======
-        <service id="container.env_var_processor" class="Symfony\Component\DependencyInjection\EnvVarProcessor">
-            <tag name="container.env_var_processor" />
-            <argument type="service" id="service_container" />
-            <argument type="tagged_iterator" tag="container.env_var_loader" />
-        </service>
->>>>>>> 7c111bdc
     </services>
 </container>