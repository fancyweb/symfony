--- conflicted
+++ resolved
@@ -429,15 +429,6 @@
 
     private function createChoiceListView(ChoiceListInterface $choiceList, array $options)
     {
-<<<<<<< HEAD
-        // If no explicit grouping information is given, use the structural
-        // information from the "choices" option for creating groups
-        if (!$options['group_by'] && $options['choices']) {
-            $options['group_by'] = $options['choices'];
-        }
-
-=======
->>>>>>> f7010ce1
         return $this->choiceListFactory->createView(
             $choiceList,
             $options['preferred_choices'],
