<?php

/*
 * This file is part of the Symfony package.
 *
 * (c) Fabien Potencier <fabien@symfony.com>
 *
 * For the full copyright and license information, please view the LICENSE
 * file that was distributed with this source code.
 */

namespace Symfony\Component\Form\Tests;

use Symfony\Component\Form\FormError;
use Symfony\Component\Security\Csrf\CsrfToken;

abstract class AbstractDivLayoutTest extends AbstractLayoutTest
{
    public function testRow()
    {
        $form = $this->factory->createNamed('name', 'Symfony\Component\Form\Extension\Core\Type\TextType');
        $form->addError(new FormError('[trans]Error![/trans]'));
        $view = $form->createView();
        $html = $this->renderRow($view);

        $this->assertMatchesXpath($html,
'/div
    [
        ./label[@for="name"]
        /following-sibling::ul
            [./li[.="[trans]Error![/trans]"]]
            [count(./li)=1]
        /following-sibling::input[@id="name"]
    ]
'
        );
    }

    public function testRowOverrideVariables()
    {
        $view = $this->factory->createNamed('name', 'Symfony\Component\Form\Extension\Core\Type\TextType')->createView();
        $html = $this->renderRow($view, array(
            'attr' => array('class' => 'my&class'),
            'label' => 'foo&bar',
            'label_attr' => array('class' => 'my&label&class'),
        ));

        $this->assertMatchesXpath($html,
'/div
    [
        ./label[@for="name"][@class="my&label&class required"][.="[trans]foo&bar[/trans]"]
        /following-sibling::input[@id="name"][@class="my&class"]
    ]
'
        );
    }

    public function testRepeatedRow()
    {
        $form = $this->factory->createNamed('name', 'Symfony\Component\Form\Extension\Core\Type\RepeatedType');
        $form->addError(new FormError('[trans]Error![/trans]'));
        $view = $form->createView();
        $html = $this->renderRow($view);

        // The errors of the form are not rendered by intention!
        // In practice, repeated fields cannot have errors as all errors
        // on them are mapped to the first child.
        // (see RepeatedTypeValidatorExtension)

        $this->assertMatchesXpath($html,
'/div
    [
        ./label[@for="name_first"]
        /following-sibling::input[@id="name_first"]
    ]
/following-sibling::div
    [
        ./label[@for="name_second"]
        /following-sibling::input[@id="name_second"]
    ]
'
        );
    }

    public function testButtonRow()
    {
        $form = $this->factory->createNamed('name', 'Symfony\Component\Form\Extension\Core\Type\ButtonType');
        $view = $form->createView();
        $html = $this->renderRow($view);

        $this->assertMatchesXpath($html,
'/div
    [
        ./button[@type="button"][@name="name"]
    ]
    [count(//label)=0]
'
        );
    }

    public function testRest()
    {
        $view = $this->factory->createNamedBuilder('name', 'Symfony\Component\Form\Extension\Core\Type\FormType')
            ->add('field1', 'Symfony\Component\Form\Extension\Core\Type\TextType')
            ->add('field2', 'Symfony\Component\Form\Extension\Core\Type\RepeatedType')
            ->add('field3', 'Symfony\Component\Form\Extension\Core\Type\TextType')
            ->add('field4', 'Symfony\Component\Form\Extension\Core\Type\TextType')
            ->getForm()
            ->createView();

        // Render field2 row -> does not implicitly call renderWidget because
        // it is a repeated field!
        $this->renderRow($view['field2']);

        // Render field3 widget
        $this->renderWidget($view['field3']);

        // Rest should only contain field1 and field4
        $html = $this->renderRest($view);

        $this->assertMatchesXpath($html,
'/div
    [
        ./label[@for="name_field1"]
        /following-sibling::input[@type="text"][@id="name_field1"]
    ]
/following-sibling::div
    [
        ./label[@for="name_field4"]
        /following-sibling::input[@type="text"][@id="name_field4"]
    ]
    [count(../div)=2]
    [count(..//label)=2]
    [count(..//input)=3]
/following-sibling::input
    [@type="hidden"]
    [@id="name__token"]
'
        );
    }

    public function testRestWithChildrenForms()
    {
        $child1 = $this->factory->createNamedBuilder('child1', 'Symfony\Component\Form\Extension\Core\Type\FormType')
            ->add('field1', 'Symfony\Component\Form\Extension\Core\Type\TextType')
            ->add('field2', 'Symfony\Component\Form\Extension\Core\Type\TextType');

        $child2 = $this->factory->createNamedBuilder('child2', 'Symfony\Component\Form\Extension\Core\Type\FormType')
            ->add('field1', 'Symfony\Component\Form\Extension\Core\Type\TextType')
            ->add('field2', 'Symfony\Component\Form\Extension\Core\Type\TextType');

        $view = $this->factory->createNamedBuilder('parent', 'Symfony\Component\Form\Extension\Core\Type\FormType')
            ->add($child1)
            ->add($child2)
            ->getForm()
            ->createView();

        // Render child1.field1 row
        $this->renderRow($view['child1']['field1']);

        // Render child2.field2 widget (remember that widget don't render label)
        $this->renderWidget($view['child2']['field2']);

        // Rest should only contain child1.field2 and child2.field1
        $html = $this->renderRest($view);

        $this->assertMatchesXpath($html,
'/div
    [
        ./label[not(@for)]
        /following-sibling::div[@id="parent_child1"]
            [
                ./div
                    [
                        ./label[@for="parent_child1_field2"]
                        /following-sibling::input[@id="parent_child1_field2"]
                    ]
            ]
    ]

/following-sibling::div
    [
        ./label[not(@for)]
        /following-sibling::div[@id="parent_child2"]
            [
                ./div
                    [
                        ./label[@for="parent_child2_field1"]
                        /following-sibling::input[@id="parent_child2_field1"]
                    ]
            ]
    ]
    [count(//label)=4]
    [count(//input[@type="text"])=2]
/following-sibling::input[@type="hidden"][@id="parent__token"]
'
        );
    }

    public function testRestAndRepeatedWithRow()
    {
        $view = $this->factory->createNamedBuilder('name', 'Symfony\Component\Form\Extension\Core\Type\FormType')
            ->add('first', 'Symfony\Component\Form\Extension\Core\Type\TextType')
            ->add('password', 'Symfony\Component\Form\Extension\Core\Type\RepeatedType')
            ->getForm()
            ->createView();

        $this->renderRow($view['password']);

        $html = $this->renderRest($view);

        $this->assertMatchesXpath($html,
'/div
    [
        ./label[@for="name_first"]
        /following-sibling::input[@type="text"][@id="name_first"]
    ]
    [count(.//input)=1]
/following-sibling::input
    [@type="hidden"]
    [@id="name__token"]
'
        );
    }

    public function testRestAndRepeatedWithRowPerChild()
    {
        $view = $this->factory->createNamedBuilder('name', 'Symfony\Component\Form\Extension\Core\Type\FormType')
            ->add('first', 'Symfony\Component\Form\Extension\Core\Type\TextType')
            ->add('password', 'Symfony\Component\Form\Extension\Core\Type\RepeatedType')
            ->getForm()
            ->createView();

        $this->renderRow($view['password']['first']);
        $this->renderRow($view['password']['second']);

        $html = $this->renderRest($view);

        $this->assertMatchesXpath($html,
'/div
    [
        ./label[@for="name_first"]
        /following-sibling::input[@type="text"][@id="name_first"]
    ]
    [count(.//input)=1]
    [count(.//label)=1]
/following-sibling::input
    [@type="hidden"]
    [@id="name__token"]
'
        );
    }

    public function testRestAndRepeatedWithWidgetPerChild()
    {
        $view = $this->factory->createNamedBuilder('name', 'Symfony\Component\Form\Extension\Core\Type\FormType')
            ->add('first', 'Symfony\Component\Form\Extension\Core\Type\TextType')
            ->add('password', 'Symfony\Component\Form\Extension\Core\Type\RepeatedType')
            ->getForm()
            ->createView();

        // The password form is considered as rendered as all its children
        // are rendered
        $this->renderWidget($view['password']['first']);
        $this->renderWidget($view['password']['second']);

        $html = $this->renderRest($view);

        $this->assertMatchesXpath($html,
'/div
    [
        ./label[@for="name_first"]
        /following-sibling::input[@type="text"][@id="name_first"]
    ]
    [count(//input)=2]
    [count(//label)=1]
/following-sibling::input
    [@type="hidden"]
    [@id="name__token"]
'
        );
    }

    public function testCollection()
    {
        $form = $this->factory->createNamed('names', 'Symfony\Component\Form\Extension\Core\Type\CollectionType', array('a', 'b'), array(
            'entry_type' => 'Symfony\Component\Form\Extension\Core\Type\TextType',
        ));

        $this->assertWidgetMatchesXpath($form->createView(), array(),
'/div
    [
        ./div[./input[@type="text"][@value="a"]]
        /following-sibling::div[./input[@type="text"][@value="b"]]
    ]
    [count(./div[./input])=2]
'
        );
    }

    // https://github.com/symfony/symfony/issues/5038
    public function testCollectionWithAlternatingRowTypes()
    {
        $data = array(
            array('title' => 'a'),
            array('title' => 'b'),
        );
        $form = $this->factory->createNamed('names', 'Symfony\Component\Form\Extension\Core\Type\CollectionType', $data, array(
            'entry_type' => 'Symfony\Component\Form\Tests\Fixtures\AlternatingRowType',
        ));

        $this->assertWidgetMatchesXpath($form->createView(), array(),
'/div
    [
        ./div[./div/div/input[@type="text"][@value="a"]]
        /following-sibling::div[./div/div/textarea[.="b"]]
    ]
    [count(./div[./div/div/input])=1]
    [count(./div[./div/div/textarea])=1]
'
        );
    }

    public function testEmptyCollection()
    {
        $form = $this->factory->createNamed('names', 'Symfony\Component\Form\Extension\Core\Type\CollectionType', array(), array(
            'entry_type' => 'Symfony\Component\Form\Extension\Core\Type\TextType',
        ));

        $this->assertWidgetMatchesXpath($form->createView(), array(),
'/div
    [./input[@type="hidden"][@id="names__token"]]
    [count(./div)=0]
'
        );
    }

    public function testCollectionRow()
    {
        $collection = $this->factory->createNamedBuilder(
            'collection',
            'Symfony\Component\Form\Extension\Core\Type\CollectionType',
            array('a', 'b'),
            array('entry_type' => 'Symfony\Component\Form\Extension\Core\Type\TextType')
        );

        $form = $this->factory->createNamedBuilder('form', 'Symfony\Component\Form\Extension\Core\Type\FormType')
          ->add($collection)
          ->getForm();

        $this->assertWidgetMatchesXpath($form->createView(), array(),
'/div
    [
        ./div
            [
                ./label[not(@for)]
                /following-sibling::div
                    [
                        ./div
                            [
                                ./label[@for="form_collection_0"]
                                /following-sibling::input[@type="text"][@value="a"]
                            ]
                        /following-sibling::div
                            [
                                ./label[@for="form_collection_1"]
                                /following-sibling::input[@type="text"][@value="b"]
                            ]
                    ]
            ]
        /following-sibling::input[@type="hidden"][@id="form__token"]
    ]
    [count(.//input)=3]
'
        );
    }

    public function testForm()
    {
        $form = $this->factory->createNamedBuilder('name', 'Symfony\Component\Form\Extension\Core\Type\FormType')
            ->setMethod('PUT')
            ->setAction('http://example.com')
            ->add('firstName', 'Symfony\Component\Form\Extension\Core\Type\TextType')
            ->add('lastName', 'Symfony\Component\Form\Extension\Core\Type\TextType')
            ->getForm();

        // include ampersands everywhere to validate escaping
        $html = $this->renderForm($form->createView(), array(
            'id' => 'my&id',
            'attr' => array('class' => 'my&class'),
        ));

        $this->assertMatchesXpath($html,
'/form
    [
        ./input[@type="hidden"][@name="_method"][@value="PUT"]
        /following-sibling::div
            [
                ./div
                    [
                        ./label[@for="name_firstName"]
                        /following-sibling::input[@type="text"][@id="name_firstName"]
                    ]
                /following-sibling::div
                    [
                        ./label[@for="name_lastName"]
                        /following-sibling::input[@type="text"][@id="name_lastName"]
                    ]
                /following-sibling::input[@type="hidden"][@id="name__token"]
            ]
            [count(.//input)=3]
            [@id="my&id"]
            [@class="my&class"]
    ]
    [@method="post"]
    [@action="http://example.com"]
    [@class="my&class"]
'
        );
    }

    public function testFormWidget()
    {
        $form = $this->factory->createNamedBuilder('name', 'Symfony\Component\Form\Extension\Core\Type\FormType')
            ->add('firstName', 'Symfony\Component\Form\Extension\Core\Type\TextType')
            ->add('lastName', 'Symfony\Component\Form\Extension\Core\Type\TextType')
            ->getForm();

        $this->assertWidgetMatchesXpath($form->createView(), array(),
'/div
    [
        ./div
            [
                ./label[@for="name_firstName"]
                /following-sibling::input[@type="text"][@id="name_firstName"]
            ]
        /following-sibling::div
            [
                ./label[@for="name_lastName"]
                /following-sibling::input[@type="text"][@id="name_lastName"]
            ]
        /following-sibling::input[@type="hidden"][@id="name__token"]
    ]
    [count(.//input)=3]
'
        );
    }

    // https://github.com/symfony/symfony/issues/2308
    public function testNestedFormError()
    {
        $form = $this->factory->createNamedBuilder('name', 'Symfony\Component\Form\Extension\Core\Type\FormType')
            ->add($this->factory
                ->createNamedBuilder('child', 'Symfony\Component\Form\Extension\Core\Type\FormType', null, array('error_bubbling' => false))
                ->add('grandChild', 'Symfony\Component\Form\Extension\Core\Type\FormType')
            )
            ->getForm();

        $form->get('child')->addError(new FormError('[trans]Error![/trans]'));

        $this->assertWidgetMatchesXpath($form->createView(), array(),
'/div
    [
        ./div/label
        /following-sibling::ul[./li[.="[trans]Error![/trans]"]]
    ]
    [count(.//li[.="[trans]Error![/trans]"])=1]
'
        );
    }

    public function testCsrf()
    {
        $this->csrfTokenManager->expects($this->any())
            ->method('getToken')
            ->will($this->returnValue(new CsrfToken('token_id', 'foo&bar')));

        $form = $this->factory->createNamedBuilder('name', 'Symfony\Component\Form\Extension\Core\Type\FormType')
            ->add($this->factory
                // No CSRF protection on nested forms
                ->createNamedBuilder('child', 'Symfony\Component\Form\Extension\Core\Type\FormType')
                ->add($this->factory->createNamedBuilder('grandchild', 'Symfony\Component\Form\Extension\Core\Type\TextType'))
            )
            ->getForm();

        $this->assertWidgetMatchesXpath($form->createView(), array(),
'/div
    [
        ./div
        /following-sibling::input[@type="hidden"][@id="name__token"][@value="foo&bar"]
    ]
    [count(.//input[@type="hidden"])=1]
'
        );
    }

    public function testRepeated()
    {
        $form = $this->factory->createNamed('name', 'Symfony\Component\Form\Extension\Core\Type\RepeatedType', 'foobar', array(
            'type' => 'Symfony\Component\Form\Extension\Core\Type\TextType',
        ));

        $this->assertWidgetMatchesXpath($form->createView(), array(),
'/div
    [
        ./div
            [
                ./label[@for="name_first"]
                /following-sibling::input[@type="text"][@id="name_first"]
            ]
        /following-sibling::div
            [
                ./label[@for="name_second"]
                /following-sibling::input[@type="text"][@id="name_second"]
            ]
        /following-sibling::input[@type="hidden"][@id="name__token"]
    ]
    [count(.//input)=3]
'
        );
    }

    public function testRepeatedWithCustomOptions()
    {
        $form = $this->factory->createNamed('name', 'Symfony\Component\Form\Extension\Core\Type\RepeatedType', null, array(
            // the global required value cannot be overridden
            'first_options' => array('label' => 'Test', 'required' => false),
            'second_options' => array('label' => 'Test2'),
        ));

        $this->assertWidgetMatchesXpath($form->createView(), array(),
'/div
    [
        ./div
            [
                ./label[@for="name_first"][.="[trans]Test[/trans]"]
                /following-sibling::input[@type="text"][@id="name_first"][@required="required"]
            ]
        /following-sibling::div
            [
                ./label[@for="name_second"][.="[trans]Test2[/trans]"]
                /following-sibling::input[@type="text"][@id="name_second"][@required="required"]
            ]
        /following-sibling::input[@type="hidden"][@id="name__token"]
    ]
    [count(.//input)=3]
'
        );
    }

    public function testSearchInputName()
    {
        $form = $this->factory->createNamedBuilder('full', 'Symfony\Component\Form\Extension\Core\Type\FormType')
            ->add('name', 'Symfony\Component\Form\Extension\Core\Type\SearchType')
            ->getForm();

        $this->assertWidgetMatchesXpath($form->createView(), array(),
'/div
    [
        ./div
            [
                ./label[@for="full_name"]
                /following-sibling::input[@type="search"][@id="full_name"][@name="full[name]"]
            ]
        /following-sibling::input[@type="hidden"][@id="full__token"]
    ]
    [count(//input)=2]
'
        );
    }

    public function testLabelHasNoId()
    {
        $form = $this->factory->createNamed('name', 'Symfony\Component\Form\Extension\Core\Type\TextType');
        $html = $this->renderRow($form->createView());

        $this->assertMatchesXpath($html,
'/div
    [
        ./label[@for="name"][not(@id)]
        /following-sibling::input[@id="name"]
    ]
'
        );
    }

    public function testLabelIsNotRenderedWhenSetToFalse()
    {
        $form = $this->factory->createNamed('name', 'Symfony\Component\Form\Extension\Core\Type\TextType', null, array(
            'label' => false,
        ));
        $html = $this->renderRow($form->createView());

        $this->assertMatchesXpath($html,
'/div
    [
        ./input[@id="name"]
    ]
    [count(//label)=0]
'
        );
    }

    /**
     * @dataProvider themeBlockInheritanceProvider
     */
    public function testThemeBlockInheritance($theme)
    {
        $view = $this->factory
            ->createNamed('name', 'Symfony\Component\Form\Extension\Core\Type\EmailType')
            ->createView()
        ;

        $this->setTheme($view, $theme);

        $this->assertMatchesXpath(
            $this->renderWidget($view),
            '/input[@type="email"][@rel="theme"]'
        );
    }

    /**
     * @dataProvider themeInheritanceProvider
     */
    public function testThemeInheritance($parentTheme, $childTheme)
    {
        $child = $this->factory->createNamedBuilder('child', 'Symfony\Component\Form\Extension\Core\Type\FormType')
            ->add('field', 'Symfony\Component\Form\Extension\Core\Type\TextType');

        $view = $this->factory->createNamedBuilder('parent', 'Symfony\Component\Form\Extension\Core\Type\FormType')
            ->add('field', 'Symfony\Component\Form\Extension\Core\Type\TextType')
            ->add($child)
            ->getForm()
            ->createView()
        ;

        $this->setTheme($view, $parentTheme);
        $this->setTheme($view['child'], $childTheme);

        $this->assertWidgetMatchesXpath($view, array(),
'/div
    [
        ./div
            [
                ./label[.="parent"]
                /following-sibling::input[@type="text"]
            ]
        /following-sibling::div
            [
                ./label[.="child"]
                /following-sibling::div
                    [
                        ./div
                            [
                                ./label[.="child"]
                                /following-sibling::input[@type="text"]
                            ]
                    ]
            ]
        /following-sibling::input[@type="hidden"]
    ]
'
        );
    }

    /**
     * The block "_name_child_label" should be overridden in the theme of the
     * implemented driver.
     */
    public function testCollectionRowWithCustomBlock()
    {
        $collection = array('one', 'two', 'three');
        $form = $this->factory->createNamedBuilder('names', 'Symfony\Component\Form\Extension\Core\Type\CollectionType', $collection)
            ->getForm();

        $this->assertWidgetMatchesXpath($form->createView(), array(),
'/div
    [
        ./div[./label[.="Custom label: [trans]0[/trans]"]]
        /following-sibling::div[./label[.="Custom label: [trans]1[/trans]"]]
        /following-sibling::div[./label[.="Custom label: [trans]2[/trans]"]]
    ]
'
        );
    }

    /**
     * The block "_name_c_entry_label" should be overridden in the theme of the
     * implemented driver.
     */
    public function testChoiceRowWithCustomBlock()
    {
<<<<<<< HEAD
        $form = $this->factory->createNamedBuilder('name_c', 'Symfony\Component\Form\Extension\Core\Type\ChoiceType', 'a', array(
                'choices' => array('a' => 'ChoiceA', 'b' => 'ChoiceB'),
=======
        $form = $this->factory->createNamedBuilder('name_c', 'choice', 'a', array(
                'choices' => array('ChoiceA' => 'a', 'ChoiceB' => 'b'),
                'choices_as_values' => true,
>>>>>>> f84beb44
                'expanded' => true,
            ))
            ->getForm();

        $this->assertWidgetMatchesXpath($form->createView(), array(),
'/div
    [
        ./label[.="Custom name label: [trans]ChoiceA[/trans]"]
        /following-sibling::label[.="Custom name label: [trans]ChoiceB[/trans]"]
    ]
'
        );
    }

    public function testFormEndWithRest()
    {
        $view = $this->factory->createNamedBuilder('name', 'Symfony\Component\Form\Extension\Core\Type\FormType')
            ->add('field1', 'Symfony\Component\Form\Extension\Core\Type\TextType')
            ->add('field2', 'Symfony\Component\Form\Extension\Core\Type\TextType')
            ->getForm()
            ->createView();

        $this->renderWidget($view['field1']);

        // Rest should only contain field2
        $html = $this->renderEnd($view);

        // Insert the start tag, the end tag should be rendered by the helper
        $this->assertMatchesXpath('<form>'.$html,
'/form
    [
        ./div
            [
                ./label[@for="name_field2"]
                /following-sibling::input[@type="text"][@id="name_field2"]
            ]
        /following-sibling::input
            [@type="hidden"]
            [@id="name__token"]
    ]
'
        );
    }

    public function testFormEndWithoutRest()
    {
        $view = $this->factory->createNamedBuilder('name', 'Symfony\Component\Form\Extension\Core\Type\FormType')
            ->add('field1', 'Symfony\Component\Form\Extension\Core\Type\TextType')
            ->add('field2', 'Symfony\Component\Form\Extension\Core\Type\TextType')
            ->getForm()
            ->createView();

        $this->renderWidget($view['field1']);

        // Rest should only contain field2, but isn't rendered
        $html = $this->renderEnd($view, array('render_rest' => false));

        $this->assertEquals('</form>', $html);
    }

    public function testWidgetContainerAttributes()
    {
        $form = $this->factory->createNamed('form', 'Symfony\Component\Form\Extension\Core\Type\FormType', null, array(
            'attr' => array('class' => 'foobar', 'data-foo' => 'bar'),
        ));

        $form->add('text', 'Symfony\Component\Form\Extension\Core\Type\TextType');

        $html = $this->renderWidget($form->createView());

        // compare plain HTML to check the whitespace
        $this->assertContains('<div id="form" class="foobar" data-foo="bar">', $html);
    }

    public function testWidgetContainerAttributeNameRepeatedIfTrue()
    {
        $form = $this->factory->createNamed('form', 'Symfony\Component\Form\Extension\Core\Type\FormType', null, array(
            'attr' => array('foo' => true),
        ));

        $html = $this->renderWidget($form->createView());

        // foo="foo"
        $this->assertContains('<div id="form" foo="foo">', $html);
    }
}<|MERGE_RESOLUTION|>--- conflicted
+++ resolved
@@ -690,14 +690,9 @@
      */
     public function testChoiceRowWithCustomBlock()
     {
-<<<<<<< HEAD
         $form = $this->factory->createNamedBuilder('name_c', 'Symfony\Component\Form\Extension\Core\Type\ChoiceType', 'a', array(
-                'choices' => array('a' => 'ChoiceA', 'b' => 'ChoiceB'),
-=======
-        $form = $this->factory->createNamedBuilder('name_c', 'choice', 'a', array(
                 'choices' => array('ChoiceA' => 'a', 'ChoiceB' => 'b'),
                 'choices_as_values' => true,
->>>>>>> f84beb44
                 'expanded' => true,
             ))
             ->getForm();
