<?php

/*
 * This file is part of the Symfony package.
 *
 * (c) Fabien Potencier <fabien@symfony.com>
 *
 * For the full copyright and license information, please view the LICENSE
 * file that was distributed with this source code.
 */

namespace Symfony\Component\Validator;

/**
 * A violation of a constraint that happened during validation.
 *
 * For each constraint that fails during validation one or more violations are
 * created. The violations store the violation message, the path to the failing
 * element in the validation graph and the root element that was originally
 * passed to the validator. For example, take the following graph:
 *
 * <pre>
 * (Person)---(firstName: string)
 *      \
 *   (address: Address)---(street: string)
 * </pre>
 *
 * If the <tt>Person</tt> object is validated and validation fails for the
 * "firstName" property, the generated violation has the <tt>Person</tt>
 * instance as root and the property path "firstName". If validation fails
 * for the "street" property of the related <tt>Address</tt> instance, the root
 * element is still the person, but the property path is "address.street".
 *
 * @author Bernhard Schussek <bschussek@gmail.com>
 */
interface ConstraintViolationInterface
{
    /**
     * Returns the violation message.
     *
     * @return string The violation message
     */
    public function getMessage();

    /**
     * Returns the raw violation message.
     *
     * The raw violation message contains placeholders for the parameters
     * returned by {@link getParameters}. Typically you'll pass the
     * message template and parameters to a translation engine.
     *
     * @return string The raw violation message
     */
    public function getMessageTemplate();

    /**
     * Returns the parameters to be inserted into the raw violation message.
     *
     * @return array A possibly empty list of parameters indexed by the names
     *               that appear in the message template.
     *
     * @see getMessageTemplate()
     */
    public function getParameters();

    /**
     * Returns a number for pluralizing the violation message.
     *
     * For example, the message template could have different translation based
     * on a parameter "choices":
     *
     * <ul>
     * <li>Please select exactly one entry. (choices=1)</li>
     * <li>Please select two entries. (choices=2)</li>
     * </ul>
     *
     * This method returns the value of the parameter for choosing the right
     * pluralization form (in this case "choices").
     *
<<<<<<< HEAD
     * @return int|null The number to use to pluralize of the message.
=======
     * @return int|null The number to use to pluralize of the message
     *
     * @deprecated since version 2.7, to be replaced by getPlural() in 3.0.
>>>>>>> 62714464
     */
    public function getPlural();

    /**
     * Returns the root element of the validation.
     *
     * @return mixed The value that was passed originally to the validator when
     *               the validation was started. Because the validator traverses
     *               the object graph, the value at which the violation occurs
     *               is not necessarily the value that was originally validated.
     */
    public function getRoot();

    /**
     * Returns the property path from the root element to the violation.
     *
     * @return string The property path indicates how the validator reached
     *                the invalid value from the root element. If the root
     *                element is a <tt>Person</tt> instance with a property
     *                "address" that contains an <tt>Address</tt> instance
     *                with an invalid property "street", the generated property
     *                path is "address.street". Property access is denoted by
     *                dots, while array access is denoted by square brackets,
     *                for example "addresses[1].street".
     */
    public function getPropertyPath();

    /**
     * Returns the value that caused the violation.
     *
     * @return mixed The invalid value that caused the validated constraint to
     *               fail.
     */
    public function getInvalidValue();

    /**
     * Returns a machine-digestible error code for the violation.
     *
     * @return string|null The error code
     */
    public function getCode();
}<|MERGE_RESOLUTION|>--- conflicted
+++ resolved
@@ -77,13 +77,7 @@
      * This method returns the value of the parameter for choosing the right
      * pluralization form (in this case "choices").
      *
-<<<<<<< HEAD
-     * @return int|null The number to use to pluralize of the message.
-=======
      * @return int|null The number to use to pluralize of the message
-     *
-     * @deprecated since version 2.7, to be replaced by getPlural() in 3.0.
->>>>>>> 62714464
      */
     public function getPlural();
 
