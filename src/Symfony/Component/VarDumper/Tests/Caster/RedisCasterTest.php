--- conflicted
+++ resolved
@@ -43,22 +43,8 @@
             self::markTestSkipped($e['message']);
         }
 
-<<<<<<< HEAD
         $xCast = <<<'EODUMP'
-Redis {
-  +"socket": Redis Socket Buffer resource
-=======
-        if (defined('HHVM_VERSION_ID')) {
-            $xCast = <<<'EODUMP'
-Redis {
-  #host: "127.0.0.1"
-%A
-}
-EODUMP;
-        } else {
-            $xCast = <<<'EODUMP'
 Redis {%A
->>>>>>> 16d34ebc
   isConnected: true
   host: "127.0.0.1"
   port: 6379
