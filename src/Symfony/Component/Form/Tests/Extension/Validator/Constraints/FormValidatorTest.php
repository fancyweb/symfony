--- conflicted
+++ resolved
@@ -549,7 +549,6 @@
 
         $this->validator->validate($form, new Form());
 
-<<<<<<< HEAD
         $this->assertViolation('Extra!', array(
             '{{ extra_fields }}' => 'foo',
         ), 'property.path', array('foo' => 'bar'));
@@ -575,75 +574,6 @@
 
         $this->validator->initialize($context);
         $this->validator->validate($form, new Form());
-    }
-
-    /**
-     * @dataProvider getPostMaxSizeFixtures
-     */
-    public function testPostMaxSizeViolation($contentLength, $iniMax, $nbViolation, array $params = array())
-    {
-        $this->serverParams->expects($this->once())
-            ->method('getContentLength')
-            ->will($this->returnValue($contentLength));
-        $this->serverParams->expects($this->any())
-            ->method('getNormalizedIniPostMaxSize')
-            ->will($this->returnValue($iniMax));
-
-        $options = array('post_max_size_message' => 'Max {{ max }}!');
-        $form = $this->getBuilder('name', null, $options)->getForm();
-
-        $this->validator->validate($form, new Form());
-
-        $violations = array();
-
-        for ($i = 0; $i < $nbViolation; ++$i) {
-            $violations[] = $this->createViolation($options['post_max_size_message'], $params, 'property.path', $contentLength);
-        }
-
-        $this->assertViolations($violations);
-    }
-
-    public function getPostMaxSizeFixtures()
-    {
-        return array(
-            array(pow(1024, 3) + 1, '1G', 1, array('{{ max }}' => '1G')),
-            array(pow(1024, 3), '1G', 0),
-            array(pow(1024, 2) + 1, '1M', 1, array('{{ max }}' => '1M')),
-            array(pow(1024, 2), '1M', 0),
-            array(1024 + 1, '1K', 1, array('{{ max }}' => '1K')),
-            array(1024, '1K', 0),
-            array(null, '1K', 0),
-            array(1024, '', 0),
-            array(1024, 0, 0),
-        );
-    }
-
-    public function testNoViolationIfNotRoot()
-    {
-        $this->serverParams->expects($this->once())
-            ->method('getContentLength')
-            ->will($this->returnValue(1025));
-        $this->serverParams->expects($this->never())
-            ->method('getNormalizedIniPostMaxSize');
-
-        $parent = $this->getBuilder()
-            ->setCompound(true)
-            ->setDataMapper($this->getDataMapper())
-            ->getForm();
-        $form = $this->getForm();
-        $parent->add($form);
-
-        $this->expectNoValidate();
-
-        $this->validator->validate($form, new Form());
-
-        $this->assertNoViolation();
-=======
-        $this->buildViolation('Extra!')
-            ->setParameter('{{ extra_fields }}', 'foo')
-            ->setInvalidValue(array('foo' => 'bar'))
-            ->assertRaised();
->>>>>>> f94ba9ab
     }
 
     /**
