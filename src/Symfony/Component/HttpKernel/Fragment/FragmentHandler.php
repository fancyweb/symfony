<?php

/*
 * This file is part of the Symfony package.
 *
 * (c) Fabien Potencier <fabien@symfony.com>
 *
 * For the full copyright and license information, please view the LICENSE
 * file that was distributed with this source code.
 */

namespace Symfony\Component\HttpKernel\Fragment;

use Symfony\Component\HttpFoundation\Response;
use Symfony\Component\HttpFoundation\StreamedResponse;
use Symfony\Component\HttpFoundation\RequestStack;
use Symfony\Component\HttpKernel\Controller\ControllerReference;

/**
 * Renders a URI that represents a resource fragment.
 *
 * This class handles the rendering of resource fragments that are included into
 * a main resource. The handling of the rendering is managed by specialized renderers.
 *
 * @author Fabien Potencier <fabien@symfony.com>
 *
 * @see FragmentRendererInterface
 */
class FragmentHandler
{
    private $debug;
    private $renderers = array();
    private $requestStack;

    /**
<<<<<<< HEAD
     * Constructor.
=======
     * RequestStack will become required in 3.0.
>>>>>>> d4cbc70c
     *
     * @param RequestStack                $requestStack The Request stack that controls the lifecycle of requests
     * @param FragmentRendererInterface[] $renderers    An array of FragmentRendererInterface instances
     * @param bool                        $debug        Whether the debug mode is enabled or not
     */
    public function __construct(RequestStack $requestStack, array $renderers = array(), $debug = false)
    {
        $this->requestStack = $requestStack;
        foreach ($renderers as $renderer) {
            $this->addRenderer($renderer);
        }
        $this->debug = $debug;
    }

    /**
     * Adds a renderer.
     *
     * @param FragmentRendererInterface $renderer A FragmentRendererInterface instance
     */
    public function addRenderer(FragmentRendererInterface $renderer)
    {
        $this->renderers[$renderer->getName()] = $renderer;
    }

    /**
     * Renders a URI and returns the Response content.
     *
     * Available options:
     *
     *  * ignore_errors: true to return an empty string in case of an error
     *
     * @param string|ControllerReference $uri      A URI as a string or a ControllerReference instance
     * @param string                     $renderer The renderer name
     * @param array                      $options  An array of options
     *
     * @return string|null The Response content or null when the Response is streamed
     *
     * @throws \InvalidArgumentException when the renderer does not exist
     * @throws \LogicException           when no master request is being handled
     */
    public function render($uri, $renderer = 'inline', array $options = array())
    {
        if (!isset($options['ignore_errors'])) {
            $options['ignore_errors'] = !$this->debug;
        }

        if (!isset($this->renderers[$renderer])) {
            throw new \InvalidArgumentException(sprintf('The "%s" renderer does not exist.', $renderer));
        }

        if (!$request = $this->requestStack->getCurrentRequest()) {
            throw new \LogicException('Rendering a fragment can only be done when handling a Request.');
        }

        return $this->deliver($this->renderers[$renderer]->render($uri, $request, $options));
    }

    /**
     * Delivers the Response as a string.
     *
     * When the Response is a StreamedResponse, the content is streamed immediately
     * instead of being returned.
     *
     * @param Response $response A Response instance
     *
     * @return string|null The Response content or null when the Response is streamed
     *
     * @throws \RuntimeException when the Response is not successful
     */
    protected function deliver(Response $response)
    {
        if (!$response->isSuccessful()) {
            throw new \RuntimeException(sprintf('Error when rendering "%s" (Status code is %s).', $this->requestStack->getCurrentRequest()->getUri(), $response->getStatusCode()));
        }

        if (!$response instanceof StreamedResponse) {
            return $response->getContent();
        }

        $response->sendContent();
    }
}<|MERGE_RESOLUTION|>--- conflicted
+++ resolved
@@ -33,12 +33,6 @@
     private $requestStack;
 
     /**
-<<<<<<< HEAD
-     * Constructor.
-=======
-     * RequestStack will become required in 3.0.
->>>>>>> d4cbc70c
-     *
      * @param RequestStack                $requestStack The Request stack that controls the lifecycle of requests
      * @param FragmentRendererInterface[] $renderers    An array of FragmentRendererInterface instances
      * @param bool                        $debug        Whether the debug mode is enabled or not
