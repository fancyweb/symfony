{
    "name": "symfony/yaml",
    "type": "library",
    "description": "Symfony Yaml Component",
    "keywords": [],
    "homepage": "https://symfony.com",
    "license": "MIT",
    "authors": [
        {
            "name": "Fabien Potencier",
            "email": "fabien@symfony.com"
        },
        {
            "name": "Symfony Community",
            "homepage": "https://symfony.com/contributors"
        }
    ],
    "require": {
        "php": ">=5.3.9"
    },
<<<<<<< HEAD
    "require-dev": {
        "symfony/phpunit-bridge": "~2.7|~3.0.0"
    },
=======
>>>>>>> 52dbc3b7
    "autoload": {
        "psr-4": { "Symfony\\Component\\Yaml\\": "" }
    },
    "minimum-stability": "dev",
    "extra": {
        "branch-alias": {
            "dev-master": "2.8-dev"
        }
    }
}<|MERGE_RESOLUTION|>--- conflicted
+++ resolved
@@ -18,12 +18,6 @@
     "require": {
         "php": ">=5.3.9"
     },
-<<<<<<< HEAD
-    "require-dev": {
-        "symfony/phpunit-bridge": "~2.7|~3.0.0"
-    },
-=======
->>>>>>> 52dbc3b7
     "autoload": {
         "psr-4": { "Symfony\\Component\\Yaml\\": "" }
     },
