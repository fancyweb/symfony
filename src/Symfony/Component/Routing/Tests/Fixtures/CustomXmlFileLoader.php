--- conflicted
+++ resolved
@@ -19,11 +19,7 @@
  */
 class CustomXmlFileLoader extends XmlFileLoader
 {
-<<<<<<< HEAD
-    protected function loadFile(string $file)
-=======
-    protected function loadFile($file): \DOMDocument
->>>>>>> 55cd8d6f
+    protected function loadFile(string $file): \DOMDocument
     {
         return XmlUtils::loadFile($file, function () { return true; });
     }
