--- conflicted
+++ resolved
@@ -33,7 +33,7 @@
     private const DEFAULT_DISPATCHER = 'event_dispatcher';
 
     protected static $defaultName = 'debug:event-dispatcher';
-    protected static $defaultDescription = 'Displays configured listeners for an application';
+    protected static $defaultDescription = 'Display configured listeners for an application';
     private $dispatchers;
 
     public function __construct(ContainerInterface $dispatchers)
@@ -55,11 +55,7 @@
                 new InputOption('format', null, InputOption::VALUE_REQUIRED, 'The output format  (txt, xml, json, or md)', 'txt'),
                 new InputOption('raw', null, InputOption::VALUE_NONE, 'To output raw description'),
             ])
-<<<<<<< HEAD
             ->setDescription(self::$defaultDescription)
-=======
-            ->setDescription('Display configured listeners for an application')
->>>>>>> 7ed3d36f
             ->setHelp(<<<'EOF'
 The <info>%command.name%</info> command displays all configured listeners:
 
