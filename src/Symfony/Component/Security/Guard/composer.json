{
    "name": "symfony/security-guard",
    "type": "library",
    "description": "Symfony Security Component - Guard",
    "keywords": [],
    "homepage": "https://symfony.com",
    "license": "MIT",
    "authors": [
        {
            "name": "Fabien Potencier",
            "email": "fabien@symfony.com"
        },
        {
            "name": "Symfony Community",
            "homepage": "https://symfony.com/contributors"
        }
    ],
    "require": {
        "php": ">=7.1.3",
        "symfony/security-core": "^3.4.22|^4.2.3|^5.0",
        "symfony/security-http": "^4.4.1"
    },
    "require-dev": {
        "psr/log": "~1.0"
    },
    "autoload": {
        "psr-4": { "Symfony\\Component\\Security\\Guard\\": "" },
        "exclude-from-classmap": [
            "/Tests/"
        ]
    },
    "minimum-stability": "dev",
<<<<<<< HEAD
    "extra": {
        "branch-alias": {
            "dev-master": "4.4-dev"
        }
    }
=======
    "version": "3.4-dev"
>>>>>>> b715f462
}<|MERGE_RESOLUTION|>--- conflicted
+++ resolved
@@ -30,13 +30,5 @@
         ]
     },
     "minimum-stability": "dev",
-<<<<<<< HEAD
-    "extra": {
-        "branch-alias": {
-            "dev-master": "4.4-dev"
-        }
-    }
-=======
-    "version": "3.4-dev"
->>>>>>> b715f462
+    "version": "4.4-dev"
 }