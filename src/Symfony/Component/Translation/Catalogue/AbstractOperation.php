--- conflicted
+++ resolved
@@ -60,14 +60,7 @@
     protected $messages;
 
     /**
-<<<<<<< HEAD
-     * @param MessageCatalogueInterface $source The source catalogue
-     * @param MessageCatalogueInterface $target The target catalogue
-     *
      * @throws LogicException
-=======
-     * @throws \LogicException
->>>>>>> 2b95ba32
      */
     public function __construct(MessageCatalogueInterface $source, MessageCatalogueInterface $target)
     {
