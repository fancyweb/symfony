--- conflicted
+++ resolved
@@ -23,11 +23,7 @@
     /**
      * Returns the prefix of the template block name for this type.
      *
-<<<<<<< HEAD
      * @return string The prefix of the template block name
-=======
-     * @return string The type name
->>>>>>> 62714464
      */
     public function getBlockPrefix();
 
@@ -106,11 +102,7 @@
     /**
      * Returns the configured options resolver used for this type.
      *
-<<<<<<< HEAD
-     * @return OptionsResolver The options resolver.
-=======
-     * @return OptionsResolverInterface The options resolver
->>>>>>> 62714464
+     * @return OptionsResolver The options resolver
      */
     public function getOptionsResolver();
 }