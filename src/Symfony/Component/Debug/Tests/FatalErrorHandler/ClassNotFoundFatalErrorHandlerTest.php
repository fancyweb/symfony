<?php

/*
 * This file is part of the Symfony package.
 *
 * (c) Fabien Potencier <fabien@symfony.com>
 *
 * For the full copyright and license information, please view the LICENSE
 * file that was distributed with this source code.
 */

namespace Symfony\Component\Debug\Tests\FatalErrorHandler;

use Symfony\Component\ClassLoader\ClassLoader as SymfonyClassLoader;
use Symfony\Component\Debug\Exception\FatalErrorException;
use Symfony\Component\Debug\FatalErrorHandler\ClassNotFoundFatalErrorHandler;

class ClassNotFoundFatalErrorHandlerTest extends \PHPUnit_Framework_TestCase
{
    /**
     * @dataProvider provideClassNotFoundData
     */
    public function testHandleClassNotFound($error, $translatedMessage)
    {
        $handler = new ClassNotFoundFatalErrorHandler();

        $exception = $handler->handleError($error, new FatalErrorException('', 0, $error['type'], $error['file'], $error['line']));

        $this->assertInstanceof('Symfony\Component\Debug\Exception\ClassNotFoundException', $exception);
        $this->assertSame($translatedMessage, $exception->getMessage());
        $this->assertSame($error['type'], $exception->getSeverity());
        $this->assertSame($error['file'], $exception->getFile());
        $this->assertSame($error['line'], $exception->getLine());
    }

    /**
     * @group legacy
     * @dataProvider provideLegacyClassNotFoundData
     */
    public function testLegacyHandleClassNotFound($error, $translatedMessage, $autoloader)
    {
        // Unregister all autoloaders to ensure the custom provided
        // autoloader is the only one to be used during the test run.
        $autoloaders = spl_autoload_functions();
        array_map('spl_autoload_unregister', $autoloaders);
        spl_autoload_register($autoloader);

        $handler = new ClassNotFoundFatalErrorHandler();

        $exception = $handler->handleError($error, new FatalErrorException('', 0, $error['type'], $error['file'], $error['line']));

        spl_autoload_unregister($autoloader);
        array_map('spl_autoload_register', $autoloaders);

        $this->assertInstanceof('Symfony\Component\Debug\Exception\ClassNotFoundException', $exception);
        $this->assertSame($translatedMessage, $exception->getMessage());
        $this->assertSame($error['type'], $exception->getSeverity());
        $this->assertSame($error['file'], $exception->getFile());
        $this->assertSame($error['line'], $exception->getLine());
    }

    public function provideClassNotFoundData()
    {
        return array(
            array(
                array(
                    'type' => 1,
                    'line' => 12,
                    'file' => 'foo.php',
                    'message' => 'Class \'WhizBangFactory\' not found',
                ),
                "Attempted to load class \"WhizBangFactory\" from the global namespace.\nDid you forget a \"use\" statement?",
            ),
            array(
                array(
                    'type' => 1,
                    'line' => 12,
                    'file' => 'foo.php',
                    'message' => 'Class \'Foo\\Bar\\WhizBangFactory\' not found',
                ),
                "Attempted to load class \"WhizBangFactory\" from namespace \"Foo\\Bar\".\nDid you forget a \"use\" statement for another namespace?",
            ),
            array(
                array(
                    'type' => 1,
                    'line' => 12,
                    'file' => 'foo.php',
                    'message' => 'Class \'UndefinedFunctionException\' not found',
                ),
                "Attempted to load class \"UndefinedFunctionException\" from the global namespace.\nDid you forget a \"use\" statement for \"Symfony\Component\Debug\Exception\UndefinedFunctionException\"?",
            ),
            array(
                array(
                    'type' => 1,
                    'line' => 12,
                    'file' => 'foo.php',
                    'message' => 'Class \'PEARClass\' not found',
                ),
                "Attempted to load class \"PEARClass\" from the global namespace.\nDid you forget a \"use\" statement for \"Symfony_Component_Debug_Tests_Fixtures_PEARClass\"?",
            ),
            array(
                array(
                    'type' => 1,
                    'line' => 12,
                    'file' => 'foo.php',
                    'message' => 'Class \'Foo\\Bar\\UndefinedFunctionException\' not found',
                ),
                "Attempted to load class \"UndefinedFunctionException\" from namespace \"Foo\Bar\".\nDid you forget a \"use\" statement for \"Symfony\Component\Debug\Exception\UndefinedFunctionException\"?",
            ),
        );
    }

    public function provideLegacyClassNotFoundData()
    {
        $this->iniSet('error_reporting', -1 & ~E_USER_DEPRECATED);

        $prefixes = array('Symfony\Component\Debug\Exception\\' => realpath(__DIR__.'/../../Exception'));

        $symfonyAutoloader = new SymfonyClassLoader();
        $symfonyAutoloader->addPrefixes($prefixes);

<<<<<<< HEAD
=======
        if (class_exists('Symfony\Component\ClassLoader\UniversalClassLoader')) {
            $symfonyUniversalClassLoader = new SymfonyUniversalClassLoader();
            $symfonyUniversalClassLoader->registerPrefixes($prefixes);
        } else {
            $symfonyUniversalClassLoader = $symfonyAutoloader;
        }

>>>>>>> 4fd9792d
        return array(
            array(
                array(
                    'type' => 1,
                    'line' => 12,
                    'file' => 'foo.php',
                    'message' => 'Class \'Foo\\Bar\\UndefinedFunctionException\' not found',
                ),
                "Attempted to load class \"UndefinedFunctionException\" from namespace \"Foo\Bar\".\nDid you forget a \"use\" statement for \"Symfony\Component\Debug\Exception\UndefinedFunctionException\"?",
                array($symfonyAutoloader, 'loadClass'),
            ),
            array(
                array(
                    'type' => 1,
                    'line' => 12,
                    'file' => 'foo.php',
                    'message' => 'Class \'Foo\\Bar\\UndefinedFunctionException\' not found',
                ),
                "Attempted to load class \"UndefinedFunctionException\" from namespace \"Foo\\Bar\".\nDid you forget a \"use\" statement for another namespace?",
                function ($className) { /* do nothing here */ },
            ),
        );
    }

    public function testCannotRedeclareClass()
    {
        if (!file_exists(__DIR__.'/../FIXTURES/REQUIREDTWICE.PHP')) {
            $this->markTestSkipped('Can only be run on case insensitive filesystems');
        }

        require_once __DIR__.'/../FIXTURES/REQUIREDTWICE.PHP';

        $error = array(
            'type' => 1,
            'line' => 12,
            'file' => 'foo.php',
            'message' => 'Class \'Foo\\Bar\\RequiredTwice\' not found',
        );

        $handler = new ClassNotFoundFatalErrorHandler();
        $exception = $handler->handleError($error, new FatalErrorException('', 0, $error['type'], $error['file'], $error['line']));

        $this->assertInstanceof('Symfony\Component\Debug\Exception\ClassNotFoundException', $exception);
    }
}<|MERGE_RESOLUTION|>--- conflicted
+++ resolved
@@ -119,16 +119,6 @@
         $symfonyAutoloader = new SymfonyClassLoader();
         $symfonyAutoloader->addPrefixes($prefixes);
 
-<<<<<<< HEAD
-=======
-        if (class_exists('Symfony\Component\ClassLoader\UniversalClassLoader')) {
-            $symfonyUniversalClassLoader = new SymfonyUniversalClassLoader();
-            $symfonyUniversalClassLoader->registerPrefixes($prefixes);
-        } else {
-            $symfonyUniversalClassLoader = $symfonyAutoloader;
-        }
-
->>>>>>> 4fd9792d
         return array(
             array(
                 array(
