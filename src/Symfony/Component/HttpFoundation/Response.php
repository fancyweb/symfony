--- conflicted
+++ resolved
@@ -196,12 +196,6 @@
         $this->setContent($content);
         $this->setStatusCode($status);
         $this->setProtocolVersion('1.0');
-<<<<<<< HEAD
-=======
-        if (!$this->headers->has('Date')) {
-            $this->setDate(\DateTime::createFromFormat('U', time(), new \DateTimeZone('UTC')));
-        }
->>>>>>> 7e848fba
     }
 
     /**
@@ -331,7 +325,7 @@
         }
 
         if (!$this->headers->has('Date')) {
-            $this->setDate(new \DateTime());
+            $this->setDate(\DateTime::createFromFormat('U', time()));
         }
 
         // status
@@ -614,7 +608,7 @@
     public function getDate()
     {
         if (!$this->headers->has('Date')) {
-            $this->setDate(new \DateTime());
+            $this->setDate(\DateTime::createFromFormat('U', time()));
         }
 
         return $this->headers->getDate('Date');
