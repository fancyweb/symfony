--- conflicted
+++ resolved
@@ -195,15 +195,11 @@
     private static $roundingModes = array(
         'ROUND_HALFEVEN' => self::ROUND_HALFEVEN,
         'ROUND_HALFDOWN' => self::ROUND_HALFDOWN,
-<<<<<<< HEAD
-        'ROUND_HALFUP'   => self::ROUND_HALFUP,
-        'ROUND_CEILING'  => self::ROUND_CEILING,
-        'ROUND_FLOOR'    => self::ROUND_FLOOR,
-        'ROUND_DOWN'     => self::ROUND_DOWN,
-        'ROUND_UP'       => self::ROUND_UP,
-=======
         'ROUND_HALFUP' => self::ROUND_HALFUP,
->>>>>>> 20e7cf12
+        'ROUND_CEILING' => self::ROUND_CEILING,
+        'ROUND_FLOOR' => self::ROUND_FLOOR,
+        'ROUND_DOWN' => self::ROUND_DOWN,
+        'ROUND_UP' => self::ROUND_UP,
     );
 
     /**
