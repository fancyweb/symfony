<?php

/*
 * This file is part of the Symfony package.
 *
 * (c) Fabien Potencier <fabien@symfony.com>
 *
 * For the full copyright and license information, please view the LICENSE
 * file that was distributed with this source code.
 */

namespace Symfony\Bundle\SecurityBundle\DependencyInjection\Security\UserProvider;

use Symfony\Component\Config\Definition\Builder\NodeDefinition;
use Symfony\Component\DependencyInjection\ChildDefinition;
use Symfony\Component\DependencyInjection\ContainerBuilder;
use Symfony\Component\DependencyInjection\Reference;

/**
 * LdapFactory creates services for Ldap user provider.
 *
 * @author Grégoire Pineau <lyrixx@lyrixx.info>
 * @author Charles Sarrazin <charles@sarraz.in>
 */
class LdapFactory implements UserProviderFactoryInterface
{
    public function create(ContainerBuilder $container, $id, $config)
    {
        $container
            ->setDefinition($id, new ChildDefinition('security.user.provider.ldap'))
            ->replaceArgument(0, new Reference($config['service']))
            ->replaceArgument(1, $config['base_dn'])
            ->replaceArgument(2, $config['search_dn'])
            ->replaceArgument(3, $config['search_password'])
            ->replaceArgument(4, $config['default_roles'])
            ->replaceArgument(5, $config['uid_key'])
            ->replaceArgument(6, $config['filter'])
            ->replaceArgument(7, $config['password_attribute'])
            ->replaceArgument(8, $config['extra_fields'])
        ;
    }

    public function getKey()
    {
        return 'ldap';
    }

    public function addConfiguration(NodeDefinition $node)
    {
        $node
            ->fixXmlConfig('default_role')
            ->children()
                ->scalarNode('service')->isRequired()->cannotBeEmpty()->defaultValue('ldap')->end()
                ->scalarNode('base_dn')->isRequired()->cannotBeEmpty()->end()
<<<<<<< HEAD
                ->scalarNode('search_dn')->end()
                ->scalarNode('search_password')->end()
                ->arrayNode('extra_fields')
                    ->prototype('scalar')->end()
                ->end()
=======
                ->scalarNode('search_dn')->defaultNull()->end()
                ->scalarNode('search_password')->defaultNull()->end()
>>>>>>> bdd66aaf
                ->arrayNode('default_roles')
                    ->beforeNormalization()->ifString()->then(function ($v) { return preg_split('/\s*,\s*/', $v); })->end()
                    ->requiresAtLeastOneElement()
                    ->prototype('scalar')->end()
                ->end()
                ->scalarNode('uid_key')->defaultValue('sAMAccountName')->end()
                ->scalarNode('filter')->defaultValue('({uid_key}={username})')->end()
                ->scalarNode('password_attribute')->defaultNull()->end()
            ->end()
        ;
    }
}<|MERGE_RESOLUTION|>--- conflicted
+++ resolved
@@ -52,16 +52,11 @@
             ->children()
                 ->scalarNode('service')->isRequired()->cannotBeEmpty()->defaultValue('ldap')->end()
                 ->scalarNode('base_dn')->isRequired()->cannotBeEmpty()->end()
-<<<<<<< HEAD
-                ->scalarNode('search_dn')->end()
-                ->scalarNode('search_password')->end()
+                ->scalarNode('search_dn')->defaultNull()->end()
+                ->scalarNode('search_password')->defaultNull()->end()
                 ->arrayNode('extra_fields')
                     ->prototype('scalar')->end()
                 ->end()
-=======
-                ->scalarNode('search_dn')->defaultNull()->end()
-                ->scalarNode('search_password')->defaultNull()->end()
->>>>>>> bdd66aaf
                 ->arrayNode('default_roles')
                     ->beforeNormalization()->ifString()->then(function ($v) { return preg_split('/\s*,\s*/', $v); })->end()
                     ->requiresAtLeastOneElement()
