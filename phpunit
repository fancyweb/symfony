#!/usr/bin/env php
<?php

// Cache-Id: 2020-04-10 20:30 UTC

if (!file_exists(__DIR__.'/vendor/symfony/phpunit-bridge/bin/simple-phpunit')) {
    echo "Unable to find the `simple-phpunit` script in `vendor/symfony/phpunit-bridge/bin/`.\nPlease run `composer update` before running this command.\n";
    exit(1);
}
if (!getenv('SYMFONY_PHPUNIT_VERSION')) {
    if (\PHP_VERSION_ID < 70300) {
        putenv('SYMFONY_PHPUNIT_VERSION=8.5');
    } else {
        putenv('SYMFONY_PHPUNIT_VERSION=9.5');
    }
}
<<<<<<< HEAD
if (!getenv('SYMFONY_PATCH_TYPE_DECLARATIONS')) {
=======
if (!getenv('SYMFONY_PATCH_TYPE_DECLARATIONS') && \PHP_VERSION_ID >= 70300) {
>>>>>>> de2f2208
    putenv('SYMFONY_PATCH_TYPE_DECLARATIONS=deprecations=1');
}
if (getcwd() === realpath(__DIR__.'/src/Symfony/Bridge/PhpUnit')) {
    putenv('SYMFONY_DEPRECATIONS_HELPER=disabled');
}
putenv('SYMFONY_PHPUNIT_DIR='.__DIR__.'/.phpunit');
require __DIR__.'/vendor/symfony/phpunit-bridge/bin/simple-phpunit';<|MERGE_RESOLUTION|>--- conflicted
+++ resolved
@@ -14,11 +14,7 @@
         putenv('SYMFONY_PHPUNIT_VERSION=9.5');
     }
 }
-<<<<<<< HEAD
-if (!getenv('SYMFONY_PATCH_TYPE_DECLARATIONS')) {
-=======
 if (!getenv('SYMFONY_PATCH_TYPE_DECLARATIONS') && \PHP_VERSION_ID >= 70300) {
->>>>>>> de2f2208
     putenv('SYMFONY_PATCH_TYPE_DECLARATIONS=deprecations=1');
 }
 if (getcwd() === realpath(__DIR__.'/src/Symfony/Bridge/PhpUnit')) {
