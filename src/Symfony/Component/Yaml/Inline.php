--- conflicted
+++ resolved
@@ -566,8 +566,6 @@
                         }
 
                         return;
-<<<<<<< HEAD
-=======
                     case 0 === strpos($scalar, '!!php/object:'):
                         if (self::$objectSupport) {
                             @trigger_error('The !!php/object: tag to indicate dumped PHP objects is deprecated since version 3.1 and will be removed in 4.0. Use the !php/object (without the colon) tag instead.', E_USER_DEPRECATED);
@@ -590,7 +588,6 @@
                         }
 
                         return;
->>>>>>> 978eca9f
                     case 0 === strpos($scalar, '!php/const:'):
                         if (self::$constantSupport) {
                             @trigger_error('The !php/const: tag to indicate dumped PHP constants is deprecated since version 3.4 and will be removed in 4.0. Use the !php/const (without the colon) tag instead.', E_USER_DEPRECATED);
