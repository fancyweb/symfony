--- conflicted
+++ resolved
@@ -93,11 +93,7 @@
         return str_replace("\n</pre", '</pre', rtrim($dump));
     }
 
-<<<<<<< HEAD
-    public function dumpLog(\Twig_Environment $env, $message, Data $context = null)
-=======
-    public function dumpLog(Environment $env, $message, Data $context)
->>>>>>> 59751226
+    public function dumpLog(Environment $env, $message, Data $context = null)
     {
         $message = twig_escape_filter($env, $message);
         $message = preg_replace('/&quot;(.*?)&quot;/', '&quot;<b>$1</b>&quot;', $message);
