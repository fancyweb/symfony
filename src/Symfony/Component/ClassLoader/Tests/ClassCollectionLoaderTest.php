--- conflicted
+++ resolved
@@ -21,14 +21,10 @@
 require_once __DIR__.'/Fixtures/ClassesWithParents/B.php';
 require_once __DIR__.'/Fixtures/ClassesWithParents/A.php';
 
-<<<<<<< HEAD
 /**
  * @group legacy
  */
-class ClassCollectionLoaderTest extends \PHPUnit_Framework_TestCase
-=======
 class ClassCollectionLoaderTest extends TestCase
->>>>>>> 66cad2e4
 {
     public function testTraitDependencies()
     {
