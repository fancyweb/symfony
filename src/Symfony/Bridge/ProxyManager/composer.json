{
    "name": "symfony/proxy-manager-bridge",
    "type": "symfony-bridge",
    "description": "Symfony ProxyManager Bridge",
    "keywords": [],
    "homepage": "https://symfony.com",
    "license": "MIT",
    "authors": [
        {
            "name": "Fabien Potencier",
            "email": "fabien@symfony.com"
        },
        {
            "name": "Symfony Community",
            "homepage": "https://symfony.com/contributors"
        }
    ],
    "require": {
<<<<<<< HEAD
        "php": ">=5.5.9",
        "symfony/dependency-injection": "~2.8|~3.0",
        "ocramius/proxy-manager": "~0.4|~1.0"
=======
        "php": ">=5.3.9",
        "symfony/dependency-injection": "~2.8|~3.0.0",
        "ocramius/proxy-manager": "~0.4|~1.0|~2.0"
>>>>>>> caf2871b
    },
    "require-dev": {
        "symfony/config": "~2.8|~3.0"
    },
    "autoload": {
        "psr-4": { "Symfony\\Bridge\\ProxyManager\\": "" },
        "exclude-from-classmap": [
            "/Tests/"
        ]
    },
    "minimum-stability": "dev",
    "extra": {
        "branch-alias": {
            "dev-master": "3.0-dev"
        }
    }
}<|MERGE_RESOLUTION|>--- conflicted
+++ resolved
@@ -16,15 +16,9 @@
         }
     ],
     "require": {
-<<<<<<< HEAD
         "php": ">=5.5.9",
         "symfony/dependency-injection": "~2.8|~3.0",
-        "ocramius/proxy-manager": "~0.4|~1.0"
-=======
-        "php": ">=5.3.9",
-        "symfony/dependency-injection": "~2.8|~3.0.0",
         "ocramius/proxy-manager": "~0.4|~1.0|~2.0"
->>>>>>> caf2871b
     },
     "require-dev": {
         "symfony/config": "~2.8|~3.0"
