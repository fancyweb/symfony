--- conflicted
+++ resolved
@@ -172,10 +172,7 @@
 
             $initializer = function ($redis) use ($connect, $params, $dsn, $auth, $hosts) {
                 try {
-<<<<<<< HEAD
                     @$redis->{$connect}($hosts[0]['host'] ?? $hosts[0]['path'], $hosts[0]['port'] ?? null, $params['timeout'], (string) $params['persistent_id'], $params['retry_interval']);
-=======
-                    @$redis->{$connect}($params['host'], $params['port'], $params['timeout'], $params['persistent_id'], $params['retry_interval']);
 
                     set_error_handler(function ($type, $msg) use (&$error) { $error = $msg; });
                     $isConnected = $redis->isConnected();
@@ -192,34 +189,14 @@
                         $e = preg_replace('/^ERR /', '', $redis->getLastError());
                         throw new InvalidArgumentException(sprintf('Redis connection "%s" failed: ', $dsn).$e.'.');
                     }
->>>>>>> 65fc07a9
+
+                    if (0 < $params['tcp_keepalive'] && \defined('Redis::OPT_TCP_KEEPALIVE')) {
+                        $redis->setOption(\Redis::OPT_TCP_KEEPALIVE, $params['tcp_keepalive']);
+                    }
                 } catch (\RedisException $e) {
                     throw new InvalidArgumentException(sprintf('Redis connection "%s" failed: ', $dsn).$e->getMessage());
                 }
 
-<<<<<<< HEAD
-                set_error_handler(function ($type, $msg) use (&$error) { $error = $msg; });
-                $isConnected = $redis->isConnected();
-                restore_error_handler();
-                if (!$isConnected) {
-                    $error = preg_match('/^Redis::p?connect\(\): (.*)/', $error, $error) ? sprintf(' (%s)', $error[1]) : '';
-                    throw new InvalidArgumentException(sprintf('Redis connection "%s" failed: ', $dsn).$error.'.');
-                }
-
-                if ((null !== $auth && !$redis->auth($auth))
-                    || ($params['dbindex'] && !$redis->select($params['dbindex']))
-                    || ($params['read_timeout'] && !$redis->setOption(\Redis::OPT_READ_TIMEOUT, $params['read_timeout']))
-                ) {
-                    $e = preg_replace('/^ERR /', '', $redis->getLastError());
-                    throw new InvalidArgumentException(sprintf('Redis connection "%s" failed: ', $dsn).$e.'.');
-                }
-
-                if (0 < $params['tcp_keepalive'] && \defined('Redis::OPT_TCP_KEEPALIVE')) {
-                    $redis->setOption(\Redis::OPT_TCP_KEEPALIVE, $params['tcp_keepalive']);
-                }
-
-=======
->>>>>>> 65fc07a9
                 return true;
             };
 
