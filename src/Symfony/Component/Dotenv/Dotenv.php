<?php

/*
 * This file is part of the Symfony package.
 *
 * (c) Fabien Potencier <fabien@symfony.com>
 *
 * For the full copyright and license information, please view the LICENSE
 * file that was distributed with this source code.
 */

namespace Symfony\Component\Dotenv;

use Symfony\Component\Dotenv\Exception\FormatException;
use Symfony\Component\Dotenv\Exception\FormatExceptionContext;
use Symfony\Component\Dotenv\Exception\PathException;
use Symfony\Component\Process\Exception\ExceptionInterface as ProcessException;
use Symfony\Component\Process\Process;

/**
 * Manages .env files.
 *
 * @author Fabien Potencier <fabien@symfony.com>
 */
final class Dotenv
{
    const VARNAME_REGEX = '(?i:[A-Z][A-Z0-9_]*+)';
    const STATE_VARNAME = 0;
    const STATE_VALUE = 1;

    private $path;
    private $cursor;
    private $lineno;
    private $data;
    private $end;
    private $state;
    private $values;

    /**
     * Loads one or several .env files.
     *
     * @param string    $path  A file to load
     * @param ...string $paths A list of additional files to load
     *
     * @throws FormatException when a file has a syntax error
     * @throws PathException   when a file does not exist or is not readable
     */
    public function load(string $path, string ...$paths): void
    {
<<<<<<< HEAD
        array_unshift($paths, $path);

        foreach ($paths as $path) {
=======
        // func_get_args() to be replaced by a variadic argument for Symfony 4.0
        foreach (\func_get_args() as $path) {
>>>>>>> f5939a83
            if (!is_readable($path) || is_dir($path)) {
                throw new PathException($path);
            }

            $this->populate($this->parse(file_get_contents($path), $path));
        }
    }

    /**
     * Sets values as environment variables (via putenv, $_ENV, and $_SERVER).
     *
     * Note that existing environment variables are not overridden.
     *
     * @param array $values An array of env variables
     */
    public function populate(array $values): void
    {
        $loadedVars = array_flip(explode(',', getenv('SYMFONY_DOTENV_VARS')));
        unset($loadedVars['']);

        foreach ($values as $name => $value) {
            $notHttpName = 0 !== strpos($name, 'HTTP_');
            // don't check existence with getenv() because of thread safety issues
            if (!isset($loadedVars[$name]) && (isset($_ENV[$name]) || (isset($_SERVER[$name]) && $notHttpName))) {
                continue;
            }

            putenv("$name=$value");
            $_ENV[$name] = $value;
            if ($notHttpName) {
                $_SERVER[$name] = $value;
            }

            $loadedVars[$name] = true;
        }

        if ($loadedVars) {
            $loadedVars = implode(',', array_keys($loadedVars));
            putenv("SYMFONY_DOTENV_VARS=$loadedVars");
            $_ENV['SYMFONY_DOTENV_VARS'] = $loadedVars;
            $_SERVER['SYMFONY_DOTENV_VARS'] = $loadedVars;
        }
    }

    /**
     * Parses the contents of an .env file.
     *
     * @param string $data The data to be parsed
     * @param string $path The original file name where data where stored (used for more meaningful error messages)
     *
     * @return array An array of env variables
     *
     * @throws FormatException when a file has a syntax error
     */
    public function parse(string $data, string $path = '.env'): array
    {
        $this->path = $path;
        $this->data = str_replace(array("\r\n", "\r"), "\n", $data);
        $this->lineno = 1;
        $this->cursor = 0;
        $this->end = \strlen($this->data);
        $this->state = self::STATE_VARNAME;
        $this->values = array();
        $name = '';

        $this->skipEmptyLines();

        while ($this->cursor < $this->end) {
            switch ($this->state) {
                case self::STATE_VARNAME:
                    $name = $this->lexVarname();
                    $this->state = self::STATE_VALUE;
                    break;

                case self::STATE_VALUE:
                    $this->values[$name] = $this->lexValue();
                    $this->state = self::STATE_VARNAME;
                    break;
            }
        }

        if (self::STATE_VALUE === $this->state) {
            $this->values[$name] = '';
        }

        try {
            return $this->values;
        } finally {
            $this->values = array();
            $this->data = null;
            $this->path = null;
        }
    }

    private function lexVarname()
    {
        // var name + optional export
        if (!preg_match('/(export[ \t]++)?('.self::VARNAME_REGEX.')/A', $this->data, $matches, 0, $this->cursor)) {
            throw $this->createFormatException('Invalid character in variable name');
        }
        $this->moveCursor($matches[0]);

        if ($this->cursor === $this->end || "\n" === $this->data[$this->cursor] || '#' === $this->data[$this->cursor]) {
            if ($matches[1]) {
                throw $this->createFormatException('Unable to unset an environment variable');
            }

            throw $this->createFormatException('Missing = in the environment variable declaration');
        }

        if (' ' === $this->data[$this->cursor] || "\t" === $this->data[$this->cursor]) {
            throw $this->createFormatException('Whitespace are not supported after the variable name');
        }

        if ('=' !== $this->data[$this->cursor]) {
            throw $this->createFormatException('Missing = in the environment variable declaration');
        }
        ++$this->cursor;

        return $matches[2];
    }

    private function lexValue()
    {
        if (preg_match('/[ \t]*+(?:#.*)?$/Am', $this->data, $matches, 0, $this->cursor)) {
            $this->moveCursor($matches[0]);
            $this->skipEmptyLines();

            return '';
        }

        if (' ' === $this->data[$this->cursor] || "\t" === $this->data[$this->cursor]) {
            throw $this->createFormatException('Whitespace are not supported before the value');
        }

        $v = '';

        do {
            if ("'" === $this->data[$this->cursor]) {
                $value = '';
                ++$this->cursor;

                while ("\n" !== $this->data[$this->cursor]) {
                    if ("'" === $this->data[$this->cursor]) {
                        break;
                    }
                    $value .= $this->data[$this->cursor];
                    ++$this->cursor;

                    if ($this->cursor === $this->end) {
                        throw $this->createFormatException('Missing quote to end the value');
                    }
                }
                if ("\n" === $this->data[$this->cursor]) {
                    throw $this->createFormatException('Missing quote to end the value');
                }
                ++$this->cursor;
                $v .= $value;
            } elseif ('"' === $this->data[$this->cursor]) {
                $value = '';
                ++$this->cursor;

                while ('"' !== $this->data[$this->cursor] || ('\\' === $this->data[$this->cursor - 1] && '\\' !== $this->data[$this->cursor - 2])) {
                    $value .= $this->data[$this->cursor];
                    ++$this->cursor;

                    if ($this->cursor === $this->end) {
                        throw $this->createFormatException('Missing quote to end the value');
                    }
                }
                if ("\n" === $this->data[$this->cursor]) {
                    throw $this->createFormatException('Missing quote to end the value');
                }
                ++$this->cursor;
                $value = str_replace(array('\\\\', '\\"', '\r', '\n'), array('\\', '"', "\r", "\n"), $value);
                $resolvedValue = $value;
                $resolvedValue = $this->resolveVariables($resolvedValue);
                $resolvedValue = $this->resolveCommands($resolvedValue);
                $v .= $resolvedValue;
            } else {
                $value = '';
                $prevChr = $this->data[$this->cursor - 1];
                while ($this->cursor < $this->end && !\in_array($this->data[$this->cursor], array("\n", '"', "'"), true) && !((' ' === $prevChr || "\t" === $prevChr) && '#' === $this->data[$this->cursor])) {
                    if ('\\' === $this->data[$this->cursor] && isset($this->data[$this->cursor + 1]) && ('"' === $this->data[$this->cursor + 1] || "'" === $this->data[$this->cursor + 1])) {
                        ++$this->cursor;
                    }

                    $value .= $prevChr = $this->data[$this->cursor];

                    if ('$' === $this->data[$this->cursor] && isset($this->data[$this->cursor + 1]) && '(' === $this->data[$this->cursor + 1]) {
                        ++$this->cursor;
                        $value .= '('.$this->lexNestedExpression().')';
                    }

                    ++$this->cursor;
                }
                $value = rtrim($value);
                $resolvedValue = $value;
                $resolvedValue = $this->resolveVariables($resolvedValue);
                $resolvedValue = $this->resolveCommands($resolvedValue);

                if ($resolvedValue === $value && preg_match('/\s+/', $value)) {
                    throw $this->createFormatException('A value containing spaces must be surrounded by quotes');
                }

                $v .= $resolvedValue;

                if ($this->cursor < $this->end && '#' === $this->data[$this->cursor]) {
                    break;
                }
            }
        } while ($this->cursor < $this->end && "\n" !== $this->data[$this->cursor]);

        $this->skipEmptyLines();

        return $v;
    }

    private function lexNestedExpression()
    {
        ++$this->cursor;
        $value = '';

        while ("\n" !== $this->data[$this->cursor] && ')' !== $this->data[$this->cursor]) {
            $value .= $this->data[$this->cursor];

            if ('(' === $this->data[$this->cursor]) {
                $value .= $this->lexNestedExpression().')';
            }

            ++$this->cursor;

            if ($this->cursor === $this->end) {
                throw $this->createFormatException('Missing closing parenthesis.');
            }
        }

        if ("\n" === $this->data[$this->cursor]) {
            throw $this->createFormatException('Missing closing parenthesis.');
        }

        return $value;
    }

    private function skipEmptyLines()
    {
        if (preg_match('/(?:\s*+(?:#[^\n]*+)?+)++/A', $this->data, $match, 0, $this->cursor)) {
            $this->moveCursor($match[0]);
        }
    }

    private function resolveCommands($value)
    {
        if (false === strpos($value, '$')) {
            return $value;
        }

        $regex = '/
            (\\\\)?               # escaped with a backslash?
            \$
            (?<cmd>
                \(                # require opening parenthesis
                ([^()]|\g<cmd>)+  # allow any number of non-parens, or balanced parens (by nesting the <cmd> expression recursively)
                \)                # require closing paren
            )
        /x';

        return preg_replace_callback($regex, function ($matches) {
            if ('\\' === $matches[1]) {
                return substr($matches[0], 1);
            }

            if ('\\' === DIRECTORY_SEPARATOR) {
                throw new \LogicException('Resolving commands is not supported on Windows.');
            }

            if (!class_exists(Process::class)) {
                throw new \LogicException('Resolving commands requires the Symfony Process component.');
            }

            $process = new Process('echo '.$matches[0]);
            $process->inheritEnvironmentVariables(true);
            $process->setEnv($this->values);
            try {
                $process->mustRun();
            } catch (ProcessException $e) {
                throw $this->createFormatException(sprintf('Issue expanding a command (%s)', $process->getErrorOutput()));
            }

            return preg_replace('/[\r\n]+$/', '', $process->getOutput());
        }, $value);
    }

    private function resolveVariables($value)
    {
        if (false === strpos($value, '$')) {
            return $value;
        }

        $regex = '/
            (\\\\)?                    # escaped with a backslash?
            \$
            (?!\()                     # no opening parenthesis
            (\{)?                      # optional brace
            ('.self::VARNAME_REGEX.')  # var name
            (\})?                      # optional closing brace
        /x';

        $value = preg_replace_callback($regex, function ($matches) {
            if ('\\' === $matches[1]) {
                return substr($matches[0], 1);
            }

            if ('{' === $matches[2] && !isset($matches[4])) {
                throw $this->createFormatException('Unclosed braces on variable expansion');
            }

            $name = $matches[3];
            if (isset($this->values[$name])) {
                $value = $this->values[$name];
            } elseif (isset($_SERVER[$name]) && 0 !== strpos($name, 'HTTP_')) {
                $value = $_SERVER[$name];
            } elseif (isset($_ENV[$name])) {
                $value = $_ENV[$name];
            } else {
                $value = (string) getenv($name);
            }

            if (!$matches[2] && isset($matches[4])) {
                $value .= '}';
            }

            return $value;
        }, $value);

        // unescape $
        return str_replace('\\$', '$', $value);
    }

    private function moveCursor($text)
    {
        $this->cursor += \strlen($text);
        $this->lineno += substr_count($text, "\n");
    }

    private function createFormatException($message)
    {
        return new FormatException($message, new FormatExceptionContext($this->data, $this->path, $this->lineno, $this->cursor));
    }
}<|MERGE_RESOLUTION|>--- conflicted
+++ resolved
@@ -47,14 +47,9 @@
      */
     public function load(string $path, string ...$paths): void
     {
-<<<<<<< HEAD
         array_unshift($paths, $path);
 
         foreach ($paths as $path) {
-=======
-        // func_get_args() to be replaced by a variadic argument for Symfony 4.0
-        foreach (\func_get_args() as $path) {
->>>>>>> f5939a83
             if (!is_readable($path) || is_dir($path)) {
                 throw new PathException($path);
             }
