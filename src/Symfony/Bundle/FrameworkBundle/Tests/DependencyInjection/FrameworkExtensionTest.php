<?php

/*
 * This file is part of the Symfony package.
 *
 * (c) Fabien Potencier <fabien@symfony.com>
 *
 * For the full copyright and license information, please view the LICENSE
 * file that was distributed with this source code.
 */

namespace Symfony\Bundle\FrameworkBundle\Tests\DependencyInjection;

use Doctrine\Common\Annotations\Annotation;
use Psr\Cache\CacheItemPoolInterface;
use Psr\Log\LoggerAwareInterface;
use Symfony\Bridge\PhpUnit\ExpectDeprecationTrait;
use Symfony\Bundle\FrameworkBundle\DependencyInjection\Compiler\AddAnnotationsCachedReaderPass;
use Symfony\Bundle\FrameworkBundle\DependencyInjection\FrameworkExtension;
use Symfony\Bundle\FrameworkBundle\Tests\Fixtures\Messenger\DummyMessage;
use Symfony\Bundle\FrameworkBundle\Tests\TestCase;
use Symfony\Bundle\FullStack;
use Symfony\Component\Cache\Adapter\AdapterInterface;
use Symfony\Component\Cache\Adapter\ApcuAdapter;
use Symfony\Component\Cache\Adapter\ArrayAdapter;
use Symfony\Component\Cache\Adapter\ChainAdapter;
use Symfony\Component\Cache\Adapter\DoctrineAdapter;
use Symfony\Component\Cache\Adapter\FilesystemAdapter;
use Symfony\Component\Cache\Adapter\ProxyAdapter;
use Symfony\Component\Cache\Adapter\RedisAdapter;
use Symfony\Component\Cache\Adapter\RedisTagAwareAdapter;
use Symfony\Component\Cache\DependencyInjection\CachePoolPass;
use Symfony\Component\DependencyInjection\ChildDefinition;
use Symfony\Component\DependencyInjection\Compiler\CompilerPassInterface;
use Symfony\Component\DependencyInjection\Compiler\ResolveInstanceofConditionalsPass;
use Symfony\Component\DependencyInjection\ContainerBuilder;
use Symfony\Component\DependencyInjection\ContainerInterface;
use Symfony\Component\DependencyInjection\Definition;
use Symfony\Component\DependencyInjection\Exception\LogicException;
use Symfony\Component\DependencyInjection\Loader\ClosureLoader;
use Symfony\Component\DependencyInjection\ParameterBag\EnvPlaceholderParameterBag;
use Symfony\Component\DependencyInjection\Reference;
use Symfony\Component\EventDispatcher\EventDispatcherInterface;
use Symfony\Component\HttpClient\MockHttpClient;
use Symfony\Component\HttpClient\RetryableHttpClient;
use Symfony\Component\HttpClient\ScopingHttpClient;
use Symfony\Component\HttpKernel\DependencyInjection\LoggerPass;
use Symfony\Component\Messenger\Transport\TransportFactory;
use Symfony\Component\PropertyAccess\PropertyAccessor;
use Symfony\Component\Serializer\Mapping\Loader\AnnotationLoader;
use Symfony\Component\Serializer\Mapping\Loader\XmlFileLoader;
use Symfony\Component\Serializer\Mapping\Loader\YamlFileLoader;
use Symfony\Component\Serializer\Normalizer\ConstraintViolationListNormalizer;
use Symfony\Component\Serializer\Normalizer\DataUriNormalizer;
use Symfony\Component\Serializer\Normalizer\DateIntervalNormalizer;
use Symfony\Component\Serializer\Normalizer\DateTimeNormalizer;
use Symfony\Component\Serializer\Normalizer\FormErrorNormalizer;
use Symfony\Component\Serializer\Normalizer\JsonSerializableNormalizer;
use Symfony\Component\Serializer\Serializer;
use Symfony\Component\Translation\DependencyInjection\TranslatorPass;
use Symfony\Component\Validator\DependencyInjection\AddConstraintValidatorsPass;
use Symfony\Component\Validator\Mapping\Loader\PropertyInfoLoader;
use Symfony\Component\Workflow;
use Symfony\Component\Workflow\Metadata\InMemoryMetadataStore;
use Symfony\Component\Workflow\WorkflowEvents;
use Symfony\Contracts\Cache\CacheInterface;
use Symfony\Contracts\Cache\TagAwareCacheInterface;

abstract class FrameworkExtensionTest extends TestCase
{
    use ExpectDeprecationTrait;

    private static $containerCache = [];

    abstract protected function loadFromFile(ContainerBuilder $container, $file);

    public function testFormCsrfProtection()
    {
        $container = $this->createContainerFromFile('full');

        $def = $container->getDefinition('form.type_extension.csrf');

        $this->assertTrue($container->getParameter('form.type_extension.csrf.enabled'));
        $this->assertEquals('%form.type_extension.csrf.enabled%', $def->getArgument(1));
        $this->assertEquals('_csrf', $container->getParameter('form.type_extension.csrf.field_name'));
        $this->assertEquals('%form.type_extension.csrf.field_name%', $def->getArgument(2));
    }

    public function testPropertyAccessWithDefaultValue()
    {
        $container = $this->createContainerFromFile('full');

        $def = $container->getDefinition('property_accessor');
        $this->assertSame(PropertyAccessor::MAGIC_SET | PropertyAccessor::MAGIC_GET, $def->getArgument(0));
        $this->assertFalse($def->getArgument(1));
        $this->assertTrue($def->getArgument(3));
    }

    public function testPropertyAccessWithOverriddenValues()
    {
        $container = $this->createContainerFromFile('property_accessor');
        $def = $container->getDefinition('property_accessor');
        $this->assertSame(PropertyAccessor::MAGIC_GET | PropertyAccessor::MAGIC_CALL, $def->getArgument(0));
        $this->assertTrue($def->getArgument(1));
        $this->assertFalse($def->getArgument(3));
    }

    public function testPropertyAccessCache()
    {
        $container = $this->createContainerFromFile('property_accessor');

        if (!method_exists(PropertyAccessor::class, 'createCache')) {
            $this->assertFalse($container->hasDefinition('cache.property_access'));

            return;
        }

        $cache = $container->getDefinition('cache.property_access');
        $this->assertSame([PropertyAccessor::class, 'createCache'], $cache->getFactory(), 'PropertyAccessor::createCache() should be used in non-debug mode');
        $this->assertSame(AdapterInterface::class, $cache->getClass());
    }

    public function testPropertyAccessCacheWithDebug()
    {
        $container = $this->createContainerFromFile('property_accessor', ['kernel.debug' => true]);

        if (!method_exists(PropertyAccessor::class, 'createCache')) {
            $this->assertFalse($container->hasDefinition('cache.property_access'));

            return;
        }

        $cache = $container->getDefinition('cache.property_access');
        $this->assertNull($cache->getFactory());
        $this->assertSame(ArrayAdapter::class, $cache->getClass(), 'ArrayAdapter should be used in debug mode');
    }

    public function testCsrfProtectionNeedsSessionToBeEnabled()
    {
        $this->expectException('LogicException');
        $this->expectExceptionMessage('CSRF protection needs sessions to be enabled.');
        $this->createContainerFromFile('csrf_needs_session');
    }

    public function testCsrfProtectionForFormsEnablesCsrfProtectionAutomatically()
    {
        $container = $this->createContainerFromFile('csrf');

        $this->assertTrue($container->hasDefinition('security.csrf.token_manager'));
    }

    public function testHttpMethodOverride()
    {
        $container = $this->createContainerFromFile('full');

        $this->assertFalse($container->getParameter('kernel.http_method_override'));
    }

    public function testEsi()
    {
        $container = $this->createContainerFromFile('full');

        $this->assertTrue($container->hasDefinition('esi'), '->registerEsiConfiguration() loads esi.xml');
        $this->assertTrue($container->hasDefinition('fragment.renderer.esi'), 'The ESI fragment renderer is registered');
    }

    public function testEsiDisabled()
    {
        $container = $this->createContainerFromFile('esi_disabled');

        $this->assertFalse($container->hasDefinition('fragment.renderer.esi'), 'The ESI fragment renderer is not registered');
        $this->assertFalse($container->hasDefinition('esi'));
    }

    public function testFragmentsAndHinclude()
    {
        $container = $this->createContainerFromFile('fragments_and_hinclude');
        $this->assertTrue($container->hasParameter('fragment.renderer.hinclude.global_template'));
        $this->assertEquals('global_hinclude_template', $container->getParameter('fragment.renderer.hinclude.global_template'));
    }

    public function testSsi()
    {
        $container = $this->createContainerFromFile('full');

        $this->assertTrue($container->hasDefinition('ssi'), '->registerSsiConfiguration() loads ssi.xml');
        $this->assertTrue($container->hasDefinition('fragment.renderer.ssi'), 'The SSI fragment renderer is registered');
    }

    public function testSsiDisabled()
    {
        $container = $this->createContainerFromFile('ssi_disabled');

        $this->assertFalse($container->hasDefinition('fragment.renderer.ssi'), 'The SSI fragment renderer is not registered');
        $this->assertFalse($container->hasDefinition('ssi'));
    }

    public function testEsiAndSsiWithoutFragments()
    {
        $container = $this->createContainerFromFile('esi_and_ssi_without_fragments');

        $this->assertFalse($container->hasDefinition('fragment.renderer.hinclude'), 'The HInclude fragment renderer is not registered');
        $this->assertTrue($container->hasDefinition('fragment.renderer.esi'), 'The ESI fragment renderer is registered');
        $this->assertTrue($container->hasDefinition('fragment.renderer.ssi'), 'The SSI fragment renderer is registered');
    }

    public function testEnabledProfiler()
    {
        $container = $this->createContainerFromFile('profiler');

        $this->assertTrue($container->hasDefinition('profiler'), '->registerProfilerConfiguration() loads profiling.xml');
        $this->assertTrue($container->hasDefinition('data_collector.config'), '->registerProfilerConfiguration() loads collectors.xml');
    }

    public function testDisabledProfiler()
    {
        $container = $this->createContainerFromFile('full');

        $this->assertFalse($container->hasDefinition('profiler'), '->registerProfilerConfiguration() does not load profiling.xml');
        $this->assertFalse($container->hasDefinition('data_collector.config'), '->registerProfilerConfiguration() does not load collectors.xml');
    }

    public function testWorkflows()
    {
        $container = $this->createContainerFromFile('workflows');

        $this->assertTrue($container->hasDefinition('workflow.article'), 'Workflow is registered as a service');
        $this->assertSame('workflow.abstract', $container->getDefinition('workflow.article')->getParent());
        $this->assertNull($container->getDefinition('workflow.article')->getArgument('index_4'), 'Workflows has eventsToDispatch=null');

        $this->assertTrue($container->hasDefinition('workflow.article.definition'), 'Workflow definition is registered as a service');

        $workflowDefinition = $container->getDefinition('workflow.article.definition');

        $this->assertSame(
            [
                'draft',
                'wait_for_journalist',
                'approved_by_journalist',
                'wait_for_spellchecker',
                'approved_by_spellchecker',
                'published',
            ],
            $workflowDefinition->getArgument(0),
            'Places are passed to the workflow definition'
        );
        $this->assertCount(4, $workflowDefinition->getArgument(1));
        $this->assertSame(['draft'], $workflowDefinition->getArgument(2));
        $metadataStoreDefinition = $container->getDefinition('workflow.article.metadata_store');
        $this->assertSame(InMemoryMetadataStore::class, $metadataStoreDefinition->getClass());
        $this->assertSame([
            'title' => 'article workflow',
            'description' => 'workflow for articles',
        ], $metadataStoreDefinition->getArgument(0));

        $this->assertTrue($container->hasDefinition('state_machine.pull_request'), 'State machine is registered as a service');
        $this->assertSame('state_machine.abstract', $container->getDefinition('state_machine.pull_request')->getParent());
        $this->assertTrue($container->hasDefinition('state_machine.pull_request.definition'), 'State machine definition is registered as a service');

        $stateMachineDefinition = $container->getDefinition('state_machine.pull_request.definition');

        $this->assertSame(
            [
                'start',
                'coding',
                'travis',
                'review',
                'merged',
                'closed',
            ],
            $stateMachineDefinition->getArgument(0),
            'Places are passed to the state machine definition'
        );
        $this->assertCount(9, $stateMachineDefinition->getArgument(1));
        $this->assertSame(['start'], $stateMachineDefinition->getArgument(2));

        $metadataStoreReference = $stateMachineDefinition->getArgument(3);
        $this->assertInstanceOf(Reference::class, $metadataStoreReference);
        $this->assertSame('state_machine.pull_request.metadata_store', (string) $metadataStoreReference);

        $metadataStoreDefinition = $container->getDefinition('state_machine.pull_request.metadata_store');
        $this->assertSame(Workflow\Metadata\InMemoryMetadataStore::class, $metadataStoreDefinition->getClass());
        $this->assertSame(InMemoryMetadataStore::class, $metadataStoreDefinition->getClass());

        $workflowMetadata = $metadataStoreDefinition->getArgument(0);
        $this->assertSame(['title' => 'workflow title'], $workflowMetadata);

        $placesMetadata = $metadataStoreDefinition->getArgument(1);
        $this->assertArrayHasKey('start', $placesMetadata);
        $this->assertSame(['title' => 'place start title'], $placesMetadata['start']);

        $transitionsMetadata = $metadataStoreDefinition->getArgument(2);
        $this->assertSame(\SplObjectStorage::class, $transitionsMetadata->getClass());
        $transitionsMetadataCall = $transitionsMetadata->getMethodCalls()[0];
        $this->assertSame('attach', $transitionsMetadataCall[0]);
        $params = $transitionsMetadataCall[1];
        $this->assertCount(2, $params);
        $this->assertInstanceOf(Reference::class, $params[0]);
        $this->assertSame('.state_machine.pull_request.transition.0', (string) $params[0]);

        $serviceMarkingStoreWorkflowDefinition = $container->getDefinition('workflow.service_marking_store_workflow');
        /** @var Reference $markingStoreRef */
        $markingStoreRef = $serviceMarkingStoreWorkflowDefinition->getArgument(1);
        $this->assertInstanceOf(Reference::class, $markingStoreRef);
        $this->assertEquals('workflow_service', (string) $markingStoreRef);

        $this->assertTrue($container->hasDefinition('workflow.registry'), 'Workflow registry is registered as a service');
        $registryDefinition = $container->getDefinition('workflow.registry');
        $this->assertGreaterThan(0, \count($registryDefinition->getMethodCalls()));
    }

    public function testWorkflowAreValidated()
    {
        $this->expectException('Symfony\Component\Workflow\Exception\InvalidDefinitionException');
        $this->expectExceptionMessage('A transition from a place/state must have an unique name. Multiple transitions named "go" from place/state "first" were found on StateMachine "my_workflow".');
        $this->createContainerFromFile('workflow_not_valid');
    }

    public function testWorkflowCannotHaveBothSupportsAndSupportStrategy()
    {
        $this->expectException('Symfony\Component\Config\Definition\Exception\InvalidConfigurationException');
        $this->expectExceptionMessage('"supports" and "support_strategy" cannot be used together.');
        $this->createContainerFromFile('workflow_with_support_and_support_strategy');
    }

    public function testWorkflowShouldHaveOneOfSupportsAndSupportStrategy()
    {
        $this->expectException('Symfony\Component\Config\Definition\Exception\InvalidConfigurationException');
        $this->expectExceptionMessage('"supports" or "support_strategy" should be configured.');
        $this->createContainerFromFile('workflow_without_support_and_support_strategy');
    }

    public function testWorkflowMultipleTransitionsWithSameName()
    {
        $container = $this->createContainerFromFile('workflow_with_multiple_transitions_with_same_name');

        $this->assertTrue($container->hasDefinition('workflow.article'), 'Workflow is registered as a service');
        $this->assertTrue($container->hasDefinition('workflow.article.definition'), 'Workflow definition is registered as a service');

        $workflowDefinition = $container->getDefinition('workflow.article.definition');

        $transitions = $workflowDefinition->getArgument(1);

        $this->assertCount(5, $transitions);

        $this->assertSame('.workflow.article.transition.0', (string) $transitions[0]);
        $this->assertSame([
            'request_review',
            [
                'draft',
            ],
            [
                'wait_for_journalist', 'wait_for_spellchecker',
            ],
        ], $container->getDefinition($transitions[0])->getArguments());

        $this->assertSame('.workflow.article.transition.1', (string) $transitions[1]);
        $this->assertSame([
            'journalist_approval',
            [
                'wait_for_journalist',
            ],
            [
                'approved_by_journalist',
            ],
        ], $container->getDefinition($transitions[1])->getArguments());

        $this->assertSame('.workflow.article.transition.2', (string) $transitions[2]);
        $this->assertSame([
            'spellchecker_approval',
            [
                'wait_for_spellchecker',
            ],
            [
                'approved_by_spellchecker',
            ],
        ], $container->getDefinition($transitions[2])->getArguments());

        $this->assertSame('.workflow.article.transition.3', (string) $transitions[3]);
        $this->assertSame([
            'publish',
            [
                'approved_by_journalist',
                'approved_by_spellchecker',
            ],
            [
                'published',
            ],
        ], $container->getDefinition($transitions[3])->getArguments());

        $this->assertSame('.workflow.article.transition.4', (string) $transitions[4]);
        $this->assertSame([
            'publish',
            [
                'draft',
            ],
            [
                'published',
            ],
        ], $container->getDefinition($transitions[4])->getArguments());
    }

    public function testWorkflowGuardExpressions()
    {
        $container = $this->createContainerFromFile('workflow_with_guard_expression');

        $this->assertTrue($container->hasDefinition('.workflow.article.listener.guard'), 'Workflow guard listener is registered as a service');
        $this->assertTrue($container->hasParameter('workflow.has_guard_listeners'), 'Workflow guard listeners parameter exists');
        $this->assertTrue(true === $container->getParameter('workflow.has_guard_listeners'), 'Workflow guard listeners parameter is enabled');
        $guardDefinition = $container->getDefinition('.workflow.article.listener.guard');
        $this->assertSame([
            [
                'event' => 'workflow.article.guard.publish',
                'method' => 'onTransition',
            ],
        ], $guardDefinition->getTag('kernel.event_listener'));
        $guardsConfiguration = $guardDefinition->getArgument(0);
        $this->assertTrue(1 === \count($guardsConfiguration), 'Workflow guard configuration contains one element per transition name');
        $transitionGuardExpressions = $guardsConfiguration['workflow.article.guard.publish'];
        $this->assertSame('.workflow.article.transition.3', (string) $transitionGuardExpressions[0]->getArgument(0));
        $this->assertSame('!!true', $transitionGuardExpressions[0]->getArgument(1));
        $this->assertSame('.workflow.article.transition.4', (string) $transitionGuardExpressions[1]->getArgument(0));
        $this->assertSame('!!false', $transitionGuardExpressions[1]->getArgument(1));
    }

    public function testWorkflowServicesCanBeEnabled()
    {
        $container = $this->createContainerFromFile('workflows_enabled');

        $this->assertTrue($container->has(Workflow\Registry::class));
        $this->assertTrue($container->hasDefinition('console.command.workflow_dump'));
    }

    public function testWorkflowsExplicitlyEnabled()
    {
        $container = $this->createContainerFromFile('workflows_explicitly_enabled');

        $this->assertTrue($container->hasDefinition('workflow.foo.definition'));
    }

    public function testWorkflowsNamedExplicitlyEnabled()
    {
        $container = $this->createContainerFromFile('workflows_explicitly_enabled_named_workflows');

        $this->assertTrue($container->hasDefinition('workflow.workflows.definition'));
    }

    public function testWorkflowsWithNoDispatchedEvents()
    {
        $container = $this->createContainerFromFile('workflow_with_no_events_to_dispatch');

        $eventsToDispatch = $container->getDefinition('state_machine.my_workflow')->getArgument('index_4');

        $this->assertSame([], $eventsToDispatch);
    }

    public function testWorkflowsWithSpecifiedDispatchedEvents()
    {
        $container = $this->createContainerFromFile('workflow_with_specified_events_to_dispatch');

        $eventsToDispatch = $container->getDefinition('state_machine.my_workflow')->getArgument('index_4');

        $this->assertSame([WorkflowEvents::LEAVE, WorkflowEvents::COMPLETED], $eventsToDispatch);
    }

    public function testEnabledPhpErrorsConfig()
    {
        $container = $this->createContainerFromFile('php_errors_enabled');

        $definition = $container->getDefinition('debug.debug_handlers_listener');
        $this->assertEquals(new Reference('monolog.logger.php', ContainerInterface::NULL_ON_INVALID_REFERENCE), $definition->getArgument(1));
        $this->assertNull($definition->getArgument(2));
        $this->assertSame(-1, $container->getParameter('debug.error_handler.throw_at'));
    }

    public function testDisabledPhpErrorsConfig()
    {
        $container = $this->createContainerFromFile('php_errors_disabled');

        $definition = $container->getDefinition('debug.debug_handlers_listener');
        $this->assertNull($definition->getArgument(1));
        $this->assertNull($definition->getArgument(2));
        $this->assertSame(0, $container->getParameter('debug.error_handler.throw_at'));
    }

    public function testPhpErrorsWithLogLevel()
    {
        $container = $this->createContainerFromFile('php_errors_log_level');

        $definition = $container->getDefinition('debug.debug_handlers_listener');
        $this->assertEquals(new Reference('monolog.logger.php', ContainerInterface::NULL_ON_INVALID_REFERENCE), $definition->getArgument(1));
        $this->assertSame(8, $definition->getArgument(2));
    }

    public function testRouter()
    {
        $container = $this->createContainerFromFile('full');

        $this->assertTrue($container->has('router'), '->registerRouterConfiguration() loads routing.xml');
        $arguments = $container->findDefinition('router')->getArguments();
        $this->assertEquals($container->getParameter('kernel.project_dir').'/config/routing.xml', $container->getParameter('router.resource'), '->registerRouterConfiguration() sets routing resource');
        $this->assertEquals('%router.resource%', $arguments[1], '->registerRouterConfiguration() sets routing resource');
        $this->assertEquals('xml', $arguments[2]['resource_type'], '->registerRouterConfiguration() sets routing resource type');

        $this->assertSame(['_locale' => 'fr|en'], $container->getDefinition('routing.loader')->getArgument(2));
    }

    public function testRouterRequiresResourceOption()
    {
        $this->expectException('Symfony\Component\Config\Definition\Exception\InvalidConfigurationException');
        $container = $this->createContainer();
        $loader = new FrameworkExtension();
        $loader->load([['router' => true]], $container);
    }

    public function testSession()
    {
        $container = $this->createContainerFromFile('full');

        $this->assertTrue($container->hasDefinition('session'), '->registerSessionConfiguration() loads session.xml');
        $this->assertEquals('fr', $container->getParameter('kernel.default_locale'));
        $this->assertEquals('session.storage.native', (string) $container->getAlias('session.storage'));
        $this->assertEquals('session.handler.native_file', (string) $container->getAlias('session.handler'));

        $options = $container->getParameter('session.storage.options');
        $this->assertEquals('_SYMFONY', $options['name']);
        $this->assertEquals(86400, $options['cookie_lifetime']);
        $this->assertEquals('/', $options['cookie_path']);
        $this->assertEquals('example.com', $options['cookie_domain']);
        $this->assertTrue($options['cookie_secure']);
        $this->assertFalse($options['cookie_httponly']);
        $this->assertTrue($options['use_cookies']);
        $this->assertEquals(108, $options['gc_divisor']);
        $this->assertEquals(1, $options['gc_probability']);
        $this->assertEquals(90000, $options['gc_maxlifetime']);
        $this->assertEquals(22, $options['sid_length']);
        $this->assertEquals(4, $options['sid_bits_per_character']);

        $this->assertEquals('/path/to/sessions', $container->getParameter('session.save_path'));
    }

    public function testNullSessionHandler()
    {
        $container = $this->createContainerFromFile('session');

        $this->assertTrue($container->hasDefinition('session'), '->registerSessionConfiguration() loads session.xml');
        $this->assertNull($container->getDefinition('session.storage.native')->getArgument(1));
        $this->assertNull($container->getDefinition('session.storage.php_bridge')->getArgument(0));
        $this->assertSame('session.handler.native_file', (string) $container->getAlias('session.handler'));

        $expected = ['session', 'initialized_session', 'logger', 'session_collector'];
        $this->assertEquals($expected, array_keys($container->getDefinition('session_listener')->getArgument(0)->getValues()));
    }

    public function testRequest()
    {
        $container = $this->createContainerFromFile('full');

        $this->assertTrue($container->hasDefinition('request.add_request_formats_listener'), '->registerRequestConfiguration() loads request.xml');
        $listenerDef = $container->getDefinition('request.add_request_formats_listener');
        $this->assertEquals(['csv' => ['text/csv', 'text/plain'], 'pdf' => ['application/pdf']], $listenerDef->getArgument(0));
    }

    public function testEmptyRequestFormats()
    {
        $container = $this->createContainerFromFile('request');

        $this->assertFalse($container->hasDefinition('request.add_request_formats_listener'), '->registerRequestConfiguration() does not load request.xml when no request formats are defined');
    }

    public function testAssets()
    {
        $container = $this->createContainerFromFile('assets');
        $packages = $container->getDefinition('assets.packages');

        // default package
        $defaultPackage = $container->getDefinition((string) $packages->getArgument(0));
        $this->assertUrlPackage($container, $defaultPackage, ['http://cdn.example.com'], 'SomeVersionScheme', '%%s?version=%%s');

        // packages
        $packages = $packages->getArgument(1);
        $this->assertCount(7, $packages);

        $package = $container->getDefinition((string) $packages['images_path']);
        $this->assertPathPackage($container, $package, '/foo', 'SomeVersionScheme', '%%s?version=%%s');

        $package = $container->getDefinition((string) $packages['images']);
        $this->assertUrlPackage($container, $package, ['http://images1.example.com', 'http://images2.example.com'], '1.0.0', '%%s?version=%%s');

        $package = $container->getDefinition((string) $packages['foo']);
        $this->assertPathPackage($container, $package, '', '1.0.0', '%%s-%%s');

        $package = $container->getDefinition((string) $packages['bar']);
        $this->assertUrlPackage($container, $package, ['https://bar2.example.com'], 'SomeVersionScheme', '%%s?version=%%s');

        $package = $container->getDefinition((string) $packages['bar_version_strategy']);
        $this->assertEquals('assets.custom_version_strategy', (string) $package->getArgument(1));

        $package = $container->getDefinition((string) $packages['json_manifest_strategy']);
        $versionStrategy = $container->getDefinition((string) $package->getArgument(1));
        $this->assertEquals('assets.json_manifest_version_strategy', $versionStrategy->getParent());
        $this->assertEquals('/path/to/manifest.json', $versionStrategy->getArgument(0));

        $package = $container->getDefinition($packages['remote_manifest']);
        $versionStrategy = $container->getDefinition($package->getArgument(1));
        $this->assertSame('assets.remote_json_manifest_version_strategy', $versionStrategy->getParent());
        $this->assertSame('https://cdn.example.com/manifest.json', $versionStrategy->getArgument(0));
    }

    public function testAssetsDefaultVersionStrategyAsService()
    {
        $container = $this->createContainerFromFile('assets_version_strategy_as_service');
        $packages = $container->getDefinition('assets.packages');

        // default package
        $defaultPackage = $container->getDefinition((string) $packages->getArgument(0));
        $this->assertEquals('assets.custom_version_strategy', (string) $defaultPackage->getArgument(1));
    }

    public function testWebLink()
    {
        $container = $this->createContainerFromFile('web_link');
        $this->assertTrue($container->hasDefinition('web_link.add_link_header_listener'));
    }

    public function testMessengerServicesRemovedWhenDisabled()
    {
        $container = $this->createContainerFromFile('messenger_disabled');
        $this->assertFalse($container->hasDefinition('console.command.messenger_consume_messages'));
        $this->assertFalse($container->hasDefinition('console.command.messenger_debug'));
        $this->assertFalse($container->hasDefinition('console.command.messenger_stop_workers'));
        $this->assertFalse($container->hasDefinition('console.command.messenger_setup_transports'));
        $this->assertFalse($container->hasDefinition('console.command.messenger_failed_messages_retry'));
        $this->assertFalse($container->hasDefinition('console.command.messenger_failed_messages_show'));
        $this->assertFalse($container->hasDefinition('console.command.messenger_failed_messages_remove'));
        $this->assertFalse($container->hasDefinition('cache.messenger.restart_workers_signal'));
    }

    public function testMessenger()
    {
        $container = $this->createContainerFromFile('messenger');
        $this->assertTrue($container->hasDefinition('console.command.messenger_consume_messages'));
        $this->assertTrue($container->hasAlias('messenger.default_bus'));
        $this->assertTrue($container->getAlias('messenger.default_bus')->isPublic());
        $this->assertTrue($container->hasDefinition('messenger.transport.amqp.factory'));
        $this->assertTrue($container->hasDefinition('messenger.transport.redis.factory'));
        $this->assertTrue($container->hasDefinition('messenger.transport_factory'));
        $this->assertSame(TransportFactory::class, $container->getDefinition('messenger.transport_factory')->getClass());
    }

    public function testMessengerTransports()
    {
        $container = $this->createContainerFromFile('messenger_transports');
        $this->assertTrue($container->hasDefinition('messenger.transport.default'));
        $this->assertTrue($container->getDefinition('messenger.transport.default')->hasTag('messenger.receiver'));
        $this->assertEquals([['alias' => 'default']], $container->getDefinition('messenger.transport.default')->getTag('messenger.receiver'));
        $transportArguments = $container->getDefinition('messenger.transport.default')->getArguments();
        $this->assertEquals(new Reference('messenger.default_serializer'), $transportArguments[2]);

        $this->assertTrue($container->hasDefinition('messenger.transport.customised'));
        $transportFactory = $container->getDefinition('messenger.transport.customised')->getFactory();
        $transportArguments = $container->getDefinition('messenger.transport.customised')->getArguments();

        $this->assertEquals([new Reference('messenger.transport_factory'), 'createTransport'], $transportFactory);
        $this->assertCount(3, $transportArguments);
        $this->assertSame('amqp://localhost/%2f/messages?exchange_name=exchange_name', $transportArguments[0]);
        $this->assertEquals(['queue' => ['name' => 'Queue'], 'transport_name' => 'customised'], $transportArguments[1]);
        $this->assertEquals(new Reference('messenger.transport.native_php_serializer'), $transportArguments[2]);

        $this->assertTrue($container->hasDefinition('messenger.transport.amqp.factory'));

        $this->assertTrue($container->hasDefinition('messenger.transport.redis'));
        $transportFactory = $container->getDefinition('messenger.transport.redis')->getFactory();
        $transportArguments = $container->getDefinition('messenger.transport.redis')->getArguments();

        $this->assertEquals([new Reference('messenger.transport_factory'), 'createTransport'], $transportFactory);
        $this->assertCount(3, $transportArguments);
        $this->assertSame('redis://127.0.0.1:6379/messages', $transportArguments[0]);

        $this->assertTrue($container->hasDefinition('messenger.transport.redis.factory'));

        $this->assertTrue($container->hasDefinition('messenger.transport.beanstalkd'));
        $transportFactory = $container->getDefinition('messenger.transport.beanstalkd')->getFactory();
        $transportArguments = $container->getDefinition('messenger.transport.beanstalkd')->getArguments();

        $this->assertEquals([new Reference('messenger.transport_factory'), 'createTransport'], $transportFactory);
        $this->assertCount(3, $transportArguments);
        $this->assertSame('beanstalkd://127.0.0.1:11300', $transportArguments[0]);

        $this->assertTrue($container->hasDefinition('messenger.transport.beanstalkd.factory'));

        $this->assertSame(10, $container->getDefinition('messenger.retry.multiplier_retry_strategy.customised')->getArgument(0));
        $this->assertSame(7, $container->getDefinition('messenger.retry.multiplier_retry_strategy.customised')->getArgument(1));
        $this->assertSame(3, $container->getDefinition('messenger.retry.multiplier_retry_strategy.customised')->getArgument(2));
        $this->assertSame(100, $container->getDefinition('messenger.retry.multiplier_retry_strategy.customised')->getArgument(3));

        $this->assertEquals(new Reference('messenger.transport.failed'), $container->getDefinition('messenger.failure.send_failed_message_to_failure_transport_listener')->getArgument(0));
    }

    public function testMessengerRouting()
    {
        $container = $this->createContainerFromFile('messenger_routing');
        $senderLocatorDefinition = $container->getDefinition('messenger.senders_locator');

        $sendersMapping = $senderLocatorDefinition->getArgument(0);
        $this->assertEquals(['amqp', 'messenger.transport.audit'], $sendersMapping[DummyMessage::class]);
        $sendersLocator = $container->getDefinition((string) $senderLocatorDefinition->getArgument(1));
        $this->assertSame(['amqp', 'audit', 'messenger.transport.amqp', 'messenger.transport.audit'], array_keys($sendersLocator->getArgument(0)));
        $this->assertEquals(new Reference('messenger.transport.amqp'), $sendersLocator->getArgument(0)['amqp']->getValues()[0]);
        $this->assertEquals(new Reference('messenger.transport.audit'), $sendersLocator->getArgument(0)['messenger.transport.audit']->getValues()[0]);
    }

    public function testMessengerRoutingSingle()
    {
        $container = $this->createContainerFromFile('messenger_routing_single');
        $senderLocatorDefinition = $container->getDefinition('messenger.senders_locator');

        $sendersMapping = $senderLocatorDefinition->getArgument(0);
        $this->assertEquals(['amqp'], $sendersMapping[DummyMessage::class]);
    }

    public function testMessengerTransportConfiguration()
    {
        $container = $this->createContainerFromFile('messenger_transport');

        $this->assertSame('messenger.transport.symfony_serializer', (string) $container->getAlias('messenger.default_serializer'));

        $serializerTransportDefinition = $container->getDefinition('messenger.transport.symfony_serializer');
        $this->assertSame('csv', $serializerTransportDefinition->getArgument(1));
        $this->assertSame(['enable_max_depth' => true], $serializerTransportDefinition->getArgument(2));
    }

    public function testMessengerWithMultipleBuses()
    {
        $container = $this->createContainerFromFile('messenger_multiple_buses');

        $this->assertTrue($container->has('messenger.bus.commands'));
        $this->assertSame([], $container->getDefinition('messenger.bus.commands')->getArgument(0));
        $this->assertEquals([
            ['id' => 'add_bus_name_stamp_middleware', 'arguments' => ['messenger.bus.commands']],
            ['id' => 'reject_redelivered_message_middleware'],
            ['id' => 'dispatch_after_current_bus'],
            ['id' => 'failed_message_processing_middleware'],
            ['id' => 'send_message'],
            ['id' => 'handle_message'],
        ], $container->getParameter('messenger.bus.commands.middleware'));
        $this->assertTrue($container->has('messenger.bus.events'));
        $this->assertSame([], $container->getDefinition('messenger.bus.events')->getArgument(0));
        $this->assertEquals([
            ['id' => 'add_bus_name_stamp_middleware', 'arguments' => ['messenger.bus.events']],
            ['id' => 'reject_redelivered_message_middleware'],
            ['id' => 'dispatch_after_current_bus'],
            ['id' => 'failed_message_processing_middleware'],
            ['id' => 'with_factory', 'arguments' => ['foo', true, ['bar' => 'baz']]],
            ['id' => 'send_message'],
            ['id' => 'handle_message'],
        ], $container->getParameter('messenger.bus.events.middleware'));
        $this->assertTrue($container->has('messenger.bus.queries'));
        $this->assertSame([], $container->getDefinition('messenger.bus.queries')->getArgument(0));
        $this->assertEquals([
            ['id' => 'send_message', 'arguments' => []],
            ['id' => 'handle_message', 'arguments' => []],
        ], $container->getParameter('messenger.bus.queries.middleware'));

        $this->assertTrue($container->hasAlias('messenger.default_bus'));
        $this->assertSame('messenger.bus.commands', (string) $container->getAlias('messenger.default_bus'));
    }

    public function testMessengerMiddlewareFactoryErroneousFormat()
    {
        $this->expectException('InvalidArgumentException');
        $this->expectExceptionMessage('Invalid middleware at path "framework.messenger": a map with a single factory id as key and its arguments as value was expected, {"foo":["qux"],"bar":["baz"]} given.');
        $this->createContainerFromFile('messenger_middleware_factory_erroneous_format');
    }

    public function testMessengerInvalidTransportRouting()
    {
        $this->expectException('LogicException');
        $this->expectExceptionMessage('Invalid Messenger routing configuration: the "Symfony\Bundle\FrameworkBundle\Tests\Fixtures\Messenger\DummyMessage" class is being routed to a sender called "invalid". This is not a valid transport or service id.');
        $this->createContainerFromFile('messenger_routing_invalid_transport');
    }

    public function testTranslator()
    {
        $container = $this->createContainerFromFile('full');
        $this->assertTrue($container->hasDefinition('translator.default'), '->registerTranslatorConfiguration() loads translation.php');
        $this->assertEquals('translator.default', (string) $container->getAlias('translator'), '->registerTranslatorConfiguration() redefines translator service from identity to real translator');
        $options = $container->getDefinition('translator.default')->getArgument(4);

        $this->assertArrayHasKey('cache_dir', $options);
        $this->assertSame($container->getParameter('kernel.cache_dir').'/translations', $options['cache_dir']);

        $files = array_map('realpath', $options['resource_files']['en']);
        $ref = new \ReflectionClass('Symfony\Component\Validator\Validation');
        $this->assertContains(
            strtr(\dirname($ref->getFileName()).'/Resources/translations/validators.en.xlf', '/', \DIRECTORY_SEPARATOR),
            $files,
            '->registerTranslatorConfiguration() finds Validator translation resources'
        );
        $ref = new \ReflectionClass('Symfony\Component\Form\Form');
        $this->assertContains(
            strtr(\dirname($ref->getFileName()).'/Resources/translations/validators.en.xlf', '/', \DIRECTORY_SEPARATOR),
            $files,
            '->registerTranslatorConfiguration() finds Form translation resources'
        );
        $ref = new \ReflectionClass('Symfony\Component\Security\Core\Security');
        $this->assertContains(
            strtr(\dirname($ref->getFileName()).'/Resources/translations/security.en.xlf', '/', \DIRECTORY_SEPARATOR),
            $files,
            '->registerTranslatorConfiguration() finds Security translation resources'
        );
        $this->assertContains(
            strtr(__DIR__.'/Fixtures/translations/test_paths.en.yml', '/', \DIRECTORY_SEPARATOR),
            $files,
            '->registerTranslatorConfiguration() finds translation resources in custom paths'
        );
        $this->assertContains(
            strtr(__DIR__.'/translations/test_default.en.xlf', '/', \DIRECTORY_SEPARATOR),
            $files,
            '->registerTranslatorConfiguration() finds translation resources in default path'
        );
        $this->assertContains(
            strtr(__DIR__.'/Fixtures/translations/domain.with.dots.en.yml', '/', \DIRECTORY_SEPARATOR),
            $files,
            '->registerTranslatorConfiguration() finds translation resources with dots in domain'
        );

        $calls = $container->getDefinition('translator.default')->getMethodCalls();
        $this->assertEquals(['fr'], $calls[1][1][0]);

        $nonExistingDirectories = array_filter(
            $options['scanned_directories'],
            function ($directory) {
                return !file_exists($directory);
            }
        );

        $this->assertNotEmpty($nonExistingDirectories, 'FrameworkBundle should pass non existing directories to Translator');

        $this->assertSame('Fixtures/translations', $options['cache_vary']['scanned_directories'][3]);
    }

    public function testTranslatorMultipleFallbacks()
    {
        $container = $this->createContainerFromFile('translator_fallbacks');

        $calls = $container->getDefinition('translator.default')->getMethodCalls();
        $this->assertEquals(['en', 'fr'], $calls[1][1][0]);
    }

    public function testTranslatorCacheDirDisabled()
    {
        $container = $this->createContainerFromFile('translator_cache_dir_disabled');
        $options = $container->getDefinition('translator.default')->getArgument(4);
        $this->assertNull($options['cache_dir']);
    }

    public function testValidation()
    {
        $container = $this->createContainerFromFile('full');
        $projectDir = $container->getParameter('kernel.project_dir');

        $ref = new \ReflectionClass('Symfony\Component\Form\Form');
        $xmlMappings = [
            \dirname($ref->getFileName()).'/Resources/config/validation.xml',
            strtr($projectDir.'/config/validator/foo.xml', '/', \DIRECTORY_SEPARATOR),
        ];

        $calls = $container->getDefinition('validator.builder')->getMethodCalls();

        $annotations = !class_exists(FullStack::class) && class_exists(Annotation::class);

        $this->assertCount($annotations ? 8 : 6, $calls);
        $this->assertSame('setConstraintValidatorFactory', $calls[0][0]);
        $this->assertEquals([new Reference('validator.validator_factory')], $calls[0][1]);
        $this->assertSame('setTranslator', $calls[1][0]);
        $this->assertEquals([new Reference('translator', ContainerBuilder::IGNORE_ON_INVALID_REFERENCE)], $calls[1][1]);
        $this->assertSame('setTranslationDomain', $calls[2][0]);
        $this->assertSame(['%validator.translation_domain%'], $calls[2][1]);
        $this->assertSame('addXmlMappings', $calls[3][0]);
        $this->assertSame([$xmlMappings], $calls[3][1]);
        $i = 3;
        if ($annotations) {
            $this->assertSame('enableAnnotationMapping', $calls[++$i][0]);
            $this->assertSame('setDoctrineAnnotationReader', $calls[++$i][0]);
        }
        $this->assertSame('addMethodMapping', $calls[++$i][0]);
        $this->assertSame(['loadValidatorMetadata'], $calls[$i][1]);
        $this->assertSame('setMappingCache', $calls[++$i][0]);
        $this->assertEquals([new Reference('validator.mapping.cache.adapter')], $calls[$i][1]);
    }

    public function testValidationService()
    {
        $container = $this->createContainerFromFile('validation_annotations', ['kernel.charset' => 'UTF-8'], false);

        $this->assertInstanceOf('Symfony\Component\Validator\Validator\ValidatorInterface', $container->get('validator.alias'));
    }

    public function testAnnotations()
    {
        $container = $this->createContainerFromFile('full', [], true, false);
        $container->addCompilerPass(new TestAnnotationsPass());
        $container->compile();

        $this->assertEquals($container->getParameter('kernel.cache_dir').'/annotations', $container->getDefinition('annotations.filesystem_cache')->getArgument(0));
        $this->assertSame('annotations.filesystem_cache', (string) $container->getDefinition('annotation_reader')->getArgument(1));
    }

    public function testFileLinkFormat()
    {
        if (ini_get('xdebug.file_link_format') || get_cfg_var('xdebug.file_link_format')) {
            $this->markTestSkipped('A custom file_link_format is defined.');
        }

        $container = $this->createContainerFromFile('full');

        $this->assertEquals('file%link%format', $container->getParameter('debug.file_link_format'));
    }

    public function testValidationAnnotations()
    {
        $container = $this->createContainerFromFile('validation_annotations');

        $calls = $container->getDefinition('validator.builder')->getMethodCalls();

        $this->assertCount(8, $calls);
        $this->assertSame('enableAnnotationMapping', $calls[4][0]);
        $this->assertSame('setDoctrineAnnotationReader', $calls[5][0]);
        $this->assertEquals([new Reference('annotation_reader')], $calls[5][1]);
        $this->assertSame('addMethodMapping', $calls[6][0]);
        $this->assertSame(['loadValidatorMetadata'], $calls[6][1]);
        $this->assertSame('setMappingCache', $calls[7][0]);
        $this->assertEquals([new Reference('validator.mapping.cache.adapter')], $calls[7][1]);
        // no cache this time
    }

    public function testValidationPaths()
    {
        require_once __DIR__.'/Fixtures/TestBundle/TestBundle.php';

        $container = $this->createContainerFromFile('validation_annotations', [
            'kernel.bundles' => ['TestBundle' => 'Symfony\\Bundle\\FrameworkBundle\\Tests\\TestBundle'],
            'kernel.bundles_metadata' => ['TestBundle' => ['namespace' => 'Symfony\\Bundle\\FrameworkBundle\\Tests', 'path' => __DIR__.'/Fixtures/TestBundle']],
        ]);

        $calls = $container->getDefinition('validator.builder')->getMethodCalls();

        $this->assertCount(9, $calls);
        $this->assertSame('addXmlMappings', $calls[3][0]);
        $this->assertSame('addYamlMappings', $calls[4][0]);
        $this->assertSame('enableAnnotationMapping', $calls[5][0]);
        $this->assertSame('setDoctrineAnnotationReader', $calls[6][0]);
        $this->assertSame('addMethodMapping', $calls[7][0]);
        $this->assertSame(['loadValidatorMetadata'], $calls[7][1]);
        $this->assertSame('setMappingCache', $calls[8][0]);
        $this->assertEquals([new Reference('validator.mapping.cache.adapter')], $calls[8][1]);

        $xmlMappings = $calls[3][1][0];
        $this->assertCount(3, $xmlMappings);
        try {
            // Testing symfony/symfony
            $this->assertStringEndsWith('Component'.\DIRECTORY_SEPARATOR.'Form/Resources/config/validation.xml', $xmlMappings[0]);
        } catch (\Exception $e) {
            // Testing symfony/framework-bundle with deps=high
            $this->assertStringEndsWith('symfony'.\DIRECTORY_SEPARATOR.'form/Resources/config/validation.xml', $xmlMappings[0]);
        }
        $this->assertStringEndsWith('TestBundle/Resources/config/validation.xml', $xmlMappings[1]);

        $yamlMappings = $calls[4][1][0];
        $this->assertCount(1, $yamlMappings);
        $this->assertStringEndsWith('TestBundle/Resources/config/validation.yml', $yamlMappings[0]);
    }

    public function testValidationPathsUsingCustomBundlePath()
    {
        require_once __DIR__.'/Fixtures/CustomPathBundle/src/CustomPathBundle.php';

        $container = $this->createContainerFromFile('validation_annotations', [
            'kernel.bundles' => ['CustomPathBundle' => 'Symfony\\Bundle\\FrameworkBundle\\Tests\\CustomPathBundle'],
            'kernel.bundles_metadata' => ['TestBundle' => ['namespace' => 'Symfony\\Bundle\\FrameworkBundle\\Tests', 'path' => __DIR__.'/Fixtures/CustomPathBundle']],
        ]);

        $calls = $container->getDefinition('validator.builder')->getMethodCalls();
        $xmlMappings = $calls[3][1][0];
        $this->assertCount(3, $xmlMappings);

        try {
            // Testing symfony/symfony
            $this->assertStringEndsWith('Component'.\DIRECTORY_SEPARATOR.'Form/Resources/config/validation.xml', $xmlMappings[0]);
        } catch (\Exception $e) {
            // Testing symfony/framework-bundle with deps=high
            $this->assertStringEndsWith('symfony'.\DIRECTORY_SEPARATOR.'form/Resources/config/validation.xml', $xmlMappings[0]);
        }
        $this->assertStringEndsWith('CustomPathBundle/Resources/config/validation.xml', $xmlMappings[1]);

        $yamlMappings = $calls[4][1][0];
        $this->assertCount(1, $yamlMappings);
        $this->assertStringEndsWith('CustomPathBundle/Resources/config/validation.yml', $yamlMappings[0]);
    }

    public function testValidationNoStaticMethod()
    {
        $container = $this->createContainerFromFile('validation_no_static_method');

        $calls = $container->getDefinition('validator.builder')->getMethodCalls();

        $annotations = !class_exists(FullStack::class) && class_exists(Annotation::class);

        $this->assertCount($annotations ? 7 : 5, $calls);
        $this->assertSame('addXmlMappings', $calls[3][0]);
        $i = 3;
        if ($annotations) {
            $this->assertSame('enableAnnotationMapping', $calls[++$i][0]);
            $this->assertSame('setDoctrineAnnotationReader', $calls[++$i][0]);
        }
        $this->assertSame('setMappingCache', $calls[++$i][0]);
        $this->assertEquals([new Reference('validator.mapping.cache.adapter')], $calls[$i][1]);
        // no cache, no annotations, no static methods
    }

    public function testEmailValidationModeIsPassedToEmailValidator()
    {
        $container = $this->createContainerFromFile('validation_email_validation_mode');

        $this->assertSame('html5', $container->getDefinition('validator.email')->getArgument(0));
    }

    public function testValidationTranslationDomain()
    {
        $container = $this->createContainerFromFile('validation_translation_domain');

        $this->assertSame('messages', $container->getParameter('validator.translation_domain'));
    }

    public function testValidationMapping()
    {
        $container = $this->createContainerFromFile('validation_mapping');

        $calls = $container->getDefinition('validator.builder')->getMethodCalls();

        $this->assertSame('addXmlMappings', $calls[3][0]);
        $this->assertCount(3, $calls[3][1][0]);

        $this->assertSame('addYamlMappings', $calls[4][0]);
        $this->assertCount(3, $calls[4][1][0]);
        $this->assertStringContainsString('foo.yml', $calls[4][1][0][0]);
        $this->assertStringContainsString('validation.yml', $calls[4][1][0][1]);
        $this->assertStringContainsString('validation.yaml', $calls[4][1][0][2]);
    }

    public function testValidationAutoMapping()
    {
        if (!class_exists(PropertyInfoLoader::class)) {
            $this->markTestSkipped('Auto-mapping requires symfony/validation 4.2+');
        }

        $container = $this->createContainerFromFile('validation_auto_mapping');
        $parameter = [
            'App\\' => ['services' => ['foo', 'bar']],
            'Symfony\\' => ['services' => ['a', 'b']],
            'Foo\\' => ['services' => []],
        ];

        $this->assertSame($parameter, $container->getParameter('validator.auto_mapping'));
        $this->assertTrue($container->hasDefinition('validator.property_info_loader'));
    }

    public function testFormsCanBeEnabledWithoutCsrfProtection()
    {
        $container = $this->createContainerFromFile('form_no_csrf');

        $this->assertFalse($container->getParameter('form.type_extension.csrf.enabled'));
    }

    /**
     * @group legacy
     */
    public function testFormsWithoutImprovedValidationMessages()
    {
        $this->expectDeprecation('Since symfony/framework-bundle 5.2: Setting the "framework.form.legacy_error_messages" option to "true" is deprecated. It will have no effect as of Symfony 6.0.');

        $this->createContainerFromFile('form_legacy_messages');
    }

    public function testStopwatchEnabledWithDebugModeEnabled()
    {
        $container = $this->createContainerFromFile('default_config', [
            'kernel.container_class' => 'foo',
            'kernel.debug' => true,
        ]);

        $this->assertTrue($container->has('debug.stopwatch'));
    }

    public function testStopwatchEnabledWithDebugModeDisabled()
    {
        $container = $this->createContainerFromFile('default_config', [
            'kernel.container_class' => 'foo',
        ]);

        $this->assertTrue($container->has('debug.stopwatch'));
    }

    public function testSerializerDisabled()
    {
        $container = $this->createContainerFromFile('default_config');
        $this->assertSame(!class_exists(FullStack::class) && class_exists(Serializer::class), $container->has('serializer'));
    }

    public function testSerializerEnabled()
    {
        $container = $this->createContainerFromFile('full');
        $this->assertTrue($container->has('serializer'));

        $argument = $container->getDefinition('serializer.mapping.chain_loader')->getArgument(0);

        $this->assertCount(2, $argument);
        $this->assertEquals('Symfony\Component\Serializer\Mapping\Loader\AnnotationLoader', $argument[0]->getClass());
        $this->assertEquals(new Reference('serializer.name_converter.camel_case_to_snake_case'), $container->getDefinition('serializer.name_converter.metadata_aware')->getArgument(1));
        $this->assertEquals(new Reference('property_info', ContainerBuilder::IGNORE_ON_INVALID_REFERENCE), $container->getDefinition('serializer.normalizer.object')->getArgument(3));
        $this->assertArrayHasKey('circular_reference_handler', $container->getDefinition('serializer.normalizer.object')->getArgument(6));
        $this->assertArrayHasKey('max_depth_handler', $container->getDefinition('serializer.normalizer.object')->getArgument(6));
        $this->assertEquals($container->getDefinition('serializer.normalizer.object')->getArgument(6)['max_depth_handler'], new Reference('my.max.depth.handler'));
    }

    public function testRegisterSerializerExtractor()
    {
        $container = $this->createContainerFromFile('full');

        $serializerExtractorDefinition = $container->getDefinition('property_info.serializer_extractor');

        $this->assertEquals('serializer.mapping.class_metadata_factory', $serializerExtractorDefinition->getArgument(0)->__toString());
        $this->assertTrue(!$serializerExtractorDefinition->isPublic() || $serializerExtractorDefinition->isPrivate());
        $tag = $serializerExtractorDefinition->getTag('property_info.list_extractor');
        $this->assertEquals(['priority' => -999], $tag[0]);
    }

    public function testDataUriNormalizerRegistered()
    {
        $container = $this->createContainerFromFile('full');

        $definition = $container->getDefinition('serializer.normalizer.data_uri');
        $tag = $definition->getTag('serializer.normalizer');

        $this->assertEquals(DataUriNormalizer::class, $definition->getClass());
        $this->assertEquals(-920, $tag[0]['priority']);
    }

    public function testDateIntervalNormalizerRegistered()
    {
        $container = $this->createContainerFromFile('full');

        $definition = $container->getDefinition('serializer.normalizer.dateinterval');
        $tag = $definition->getTag('serializer.normalizer');

        $this->assertEquals(DateIntervalNormalizer::class, $definition->getClass());
        $this->assertEquals(-915, $tag[0]['priority']);
    }

    public function testDateTimeNormalizerRegistered()
    {
        $container = $this->createContainerFromFile('full');

        $definition = $container->getDefinition('serializer.normalizer.datetime');
        $tag = $definition->getTag('serializer.normalizer');

        $this->assertEquals(DateTimeNormalizer::class, $definition->getClass());
        $this->assertEquals(-910, $tag[0]['priority']);
    }

    public function testFormErrorNormalizerRegistred()
    {
        $container = $this->createContainerFromFile('full');

        $definition = $container->getDefinition('serializer.normalizer.form_error');
        $tag = $definition->getTag('serializer.normalizer');

        $this->assertEquals(FormErrorNormalizer::class, $definition->getClass());
        $this->assertEquals(-915, $tag[0]['priority']);
    }

    public function testJsonSerializableNormalizerRegistered()
    {
        $container = $this->createContainerFromFile('full');

        $definition = $container->getDefinition('serializer.normalizer.json_serializable');
        $tag = $definition->getTag('serializer.normalizer');

        $this->assertEquals(JsonSerializableNormalizer::class, $definition->getClass());
        $this->assertEquals(-900, $tag[0]['priority']);
    }

    public function testObjectNormalizerRegistered()
    {
        $container = $this->createContainerFromFile('full');

        $definition = $container->getDefinition('serializer.normalizer.object');
        $tag = $definition->getTag('serializer.normalizer');

        $this->assertEquals('Symfony\Component\Serializer\Normalizer\ObjectNormalizer', $definition->getClass());
        $this->assertEquals(-1000, $tag[0]['priority']);
    }

    public function testConstraintViolationListNormalizerRegistered()
    {
        $container = $this->createContainerFromFile('full');

        $definition = $container->getDefinition('serializer.normalizer.constraint_violation_list');
        $tag = $definition->getTag('serializer.normalizer');

        $this->assertEquals(ConstraintViolationListNormalizer::class, $definition->getClass());
        $this->assertEquals(-915, $tag[0]['priority']);
        $this->assertEquals(new Reference('serializer.name_converter.metadata_aware'), $definition->getArgument(1));
    }

    public function testSerializerCacheActivated()
    {
        $container = $this->createContainerFromFile('serializer_enabled');

        $this->assertTrue($container->hasDefinition('serializer.mapping.cache_class_metadata_factory'));

        $cache = $container->getDefinition('serializer.mapping.cache_class_metadata_factory')->getArgument(1);
        $this->assertEquals(new Reference('serializer.mapping.cache.symfony'), $cache);
    }

    public function testSerializerCacheActivatedDebug()
    {
        $container = $this->createContainerFromFile('serializer_enabled', ['kernel.debug' => true, 'kernel.container_class' => __CLASS__]);
        $this->assertTrue($container->hasDefinition('serializer.mapping.cache_class_metadata_factory'));
    }

    public function testSerializerMapping()
    {
        $container = $this->createContainerFromFile('serializer_mapping', ['kernel.bundles_metadata' => ['TestBundle' => ['namespace' => 'Symfony\\Bundle\\FrameworkBundle\\Tests', 'path' => __DIR__.'/Fixtures/TestBundle']]]);
        $projectDir = $container->getParameter('kernel.project_dir');
        $configDir = __DIR__.'/Fixtures/TestBundle/Resources/config';
        $expectedLoaders = [
            new Definition(AnnotationLoader::class, [new Reference('annotation_reader', ContainerInterface::NULL_ON_INVALID_REFERENCE)]),
            new Definition(XmlFileLoader::class, [$configDir.'/serialization.xml']),
            new Definition(YamlFileLoader::class, [$configDir.'/serialization.yml']),
            new Definition(YamlFileLoader::class, [$projectDir.'/config/serializer/foo.yml']),
            new Definition(XmlFileLoader::class, [$configDir.'/serializer_mapping/files/foo.xml']),
            new Definition(YamlFileLoader::class, [$configDir.'/serializer_mapping/files/foo.yml']),
            new Definition(YamlFileLoader::class, [$configDir.'/serializer_mapping/serialization.yml']),
            new Definition(YamlFileLoader::class, [$configDir.'/serializer_mapping/serialization.yaml']),
        ];

        foreach ($expectedLoaders as $definition) {
            if (is_file($arg = $definition->getArgument(0))) {
                $definition->replaceArgument(0, strtr($arg, '/', \DIRECTORY_SEPARATOR));
            }
            $definition->setPublic(false);
        }

        $loaders = $container->getDefinition('serializer.mapping.chain_loader')->getArgument(0);
        foreach ($loaders as $loader) {
            if (is_file($arg = $loader->getArgument(0))) {
                $loader->replaceArgument(0, strtr($arg, '/', \DIRECTORY_SEPARATOR));
            }
        }
        $this->assertEquals($expectedLoaders, $loaders);
    }

    public function testSerializerServiceIsRegisteredWhenEnabled()
    {
        $container = $this->createContainerFromFile('serializer_enabled');

        $this->assertTrue($container->hasDefinition('serializer'));
    }

    public function testSerializerServiceIsNotRegisteredWhenDisabled()
    {
        $container = $this->createContainerFromFile('serializer_disabled');

        $this->assertFalse($container->hasDefinition('serializer'));
    }

    public function testPropertyInfoEnabled()
    {
        $container = $this->createContainerFromFile('property_info');
        $this->assertTrue($container->has('property_info'));
    }

    public function testPropertyInfoCacheActivated()
    {
        $container = $this->createContainerFromFile('property_info');

        $this->assertTrue($container->hasDefinition('property_info.cache'));

        $cache = $container->getDefinition('property_info.cache')->getArgument(1);
        $this->assertEquals(new Reference('cache.property_info'), $cache);
    }

    public function testPropertyInfoCacheDisabled()
    {
        $container = $this->createContainerFromFile('property_info', ['kernel.debug' => true, 'kernel.container_class' => __CLASS__]);
        $this->assertFalse($container->hasDefinition('property_info.cache'));
    }

    public function testEventDispatcherService()
    {
        $container = $this->createContainer(['kernel.charset' => 'UTF-8', 'kernel.secret' => 'secret']);
        $container->registerExtension(new FrameworkExtension());
        $container->getCompilerPassConfig()->setBeforeOptimizationPasses([new LoggerPass()]);
        $this->loadFromFile($container, 'default_config');
        $container
            ->register('foo', \stdClass::class)
            ->setPublic(true)
            ->setProperty('dispatcher', new Reference('event_dispatcher'));
        $container->compile();
        $this->assertInstanceOf(EventDispatcherInterface::class, $container->get('foo')->dispatcher);
    }

    public function testCacheDefaultRedisProvider()
    {
        $container = $this->createContainerFromFile('cache');

        $redisUrl = 'redis://localhost';
        $providerId = '.cache_connection.'.ContainerBuilder::hash($redisUrl);

        $this->assertTrue($container->hasDefinition($providerId));

        $url = $container->getDefinition($providerId)->getArgument(0);

        $this->assertSame($redisUrl, $url);
    }

    public function testCachePoolServices()
    {
        $container = $this->createContainerFromFile('cache', [], true, false);
        $container->setParameter('cache.prefix.seed', 'test');
        $container->addCompilerPass(new CachePoolPass());
        $container->compile();

        $this->assertCachePoolServiceDefinitionIsCreated($container, 'cache.foo', 'cache.adapter.apcu', 30);
        $this->assertCachePoolServiceDefinitionIsCreated($container, 'cache.bar', 'cache.adapter.doctrine', 5);
        $this->assertCachePoolServiceDefinitionIsCreated($container, 'cache.baz', 'cache.adapter.filesystem', 7);
        $this->assertCachePoolServiceDefinitionIsCreated($container, 'cache.foobar', 'cache.adapter.psr6', 10);
        $this->assertCachePoolServiceDefinitionIsCreated($container, 'cache.def', 'cache.app', 'PT11S');
        $this->assertCachePoolServiceDefinitionIsCreated($container, 'cache.expr', 'cache.app', '13 seconds');

        $chain = $container->getDefinition('cache.chain');

        $this->assertSame(ChainAdapter::class, $chain->getClass());

        $this->assertCount(2, $chain->getArguments());
        $this->assertCount(3, $chain->getArguments()[0]);

        $expectedSeed = $chain->getArgument(0)[1]->getArgument(0);
        $expected = [
            [
                (new ChildDefinition('cache.adapter.array'))
                    ->replaceArgument(0, 12),
                (new ChildDefinition('cache.adapter.filesystem'))
                    ->replaceArgument(0, $expectedSeed)
                    ->replaceArgument(1, 12),
                (new ChildDefinition('cache.adapter.redis'))
                    ->replaceArgument(0, new Reference('.cache_connection.kYdiLgf'))
                    ->replaceArgument(1, $expectedSeed)
                    ->replaceArgument(2, 12),
            ],
            12,
        ];
        $this->assertEquals($expected, $chain->getArguments());
    }

    public function testRedisTagAwareAdapter(): void
    {
        $container = $this->createContainerFromFile('cache', [], true);

        $aliasesForArguments = [];
        $argNames = [
            'cacheRedisTagAwareFoo',
            'cacheRedisTagAwareFoo2',
            'cacheRedisTagAwareBar',
            'cacheRedisTagAwareBar2',
            'cacheRedisTagAwareBaz',
            'cacheRedisTagAwareBaz2',
        ];
        foreach ($argNames as $argumentName) {
            $aliasesForArguments[] = sprintf('%s $%s', TagAwareCacheInterface::class, $argumentName);
            $aliasesForArguments[] = sprintf('%s $%s', CacheInterface::class, $argumentName);
            $aliasesForArguments[] = sprintf('%s $%s', CacheItemPoolInterface::class, $argumentName);
        }

        foreach ($aliasesForArguments as $aliasForArgumentStr) {
            $aliasForArgument = $container->getAlias($aliasForArgumentStr);
            $this->assertNotNull($aliasForArgument, sprintf("No alias found for '%s'", $aliasForArgumentStr));

            $def = $container->getDefinition((string) $aliasForArgument);
            $this->assertInstanceOf(ChildDefinition::class, $def, sprintf("No definition found for '%s'", $aliasForArgumentStr));

            $defParent = $container->getDefinition($def->getParent());
            if ($defParent instanceof ChildDefinition) {
                $defParent = $container->getDefinition($defParent->getParent());
            }

            $this->assertSame(RedisTagAwareAdapter::class, $defParent->getClass(), sprintf("'%s' is not %s", $aliasForArgumentStr, RedisTagAwareAdapter::class));
        }
    }

    public function testRemovesResourceCheckerConfigCacheFactoryArgumentOnlyIfNoDebug()
    {
        $container = $this->createContainer(['kernel.debug' => true]);
        (new FrameworkExtension())->load([], $container);
        $this->assertCount(1, $container->getDefinition('config_cache_factory')->getArguments());

        $container = $this->createContainer(['kernel.debug' => false]);
        (new FrameworkExtension())->load([], $container);
        $this->assertEmpty($container->getDefinition('config_cache_factory')->getArguments());
    }

    public function testLoggerAwareRegistration()
    {
        $container = $this->createContainerFromFile('full', [], true, false);
        $container->addCompilerPass(new ResolveInstanceofConditionalsPass());
        $container->register('foo', LoggerAwareInterface::class)
            ->setAutoconfigured(true);
        $container->compile();

        $calls = $container->findDefinition('foo')->getMethodCalls();

        $this->assertCount(1, $calls, 'Definition should contain 1 method call');
        $this->assertSame('setLogger', $calls[0][0], 'Method name should be "setLogger"');
        $this->assertInstanceOf(Reference::class, $calls[0][1][0]);
        $this->assertSame('logger', (string) $calls[0][1][0], 'Argument should be a reference to "logger"');
    }

    public function testSessionCookieSecureAuto()
    {
        $container = $this->createContainerFromFile('session_cookie_secure_auto');

        $expected = ['session', 'initialized_session', 'logger', 'session_collector', 'session_storage', 'request_stack'];
        $this->assertEquals($expected, array_keys($container->getDefinition('session_listener')->getArgument(0)->getValues()));
    }

    public function testRobotsTagListenerIsRegisteredInDebugMode()
    {
        $container = $this->createContainer(['kernel.debug' => true]);
        (new FrameworkExtension())->load([], $container);
        $this->assertTrue($container->has('disallow_search_engine_index_response_listener'), 'DisallowRobotsIndexingListener should be registered');

        $definition = $container->getDefinition('disallow_search_engine_index_response_listener');
        $this->assertTrue($definition->hasTag('kernel.event_subscriber'), 'DisallowRobotsIndexingListener should have the correct tag');

        $container = $this->createContainer(['kernel.debug' => true]);
        (new FrameworkExtension())->load([['disallow_search_engine_index' => false]], $container);
        $this->assertFalse(
            $container->has('disallow_search_engine_index_response_listener'),
            'DisallowRobotsIndexingListener should not be registered when explicitly disabled'
        );

        $container = $this->createContainer(['kernel.debug' => false]);
        (new FrameworkExtension())->load([], $container);
        $this->assertFalse($container->has('disallow_search_engine_index_response_listener'), 'DisallowRobotsIndexingListener should NOT be registered');
    }

    public function testHttpClientDefaultOptions()
    {
        $container = $this->createContainerFromFile('http_client_default_options');
        $this->assertTrue($container->hasDefinition('http_client'), '->registerHttpClientConfiguration() loads http_client.xml');

        $defaultOptions = [
            'headers' => [],
            'resolve' => [],
        ];
        $this->assertSame([$defaultOptions, 4], $container->getDefinition('http_client')->getArguments());

        $this->assertTrue($container->hasDefinition('foo'), 'should have the "foo" service.');
        $this->assertSame(ScopingHttpClient::class, $container->getDefinition('foo')->getClass());
    }

    public function testScopedHttpClientWithoutQueryOption()
    {
        $container = $this->createContainerFromFile('http_client_scoped_without_query_option');

        $this->assertTrue($container->hasDefinition('foo'), 'should have the "foo" service.');
        $this->assertSame(ScopingHttpClient::class, $container->getDefinition('foo')->getClass());
    }

    public function testHttpClientOverrideDefaultOptions()
    {
        $container = $this->createContainerFromFile('http_client_override_default_options');

        $this->assertSame(['foo' => 'bar'], $container->getDefinition('http_client')->getArgument(0)['headers']);
        $this->assertSame(4, $container->getDefinition('http_client')->getArgument(1));
        $this->assertSame('http://example.com', $container->getDefinition('foo')->getArgument(1));

        $expected = [
            'headers' => [
                'bar' => 'baz',
            ],
            'query' => [],
            'resolve' => [],
        ];
        $this->assertSame($expected, $container->getDefinition('foo')->getArgument(2));
    }

    public function testHttpClientRetry()
    {
        if (!class_exists(RetryableHttpClient::class)) {
            $this->expectException(LogicException::class);
        }
        $container = $this->createContainerFromFile('http_client_retry');

        $this->assertSame([429, 500 => ['GET', 'HEAD']], $container->getDefinition('http_client.retry_strategy')->getArgument(0));
        $this->assertSame(100, $container->getDefinition('http_client.retry_strategy')->getArgument(1));
        $this->assertSame(2, $container->getDefinition('http_client.retry_strategy')->getArgument(2));
        $this->assertSame(0, $container->getDefinition('http_client.retry_strategy')->getArgument(3));
        $this->assertSame(0.3, $container->getDefinition('http_client.retry_strategy')->getArgument(4));
        $this->assertSame(2, $container->getDefinition('http_client.retryable')->getArgument(2));

        $this->assertSame(RetryableHttpClient::class, $container->getDefinition('foo.retryable')->getClass());
        $this->assertSame(4, $container->getDefinition('foo.retry_strategy')->getArgument(2));
    }

    public function testHttpClientWithQueryParameterKey()
    {
        $container = $this->createContainerFromFile('http_client_xml_key');

        $expected = [
            'key' => 'foo',
        ];
        $this->assertSame($expected, $container->getDefinition('foo')->getArgument(2)['query']);

        $expected = [
            'host' => '127.0.0.1',
        ];
        $this->assertSame($expected, $container->getDefinition('foo')->getArgument(2)['resolve']);
    }

    public function testHttpClientFullDefaultOptions()
    {
        $container = $this->createContainerFromFile('http_client_full_default_options');

        $defaultOptions = $container->getDefinition('http_client')->getArgument(0);

        $this->assertSame(['X-powered' => 'PHP'], $defaultOptions['headers']);
        $this->assertSame(2, $defaultOptions['max_redirects']);
        $this->assertSame(2.0, (float) $defaultOptions['http_version']);
        $this->assertSame(['localhost' => '127.0.0.1'], $defaultOptions['resolve']);
        $this->assertSame('proxy.org', $defaultOptions['proxy']);
        $this->assertSame(3.5, $defaultOptions['timeout']);
        $this->assertSame(10.1, $defaultOptions['max_duration']);
        $this->assertSame('127.0.0.1', $defaultOptions['bindto']);
        $this->assertTrue($defaultOptions['verify_peer']);
        $this->assertTrue($defaultOptions['verify_host']);
        $this->assertSame('/etc/ssl/cafile', $defaultOptions['cafile']);
        $this->assertSame('/etc/ssl', $defaultOptions['capath']);
        $this->assertSame('/etc/ssl/cert.pem', $defaultOptions['local_cert']);
        $this->assertSame('/etc/ssl/private_key.pem', $defaultOptions['local_pk']);
        $this->assertSame('password123456', $defaultOptions['passphrase']);
        $this->assertSame('RC4-SHA:TLS13-AES-128-GCM-SHA256', $defaultOptions['ciphers']);
        $this->assertSame([
            'pin-sha256' => ['14s5erg62v1v8471g2revg48r7==', 'jsda84hjtyd4821bgfesd215bsfg5412='],
            'md5' => 'sdhtb481248721thbr=',
        ], $defaultOptions['peer_fingerprint']);
    }

    public function provideMailer(): array
    {
        return [
            ['mailer_with_dsn', ['main' => 'smtp://example.com']],
            ['mailer_with_transports', [
                'transport1' => 'smtp://example1.com',
                'transport2' => 'smtp://example2.com',
            ]],
        ];
    }

    /**
     * @dataProvider provideMailer
     */
    public function testMailer(string $configFile, array $expectedTransports): void
    {
        $container = $this->createContainerFromFile($configFile);

        $this->assertTrue($container->hasAlias('mailer'));
        $this->assertTrue($container->hasDefinition('mailer.transports'));
        $this->assertSame($expectedTransports, $container->getDefinition('mailer.transports')->getArgument(0));
        $this->assertTrue($container->hasDefinition('mailer.default_transport'));
        $this->assertSame(current($expectedTransports), $container->getDefinition('mailer.default_transport')->getArgument(0));
        $this->assertTrue($container->hasDefinition('mailer.envelope_listener'));
        $l = $container->getDefinition('mailer.envelope_listener');
        $this->assertSame('sender@example.org', $l->getArgument(0));
        $this->assertSame(['redirected@example.org', 'redirected1@example.org'], $l->getArgument(1));
        $this->assertEquals(new Reference('messenger.default_bus', ContainerInterface::NULL_ON_INVALID_REFERENCE), $container->getDefinition('mailer.mailer')->getArgument(1));

        $this->assertTrue($container->hasDefinition('mailer.message_listener'));
        $l = $container->getDefinition('mailer.message_listener');
        $h = $l->getArgument(0);
        $this->assertCount(3, $h->getMethodCalls());
    }

    public function testMailerWithDisabledMessageBus(): void
    {
        $container = $this->createContainerFromFile('mailer_with_disabled_message_bus');

        $this->assertNull($container->getDefinition('mailer.mailer')->getArgument(1));
    }

    public function testMailerWithSpecificMessageBus(): void
    {
        $container = $this->createContainerFromFile('mailer_with_specific_message_bus');

        $this->assertEquals(new Reference('app.another_bus'), $container->getDefinition('mailer.mailer')->getArgument(1));
    }

<<<<<<< HEAD
    public function testHttpClientMockResponseFactory()
    {
        $container = $this->createContainerFromFile('http_client_mock_response_factory');

        $definition = $container->getDefinition('http_client');

        $this->assertSame(MockHttpClient::class, $definition->getClass());
        $this->assertCount(1, $definition->getArguments());

        $argument = $definition->getArgument(0);

        $this->assertInstanceOf(Reference::class, $argument);
        $this->assertSame('my_response_factory', (string) $argument);
=======
    public function testRegisterParameterCollectingBehaviorDescribingTags()
    {
        $container = $this->createContainerFromFile('default_config');

        $this->assertTrue($container->hasParameter('container.behavior_describing_tags'));
        $this->assertEquals([
            'container.service_locator',
            'container.service_subscriber',
            'kernel.event_subscriber',
            'kernel.locale_aware',
            'kernel.reset',
        ], $container->getParameter('container.behavior_describing_tags'));
>>>>>>> 355f18d3
    }

    protected function createContainer(array $data = [])
    {
        return new ContainerBuilder(new EnvPlaceholderParameterBag(array_merge([
            'kernel.bundles' => ['FrameworkBundle' => 'Symfony\\Bundle\\FrameworkBundle\\FrameworkBundle'],
            'kernel.bundles_metadata' => ['FrameworkBundle' => ['namespace' => 'Symfony\\Bundle\\FrameworkBundle', 'path' => __DIR__.'/../..']],
            'kernel.cache_dir' => __DIR__,
            'kernel.build_dir' => __DIR__,
            'kernel.project_dir' => __DIR__,
            'kernel.debug' => false,
            'kernel.environment' => 'test',
            'kernel.name' => 'kernel',
            'kernel.container_class' => 'testContainer',
            'container.build_hash' => 'Abc1234',
            'container.build_id' => hash('crc32', 'Abc123423456789'),
            'container.build_time' => 23456789,
        ], $data)));
    }

    protected function createContainerFromFile($file, $data = [], $resetCompilerPasses = true, $compile = true)
    {
        $cacheKey = md5(static::class.$file.serialize($data));
        if ($compile && isset(self::$containerCache[$cacheKey])) {
            return self::$containerCache[$cacheKey];
        }
        $container = $this->createContainer($data);
        $container->registerExtension(new FrameworkExtension());
        $this->loadFromFile($container, $file);

        if ($resetCompilerPasses) {
            $container->getCompilerPassConfig()->setOptimizationPasses([]);
            $container->getCompilerPassConfig()->setRemovingPasses([]);
            $container->getCompilerPassConfig()->setAfterRemovingPasses([]);
        }
        $container->getCompilerPassConfig()->setBeforeOptimizationPasses([new LoggerPass()]);
        $container->getCompilerPassConfig()->setBeforeRemovingPasses([new AddConstraintValidatorsPass(), new TranslatorPass('translator.default', 'translation.reader')]);
        $container->getCompilerPassConfig()->setAfterRemovingPasses([new AddAnnotationsCachedReaderPass()]);

        if (!$compile) {
            return $container;
        }
        $container->compile();

        return self::$containerCache[$cacheKey] = $container;
    }

    protected function createContainerFromClosure($closure, $data = [])
    {
        $container = $this->createContainer($data);
        $container->registerExtension(new FrameworkExtension());
        $loader = new ClosureLoader($container);
        $loader->load($closure);

        $container->getCompilerPassConfig()->setOptimizationPasses([]);
        $container->getCompilerPassConfig()->setRemovingPasses([]);
        $container->getCompilerPassConfig()->setAfterRemovingPasses([]);
        $container->compile();

        return $container;
    }

    private function assertPathPackage(ContainerBuilder $container, ChildDefinition $package, $basePath, $version, $format)
    {
        $this->assertEquals('assets.path_package', $package->getParent());
        $this->assertEquals($basePath, $package->getArgument(0));
        $this->assertVersionStrategy($container, $package->getArgument(1), $version, $format);
    }

    private function assertUrlPackage(ContainerBuilder $container, ChildDefinition $package, $baseUrls, $version, $format)
    {
        $this->assertEquals('assets.url_package', $package->getParent());
        $this->assertEquals($baseUrls, $package->getArgument(0));
        $this->assertVersionStrategy($container, $package->getArgument(1), $version, $format);
    }

    private function assertVersionStrategy(ContainerBuilder $container, Reference $reference, $version, $format)
    {
        $versionStrategy = $container->getDefinition((string) $reference);
        if (null === $version) {
            $this->assertEquals('assets.empty_version_strategy', (string) $reference);
        } else {
            $this->assertEquals('assets.static_version_strategy', $versionStrategy->getParent());
            $this->assertEquals($version, $versionStrategy->getArgument(0));
            $this->assertEquals($format, $versionStrategy->getArgument(1));
        }
    }

    private function assertCachePoolServiceDefinitionIsCreated(ContainerBuilder $container, $id, $adapter, $defaultLifetime)
    {
        $this->assertTrue($container->has($id), sprintf('Service definition "%s" for cache pool of type "%s" is registered', $id, $adapter));

        $poolDefinition = $container->getDefinition($id);

        $this->assertInstanceOf(ChildDefinition::class, $poolDefinition, sprintf('Cache pool "%s" is based on an abstract cache pool.', $id));

        $this->assertTrue($poolDefinition->hasTag('cache.pool'), sprintf('Service definition "%s" is tagged with the "cache.pool" tag.', $id));
        $this->assertFalse($poolDefinition->isAbstract(), sprintf('Service definition "%s" is not abstract.', $id));

        $tag = $poolDefinition->getTag('cache.pool');
        $this->assertArrayHasKey('default_lifetime', $tag[0], 'The default lifetime is stored as an attribute of the "cache.pool" tag.');
        $this->assertSame($defaultLifetime, $tag[0]['default_lifetime'], 'The default lifetime is stored as an attribute of the "cache.pool" tag.');

        $parentDefinition = $poolDefinition;
        do {
            $parentId = $parentDefinition->getParent();
            $parentDefinition = $container->findDefinition($parentId);
        } while ($parentDefinition instanceof ChildDefinition);

        switch ($adapter) {
            case 'cache.adapter.apcu':
                $this->assertSame(ApcuAdapter::class, $parentDefinition->getClass());
                break;
            case 'cache.adapter.doctrine':
                $this->assertSame(DoctrineAdapter::class, $parentDefinition->getClass());
                break;
            case 'cache.app':
            case 'cache.adapter.filesystem':
                $this->assertSame(FilesystemAdapter::class, $parentDefinition->getClass());
                break;
            case 'cache.adapter.psr6':
                $this->assertSame(ProxyAdapter::class, $parentDefinition->getClass());
                break;
            case 'cache.adapter.redis':
                $this->assertSame(RedisAdapter::class, $parentDefinition->getClass());
                break;
            default:
                $this->fail('Unresolved adapter: '.$adapter);
        }
    }
}

/**
 * Simulates ReplaceAliasByActualDefinitionPass.
 */
class TestAnnotationsPass implements CompilerPassInterface
{
    public function process(ContainerBuilder $container)
    {
        $container->setDefinition('annotation_reader', $container->getDefinition('annotations.cached_reader'));
        $container->removeDefinition('annotations.cached_reader');
    }
}<|MERGE_RESOLUTION|>--- conflicted
+++ resolved
@@ -1607,7 +1607,6 @@
         $this->assertEquals(new Reference('app.another_bus'), $container->getDefinition('mailer.mailer')->getArgument(1));
     }
 
-<<<<<<< HEAD
     public function testHttpClientMockResponseFactory()
     {
         $container = $this->createContainerFromFile('http_client_mock_response_factory');
@@ -1621,7 +1620,8 @@
 
         $this->assertInstanceOf(Reference::class, $argument);
         $this->assertSame('my_response_factory', (string) $argument);
-=======
+    }
+
     public function testRegisterParameterCollectingBehaviorDescribingTags()
     {
         $container = $this->createContainerFromFile('default_config');
@@ -1634,7 +1634,6 @@
             'kernel.locale_aware',
             'kernel.reset',
         ], $container->getParameter('container.behavior_describing_tags'));
->>>>>>> 355f18d3
     }
 
     protected function createContainer(array $data = [])
