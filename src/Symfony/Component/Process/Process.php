<?php

/*
 * This file is part of the Symfony package.
 *
 * (c) Fabien Potencier <fabien@symfony.com>
 *
 * For the full copyright and license information, please view the LICENSE
 * file that was distributed with this source code.
 */

namespace Symfony\Component\Process;

use Symfony\Component\Process\Exception\InvalidArgumentException;
use Symfony\Component\Process\Exception\RuntimeException;

/**
 * Process is a thin wrapper around proc_* functions to ease
 * start independent PHP processes.
 *
 * @author Fabien Potencier <fabien@symfony.com>
 *
 * @api
 */
class Process
{
    const ERR = 'err';
    const OUT = 'out';

    const STATUS_READY = 'ready';
    const STATUS_STARTED = 'started';
    const STATUS_TERMINATED = 'terminated';

    const STDIN = 0;
    const STDOUT = 1;
    const STDERR = 2;

    private $commandline;
    private $cwd;
    private $env;
    private $stdin;
    private $timeout;
    private $options;
    private $exitcode;
    private $fallbackExitcode;
    private $processInformation;
    private $stdout;
    private $stderr;
    private $enhanceWindowsCompatibility;
    private $enhanceSigchildCompatibility;
    private $pipes;
    private $process;
    private $status = self::STATUS_READY;

    private $fileHandles;
    private $readBytes;

    private static $sigchild;

    /**
     * Exit codes translation table.
     *
     * User-defined errors must use exit codes in the 64-113 range.
     *
     * @var array
     */
    public static $exitCodes = array(
        0 => 'OK',
        1 => 'General error',
        2 => 'Misuse of shell builtins',

        126 => 'Invoked command cannot execute',
        127 => 'Command not found',
        128 => 'Invalid exit argument',

        // signals
        129 => 'Hangup',
        130 => 'Interrupt',
        131 => 'Quit and dump core',
        132 => 'Illegal instruction',
        133 => 'Trace/breakpoint trap',
        134 => 'Process aborted',
        135 => 'Bus error: "access to undefined portion of memory object"',
        136 => 'Floating point exception: "erroneous arithmetic operation"',
        137 => 'Kill (terminate immediately)',
        138 => 'User-defined 1',
        139 => 'Segmentation violation',
        140 => 'User-defined 2',
        141 => 'Write to pipe with no one reading',
        142 => 'Signal raised by alarm',
        143 => 'Termination (request to terminate)',
        // 144 - not defined
        145 => 'Child process terminated, stopped (or continued*)',
        146 => 'Continue if stopped',
        147 => 'Stop executing temporarily',
        148 => 'Terminal stop signal',
        149 => 'Background process attempting to read from tty ("in")',
        150 => 'Background process attempting to write to tty ("out")',
        151 => 'Urgent data available on socket',
        152 => 'CPU time limit exceeded',
        153 => 'File size limit exceeded',
        154 => 'Signal raised by timer counting virtual time: "virtual timer expired"',
        155 => 'Profiling timer expired',
        // 156 - not defined
        157 => 'Pollable event',
        // 158 - not defined
        159 => 'Bad syscall',
    );

    /**
     * Constructor.
     *
     * @param string  $commandline The command line to run
     * @param string  $cwd         The working directory
     * @param array   $env         The environment variables or null to inherit
     * @param string  $stdin       The STDIN content
     * @param integer $timeout     The timeout in seconds
     * @param array   $options     An array of options for proc_open
     *
     * @throws RuntimeException When proc_open is not installed
     *
     * @api
     */
    public function __construct($commandline, $cwd = null, array $env = null, $stdin = null, $timeout = 60, array $options = array())
    {
        if (!function_exists('proc_open')) {
            throw new RuntimeException('The Process class relies on proc_open, which is not available on your PHP installation.');
        }

        $this->commandline = $commandline;
        $this->cwd = null === $cwd ? getcwd() : $cwd;
        if (null !== $env) {
            $this->env = array();
            foreach ($env as $key => $value) {
                $this->env[(binary) $key] = (binary) $value;
            }
        } else {
            $this->env = null;
        }
        $this->stdin = $stdin;
        $this->setTimeout($timeout);
        $this->enhanceWindowsCompatibility = true;
        $this->enhanceSigchildCompatibility = !defined('PHP_WINDOWS_VERSION_BUILD') && $this->isSigchildEnabled();
        $this->options = array_replace(array('suppress_errors' => true, 'binary_pipes' => true), $options);
    }

    public function __destruct()
    {
        // stop() will check if we have a process running.
        $this->stop();
    }

    public function __clone()
    {
        $this->exitcode = null;
        $this->fallbackExitcode = null;
        $this->processInformation = null;
        $this->stdout = null;
        $this->stderr = null;
        $this->pipes = null;
        $this->process = null;
        $this->status = self::STATUS_READY;
        $this->fileHandles = null;
        $this->readBytes = null;
    }

    /**
     * Runs the process.
     *
     * The callback receives the type of output (out or err) and
     * some bytes from the output in real-time. It allows to have feedback
     * from the independent process during execution.
     *
     * The STDOUT and STDERR are also available after the process is finished
     * via the getOutput() and getErrorOutput() methods.
     *
     * @param callable $callback A PHP callback to run whenever there is some
     *                           output available on STDOUT or STDERR
     *
     * @return integer The exit status code
     *
     * @throws RuntimeException When process can't be launch or is stopped
     *
     * @api
     */
    public function run($callback = null)
    {
        $this->start($callback);

        return $this->wait($callback);
    }

    /**
     * Starts the process and returns after sending the STDIN.
     *
     * This method blocks until all STDIN data is sent to the process then it
     * returns while the process runs in the background.
     *
     * The termination of the process can be awaited with wait().
     *
     * The callback receives the type of output (out or err) and some bytes from
     * the output in real-time while writing the standard input to the process.
     * It allows to have feedback from the independent process during execution.
     * If there is no callback passed, the wait() method can be called
     * with true as a second parameter then the callback will get all data occurred
     * in (and since) the start call.
     *
     * @param callable $callback A PHP callback to run whenever there is some
     *                           output available on STDOUT or STDERR
     *
     * @throws RuntimeException When process can't be launch or is stopped
     * @throws RuntimeException When process is already running
     */
    public function start($callback = null)
    {
        if ($this->isRunning()) {
            throw new RuntimeException('Process is already running');
        }

        $this->stdout = '';
        $this->stderr = '';
        $callback = $this->buildCallback($callback);

        //Fix for PHP bug #51800: reading from STDOUT pipe hangs forever on Windows if the output is too big.
        //Workaround for this problem is to use temporary files instead of pipes on Windows platform.
        //@see https://bugs.php.net/bug.php?id=51800
        if (defined('PHP_WINDOWS_VERSION_BUILD')) {
            $this->fileHandles = array(
                self::STDOUT => tmpfile(),
            );
            $this->readBytes = array(
                self::STDOUT => 0,
            );
            $descriptors = array(array('pipe', 'r'), $this->fileHandles[self::STDOUT], array('pipe', 'w'));
        } else {
            $descriptors = array(
                array('pipe', 'r'), // stdin
                array('pipe', 'w'), // stdout
                array('pipe', 'w'), // stderr
            );

            if ($this->enhanceSigchildCompatibility && $this->isSigchildEnabled()) {
                // last exit code is output on the fourth pipe and caught to work around --enable-sigchild
                $descriptors = array_merge($descriptors, array(array('pipe', 'w')));

                $this->commandline = '('.$this->commandline.') 3>/dev/null; code=$?; echo $code >&3; exit $code';
            }
        }

        $commandline = $this->commandline;

        if (defined('PHP_WINDOWS_VERSION_BUILD') && $this->enhanceWindowsCompatibility) {
            $commandline = 'cmd /V:ON /E:ON /C "'.$commandline.'"';
            if (!isset($this->options['bypass_shell'])) {
                $this->options['bypass_shell'] = true;
            }
        }

        $this->process = proc_open($commandline, $descriptors, $this->pipes, $this->cwd, $this->env, $this->options);

        if (!is_resource($this->process)) {
            throw new RuntimeException('Unable to launch a new process.');
        }
        $this->status = self::STATUS_STARTED;

        foreach ($this->pipes as $pipe) {
            stream_set_blocking($pipe, false);
        }

        if (null === $this->stdin) {
            fclose($this->pipes[0]);
            unset($this->pipes[0]);

            return;
        }

        $writePipes = array($this->pipes[0]);
        unset($this->pipes[0]);
        $stdinLen = strlen($this->stdin);
        $stdinOffset = 0;

        while ($writePipes) {
            if (defined('PHP_WINDOWS_VERSION_BUILD')) {
                $this->processFileHandles($callback);
            }

            $r = $this->pipes;
            $w = $writePipes;
            $e = null;

            $n = @stream_select($r, $w, $e, $this->timeout);

            if (false === $n) {
                break;
            }
            if ($n === 0) {
                proc_terminate($this->process);

                throw new RuntimeException('The process timed out.');
            }

            if ($w) {
                $written = fwrite($writePipes[0], (binary) substr($this->stdin, $stdinOffset), 8192);
                if (false !== $written) {
                    $stdinOffset += $written;
                }
                if ($stdinOffset >= $stdinLen) {
                    fclose($writePipes[0]);
                    $writePipes = null;
                }
            }

            foreach ($r as $pipe) {
                $type = array_search($pipe, $this->pipes);
                $data = fread($pipe, 8192);
                if (strlen($data) > 0) {
                    call_user_func($callback, $type == 1 ? self::OUT : self::ERR, $data);
                }
                if (false === $data || feof($pipe)) {
                    fclose($pipe);
                    unset($this->pipes[$type]);
                }
            }
        }

        $this->updateStatus();
    }

    /**
     * Restarts the process.
     *
     * Be warned that the process is cloned before being started.
     *
     * @param callable $callback A PHP callback to run whenever there is some
     *                           output available on STDOUT or STDERR
     *
     * @return Process The new process
     *
     * @throws \RuntimeException When process can't be launch or is stopped
     * @throws \RuntimeException When process is already running
     *
     * @see start()
     */
    public function restart($callback = null)
    {
        if ($this->isRunning()) {
            throw new \RuntimeException('Process is already running');
        }

        $process = clone $this;
        $process->start($callback);

        return $process;
    }

    /**
     * Waits for the process to terminate.
     *
     * The callback receives the type of output (out or err) and some bytes
     * from the output in real-time while writing the standard input to the process.
     * It allows to have feedback from the independent process during execution.
     *
     * @param callable $callback A valid PHP callback
     *
     * @return int The exitcode of the process
     *
     * @throws RuntimeException
     */
    public function wait($callback = null)
    {
        $this->updateStatus();
        $callback = $this->buildCallback($callback);
        while ($this->pipes || (defined('PHP_WINDOWS_VERSION_BUILD') && $this->fileHandles)) {
            if (defined('PHP_WINDOWS_VERSION_BUILD') && $this->fileHandles) {
                $this->processFileHandles($callback, !$this->pipes);
            }

            if ($this->pipes) {
                $r = $this->pipes;
                $w = null;
                $e = null;

                $n = @stream_select($r, $w, $e, $this->timeout);

                if (false === $n) {
                    $this->pipes = array();

                    continue;
                }
                if (0 === $n) {
                    proc_terminate($this->process);

                    throw new RuntimeException('The process timed out.');
                }

                foreach ($r as $pipe) {
                    $type = array_search($pipe, $this->pipes);
                    $data = fread($pipe, 8192);

                    if (strlen($data) > 0) {
                        // last exit code is output and caught to work around --enable-sigchild
                        if (3 == $type) {
                            $this->fallbackExitcode = (int) $data;
                        } else {
                            call_user_func($callback, $type == 1 ? self::OUT : self::ERR, $data);
                        }
                    }
                    if (false === $data || feof($pipe)) {
                        fclose($pipe);
                        unset($this->pipes[$type]);
                    }
                }
            }
        }
        $this->updateStatus();
        if ($this->processInformation['signaled']) {
            throw new RuntimeException(sprintf('The process stopped because of a "%s" signal.', $this->processInformation['stopsig']));
        }

        $time = 0;
        while ($this->isRunning() && $time < 1000000) {
            $time += 1000;
            usleep(1000);
        }

        $exitcode = proc_close($this->process);

        if ($this->processInformation['signaled']) {
            throw new RuntimeException(sprintf('The process stopped because of a "%s" signal.', $this->processInformation['stopsig']));
        }

        $this->exitcode = $this->processInformation['running'] ? $exitcode : $this->processInformation['exitcode'];

        if (-1 == $this->exitcode && null !== $this->fallbackExitcode) {
            $this->exitcode = $this->fallbackExitcode;
        }

        return $this->exitcode;
    }

    /**
     * Returns the current output of the process (STDOUT).
     *
     * @return string The process output
     *
     * @api
     */
    public function getOutput()
    {
        $this->updateOutput();

        return $this->stdout;
    }

    /**
     * Returns the current error output of the process (STDERR).
     *
     * @return string The process error output
     *
     * @api
     */
    public function getErrorOutput()
    {
        $this->updateErrorOutput();

        return $this->stderr;
    }

    /**
     * Returns the exit code returned by the process.
     *
     * @return integer The exit status code
     *
     * @throws RuntimeException In case --enable-sigchild is activated and the sigchild compatibility mode is disabled
     *
     * @api
     */
    public function getExitCode()
    {
        if ($this->isSigchildEnabled() && !$this->enhanceSigchildCompatibility) {
            throw new RuntimeException('This PHP has been compiled with --enable-sigchild. You must use setEnhanceSigchildCompatibility() to use this method');
        }

        $this->updateStatus();

        return $this->exitcode;
    }

    /**
     * Returns a string representation for the exit code returned by the process.
     *
     * This method relies on the Unix exit code status standardization
     * and might not be relevant for other operating systems.
     *
     * @return string A string representation for the exit status code
     *
     * @throws RuntimeException In case --enable-sigchild is activated and the sigchild compatibility mode is disabled
     *
     * @see http://tldp.org/LDP/abs/html/exitcodes.html
     * @see http://en.wikipedia.org/wiki/Unix_signal
     */
    public function getExitCodeText()
    {
        $exitcode = $this->getExitCode();

        return isset(self::$exitCodes[$exitcode]) ? self::$exitCodes[$exitcode] : 'Unknown error';
    }

    /**
     * Checks if the process ended successfully.
     *
     * @return Boolean true if the process ended successfully, false otherwise
     *
     * @throws RuntimeException In case --enable-sigchild is activated and the sigchild compatibility mode is disabled
     *
     * @api
     */
    public function isSuccessful()
    {
        return 0 == $this->getExitCode();
    }

    /**
     * Returns true if the child process has been terminated by an uncaught signal.
     *
     * It always returns false on Windows.
     *
     * @return Boolean
     *
     * @throws RuntimeException In case --enable-sigchild is activated
     *
     * @api
     */
    public function hasBeenSignaled()
    {
        if ($this->isSigchildEnabled()) {
            throw new RuntimeException('This PHP has been compiled with --enable-sigchild. Term signal can not be retrieved');
        }

        $this->updateStatus();

        return $this->processInformation['signaled'];
    }

    /**
     * Returns the number of the signal that caused the child process to terminate its execution.
     *
     * It is only meaningful if hasBeenSignaled() returns true.
     *
     * @return integer
     *
     * @throws RuntimeException In case --enable-sigchild is activated
     *
     * @api
     */
    public function getTermSignal()
    {
        if ($this->isSigchildEnabled()) {
            throw new RuntimeException('This PHP has been compiled with --enable-sigchild. Term signal can not be retrieved');
        }

        $this->updateStatus();

        return $this->processInformation['termsig'];
    }

    /**
     * Returns true if the child process has been stopped by a signal.
     *
     * It always returns false on Windows.
     *
     * @return Boolean
     *
     * @api
     */
    public function hasBeenStopped()
    {
        $this->updateStatus();

        return $this->processInformation['stopped'];
    }

    /**
     * Returns the number of the signal that caused the child process to stop its execution.
     *
     * It is only meaningful if hasBeenStopped() returns true.
     *
     * @return integer
     *
     * @api
     */
    public function getStopSignal()
    {
        $this->updateStatus();

        return $this->processInformation['stopsig'];
    }

    /**
     * Checks if the process is currently running.
     *
     * @return Boolean true if the process is currently running, false otherwise
     */
    public function isRunning()
    {
        if (self::STATUS_STARTED !== $this->status) {
            return false;
        }

        $this->updateStatus();

        return $this->processInformation['running'];
    }

    /**
     * Stops the process.
     *
     * @param float $timeout The timeout in seconds
     *
     * @return integer The exitcode of the process
     *
     * @throws RuntimeException if the process got signaled
     */
    public function stop($timeout=10)
    {
        $timeoutMicro = (int) $timeout*10E6;
        if ($this->isRunning()) {
            proc_terminate($this->process);
            $time = 0;
            while (1 == $this->isRunning() && $time < $timeoutMicro) {
                $time += 1000;
                usleep(1000);
            }

            foreach ($this->pipes as $pipe) {
                fclose($pipe);
            }
            $this->pipes = array();

            $exitcode = proc_close($this->process);
            $this->exitcode = -1 === $this->processInformation['exitcode'] ? $exitcode : $this->processInformation['exitcode'];

            if (defined('PHP_WINDOWS_VERSION_BUILD')) {
                foreach ($this->fileHandles as $fileHandle) {
                    fclose($fileHandle);
                }
                $this->fileHandles = array();
            }
        }
        $this->status = self::STATUS_TERMINATED;

        return $this->exitcode;
    }

    /**
     * Adds a line to the STDOUT stream.
     *
     * @param string $line The line to append
     */
    public function addOutput($line)
    {
        $this->stdout .= $line;
    }

    /**
     * Adds a line to the STDERR stream.
     *
     * @param string $line The line to append
     */
    public function addErrorOutput($line)
    {
        $this->stderr .= $line;
    }

    /**
     * Gets the command line to be executed.
     *
     * @return string The command to execute
     */
    public function getCommandLine()
    {
        return $this->commandline;
    }

    /**
<<<<<<< HEAD
     * @return self The current Process instance
=======
     * Sets the command line to be executed.
     *
     * @param string $commandline The command to execute
>>>>>>> f1521708
     */
    public function setCommandLine($commandline)
    {
        $this->commandline = $commandline;

        return $this;
    }

    /**
     * Gets the process timeout.
     *
     * @return integer|null The timeout in seconds or null if it's disabled
     */
    public function getTimeout()
    {
        return $this->timeout;
    }

    /**
     * Sets the process timeout.
     *
     * To disable the timeout, set this value to null.
     *
<<<<<<< HEAD
     * @param integer|null
     *
     * @return self The current Process instance
=======
     * @param integer|null $timeout The timeout in seconds
     *
     * @throws \InvalidArgumentException if the timeout is negative
>>>>>>> f1521708
     */
    public function setTimeout($timeout)
    {
        if (null === $timeout) {
            $this->timeout = null;

            return $this;
        }

        $timeout = (integer) $timeout;

        if ($timeout < 0) {
            throw new InvalidArgumentException('The timeout value must be a valid positive integer.');
        }

        $this->timeout = $timeout;

        return $this;
    }

    /**
     * Gets the working directory.
     *
     * @return string The current working directory
     */
    public function getWorkingDirectory()
    {
        return $this->cwd;
    }

    /**
<<<<<<< HEAD
     * @return self The current Process instance
=======
     * Sets the current working directory.
     *
     * @param string $cwd The new working directory
>>>>>>> f1521708
     */
    public function setWorkingDirectory($cwd)
    {
        $this->cwd = $cwd;

        return $this;
    }

    /**
     * Gets the environment variables.
     *
     * @return array The current environment variables
     */
    public function getEnv()
    {
        return $this->env;
    }

    /**
<<<<<<< HEAD
     * @return self The current Process instance
=======
     * Sets the environment variables.
     *
     * @param array $env The new environment variables
>>>>>>> f1521708
     */
    public function setEnv(array $env)
    {
        $this->env = $env;

        return $this;
    }

    /**
     * Gets the contents of STDIN.
     *
     * @return string The current contents
     */
    public function getStdin()
    {
        return $this->stdin;
    }

    /**
<<<<<<< HEAD
     * @return self The current Process instance
=======
     * Sets the contents of STDIN.
     *
     * @param string $stdin The new contents
>>>>>>> f1521708
     */
    public function setStdin($stdin)
    {
        $this->stdin = $stdin;

        return $this;
    }

    /**
     * Gets the options for proc_open.
     *
     * @return array The current options
     */
    public function getOptions()
    {
        return $this->options;
    }

    /**
<<<<<<< HEAD
     * @return self The current Process instance
=======
     * Sets the options for proc_open.
     *
     * @param array $options The new options
>>>>>>> f1521708
     */
    public function setOptions(array $options)
    {
        $this->options = $options;

        return $this;
    }

    /**
     * Gets whether or not Windows compatibility is enabled
     *
     * This is true by default.
     *
     * @return Boolean
     */
    public function getEnhanceWindowsCompatibility()
    {
        return $this->enhanceWindowsCompatibility;
    }

    /**
<<<<<<< HEAD
     * @return self The current Process instance
=======
     * Sets whether or not Windows compatibility is enabled
     *
     * @param Boolean $enhance
>>>>>>> f1521708
     */
    public function setEnhanceWindowsCompatibility($enhance)
    {
        $this->enhanceWindowsCompatibility = (Boolean) $enhance;

        return $this;
    }

    /**
     * Return whether sigchild compatibility mode is activated or not
     *
     * @return Boolean
     */
    public function getEnhanceSigchildCompatibility()
    {
        return $this->enhanceSigchildCompatibility;
    }

    /**
     * Activate sigchild compatibility mode
     *
     * Sigchild compatibility mode is required to get the exit code and
     * determine the success of a process when PHP has been compiled with
     * the --enable-sigchild option
     *
     * @param Boolean $enhance
     *
     * @return self The current Process instance
     */
    public function setEnhanceSigchildCompatibility($enhance)
    {
        $this->enhanceSigchildCompatibility = (Boolean) $enhance;

        return $this;
    }

    /**
     * Builds up the callback used by wait().
     *
     * The callbacks adds all occurred output to the specific buffer and calls
     * the user callback (if present) with the received output.
     *
     * @param callable $callback The user defined PHP callback
     *
     * @return mixed A PHP callable
     */
    protected function buildCallback($callback)
    {
        $that = $this;
        $out = self::OUT;
        $err = self::ERR;
        $callback = function ($type, $data) use ($that, $callback, $out, $err) {
            if ($out == $type) {
                $that->addOutput($data);
            } else {
                $that->addErrorOutput($data);
            }

            if (null !== $callback) {
                call_user_func($callback, $type, $data);
            }
        };

        return $callback;
    }

    /**
     * Updates the status of the process.
     */
    protected function updateStatus()
    {
        if (self::STATUS_STARTED !== $this->status) {
            return;
        }

        $this->processInformation = proc_get_status($this->process);
        if (!$this->processInformation['running']) {
            $this->status = self::STATUS_TERMINATED;
            if (-1 !== $this->processInformation['exitcode']) {
                $this->exitcode = $this->processInformation['exitcode'];
            }
        }
    }

    protected function updateErrorOutput()
    {
        if (isset($this->pipes[self::STDERR]) && is_resource($this->pipes[self::STDERR])) {
            $this->addErrorOutput(stream_get_contents($this->pipes[self::STDERR]));
        }
    }

    protected function updateOutput()
    {
        if (defined('PHP_WINDOWS_VERSION_BUILD') && isset($this->fileHandles[self::STDOUT]) && is_resource($this->fileHandles[self::STDOUT])) {
            fseek($this->fileHandles[self::STDOUT], $this->readBytes[self::STDOUT]);
            $this->addOutput(stream_get_contents($this->fileHandles[self::STDOUT]));
        } elseif (isset($this->pipes[self::STDOUT]) && is_resource($this->pipes[self::STDOUT])) {
            $this->addOutput(stream_get_contents($this->pipes[self::STDOUT]));
        }
    }

    /**
     * Return whether PHP has been compiled with the '--enable-sigchild' option or not
     *
     * @return Boolean
     */
    protected function isSigchildEnabled()
    {
        if (null !== self::$sigchild) {
            return self::$sigchild;
        }

        ob_start();
        phpinfo(INFO_GENERAL);

        return self::$sigchild = false !== strpos(ob_get_clean(), '--enable-sigchild');
    }

    /**
     * Handles the windows file handles fallbacks
     *
     * @param callable $callback A valid PHP callback
     * @param Boolean $closeEmptyHandles if true, handles that are empty will be assumed closed
     */
    private function processFileHandles($callback, $closeEmptyHandles = false)
    {
        $fh = $this->fileHandles;
        foreach ($fh as $type => $fileHandle) {
            fseek($fileHandle, $this->readBytes[$type]);
            $data = fread($fileHandle, 8192);
            if (strlen($data) > 0) {
                $this->readBytes[$type] += strlen($data);
                call_user_func($callback, $type == 1 ? self::OUT : self::ERR, $data);
            }
            if (false === $data || ($closeEmptyHandles && '' === $data && feof($fileHandle))) {
                fclose($fileHandle);
                unset($this->fileHandles[$type]);
            }
        }
    }
}<|MERGE_RESOLUTION|>--- conflicted
+++ resolved
@@ -683,13 +683,11 @@
     }
 
     /**
-<<<<<<< HEAD
+     * Sets the command line to be executed.
+     *
+     * @param string $commandline The command to execute
+     *
      * @return self The current Process instance
-=======
-     * Sets the command line to be executed.
-     *
-     * @param string $commandline The command to execute
->>>>>>> f1521708
      */
     public function setCommandLine($commandline)
     {
@@ -713,15 +711,11 @@
      *
      * To disable the timeout, set this value to null.
      *
-<<<<<<< HEAD
-     * @param integer|null
+     * @param integer|null $timeout The timeout in seconds
      *
      * @return self The current Process instance
-=======
-     * @param integer|null $timeout The timeout in seconds
      *
      * @throws \InvalidArgumentException if the timeout is negative
->>>>>>> f1521708
      */
     public function setTimeout($timeout)
     {
@@ -753,13 +747,11 @@
     }
 
     /**
-<<<<<<< HEAD
+     * Sets the current working directory.
+     *
+     * @param string $cwd The new working directory
+     *
      * @return self The current Process instance
-=======
-     * Sets the current working directory.
-     *
-     * @param string $cwd The new working directory
->>>>>>> f1521708
      */
     public function setWorkingDirectory($cwd)
     {
@@ -779,13 +771,11 @@
     }
 
     /**
-<<<<<<< HEAD
+     * Sets the environment variables.
+     *
+     * @param array $env The new environment variables
+     *
      * @return self The current Process instance
-=======
-     * Sets the environment variables.
-     *
-     * @param array $env The new environment variables
->>>>>>> f1521708
      */
     public function setEnv(array $env)
     {
@@ -805,13 +795,11 @@
     }
 
     /**
-<<<<<<< HEAD
+     * Sets the contents of STDIN.
+     *
+     * @param string $stdin The new contents
+     *
      * @return self The current Process instance
-=======
-     * Sets the contents of STDIN.
-     *
-     * @param string $stdin The new contents
->>>>>>> f1521708
      */
     public function setStdin($stdin)
     {
@@ -831,13 +819,11 @@
     }
 
     /**
-<<<<<<< HEAD
+     * Sets the options for proc_open.
+     *
+     * @param array $options The new options
+     *
      * @return self The current Process instance
-=======
-     * Sets the options for proc_open.
-     *
-     * @param array $options The new options
->>>>>>> f1521708
      */
     public function setOptions(array $options)
     {
@@ -859,13 +845,11 @@
     }
 
     /**
-<<<<<<< HEAD
+     * Sets whether or not Windows compatibility is enabled
+     *
+     * @param Boolean $enhance
+     *
      * @return self The current Process instance
-=======
-     * Sets whether or not Windows compatibility is enabled
-     *
-     * @param Boolean $enhance
->>>>>>> f1521708
      */
     public function setEnhanceWindowsCompatibility($enhance)
     {
