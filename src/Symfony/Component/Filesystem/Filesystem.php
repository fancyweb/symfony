--- conflicted
+++ resolved
@@ -206,14 +206,9 @@
     /**
      * Change the owner of an array of files or directories.
      *
-<<<<<<< HEAD
-     * @param string|iterable $files A filename, an array of files, or a \Traversable instance to change owner
-     * @param string|int      $user  A user name or number
-=======
      * @param string|iterable $files     A filename, an array of files, or a \Traversable instance to change owner
      * @param string|int      $user      A user name or number
      * @param bool            $recursive Whether change the owner recursively or not
->>>>>>> 039feed9
      *
      * @throws IOException When the change fails
      */
@@ -238,14 +233,9 @@
     /**
      * Change the group of an array of files or directories.
      *
-<<<<<<< HEAD
-     * @param string|iterable $files A filename, an array of files, or a \Traversable instance to change group
-     * @param string|int      $group A group name or number
-=======
      * @param string|iterable $files     A filename, an array of files, or a \Traversable instance to change group
      * @param string|int      $group     A group name or number
      * @param bool            $recursive Whether change the group recursively or not
->>>>>>> 039feed9
      *
      * @throws IOException When the change fails
      */
