--- conflicted
+++ resolved
@@ -67,71 +67,43 @@
                     $this->context->buildViolation($constraint->uploadIniSizeErrorMessage)
                         ->setParameter('{{ limit }}', $limitAsString)
                         ->setParameter('{{ suffix }}', $suffix)
-<<<<<<< HEAD
-                        ->setCode((string) UPLOAD_ERR_INI_SIZE)
-=======
-                        ->setCode(\UPLOAD_ERR_INI_SIZE)
->>>>>>> 4351a706
+                        ->setCode((string) \UPLOAD_ERR_INI_SIZE)
                         ->addViolation();
 
                     return;
                 case \UPLOAD_ERR_FORM_SIZE:
                     $this->context->buildViolation($constraint->uploadFormSizeErrorMessage)
-<<<<<<< HEAD
-                        ->setCode((string) UPLOAD_ERR_FORM_SIZE)
-=======
-                        ->setCode(\UPLOAD_ERR_FORM_SIZE)
->>>>>>> 4351a706
+                        ->setCode((string) \UPLOAD_ERR_FORM_SIZE)
                         ->addViolation();
 
                     return;
                 case \UPLOAD_ERR_PARTIAL:
                     $this->context->buildViolation($constraint->uploadPartialErrorMessage)
-<<<<<<< HEAD
-                        ->setCode((string) UPLOAD_ERR_PARTIAL)
-=======
-                        ->setCode(\UPLOAD_ERR_PARTIAL)
->>>>>>> 4351a706
+                        ->setCode((string) \UPLOAD_ERR_PARTIAL)
                         ->addViolation();
 
                     return;
                 case \UPLOAD_ERR_NO_FILE:
                     $this->context->buildViolation($constraint->uploadNoFileErrorMessage)
-<<<<<<< HEAD
-                        ->setCode((string) UPLOAD_ERR_NO_FILE)
-=======
-                        ->setCode(\UPLOAD_ERR_NO_FILE)
->>>>>>> 4351a706
+                        ->setCode((string) \UPLOAD_ERR_NO_FILE)
                         ->addViolation();
 
                     return;
                 case \UPLOAD_ERR_NO_TMP_DIR:
                     $this->context->buildViolation($constraint->uploadNoTmpDirErrorMessage)
-<<<<<<< HEAD
-                        ->setCode((string) UPLOAD_ERR_NO_TMP_DIR)
-=======
-                        ->setCode(\UPLOAD_ERR_NO_TMP_DIR)
->>>>>>> 4351a706
+                        ->setCode((string) \UPLOAD_ERR_NO_TMP_DIR)
                         ->addViolation();
 
                     return;
                 case \UPLOAD_ERR_CANT_WRITE:
                     $this->context->buildViolation($constraint->uploadCantWriteErrorMessage)
-<<<<<<< HEAD
-                        ->setCode((string) UPLOAD_ERR_CANT_WRITE)
-=======
-                        ->setCode(\UPLOAD_ERR_CANT_WRITE)
->>>>>>> 4351a706
+                        ->setCode((string) \UPLOAD_ERR_CANT_WRITE)
                         ->addViolation();
 
                     return;
                 case \UPLOAD_ERR_EXTENSION:
                     $this->context->buildViolation($constraint->uploadExtensionErrorMessage)
-<<<<<<< HEAD
-                        ->setCode((string) UPLOAD_ERR_EXTENSION)
-=======
-                        ->setCode(\UPLOAD_ERR_EXTENSION)
->>>>>>> 4351a706
+                        ->setCode((string) \UPLOAD_ERR_EXTENSION)
                         ->addViolation();
 
                     return;
