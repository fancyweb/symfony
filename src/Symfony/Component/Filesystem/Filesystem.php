--- conflicted
+++ resolved
@@ -473,16 +473,6 @@
         }
 
         $this->rename($tmpFile, $filename, true);
-<<<<<<< HEAD
-        if (null !== $mode) {
-            if (func_num_args() > 2) {
-                trigger_error('Support for modifying file permissions is deprecated since version 2.3.12 and will be removed in 3.0.', E_USER_DEPRECATED);
-            }
-
-            $this->chmod($filename, $mode);
-        }
-=======
->>>>>>> 5d1e558a
     }
 
     /**
