<?php

/*
 * This file is part of the Symfony package.
 *
 * (c) Fabien Potencier <fabien@symfony.com>
 *
 * For the full copyright and license information, please view the LICENSE
 * file that was distributed with this source code.
 */

namespace Symfony\Component\HttpKernel\DataCollector;

use Symfony\Component\HttpFoundation\Cookie;
use Symfony\Component\HttpFoundation\ParameterBag;
use Symfony\Component\HttpFoundation\Request;
use Symfony\Component\HttpFoundation\Response;
use Symfony\Component\HttpKernel\Event\FilterResponseEvent;
use Symfony\Component\HttpKernel\KernelEvents;
use Symfony\Component\HttpKernel\Event\FilterControllerEvent;
use Symfony\Component\EventDispatcher\EventSubscriberInterface;

/**
 * @author Fabien Potencier <fabien@symfony.com>
 */
class RequestDataCollector extends DataCollector implements EventSubscriberInterface, LateDataCollectorInterface
{
    protected $controllers;

    public function __construct()
    {
        $this->controllers = new \SplObjectStorage();
    }

    /**
     * {@inheritdoc}
     */
    public function collect(Request $request, Response $response, \Exception $exception = null)
    {
        // attributes are serialized and as they can be anything, they need to be converted to strings.
        $attributes = array();
        $route = '';
        foreach ($request->attributes->all() as $key => $value) {
<<<<<<< HEAD
            if ('_route' === $key) {
                $route = is_object($value) ? $value->getPath() : $value;
                $attributes[$key] = $route;
=======
            if ('_route' === $key && \is_object($value)) {
                $attributes[$key] = $this->varToString($value->getPath());
            } elseif ('_route_params' === $key) {
                // we need to keep route params as an array (see getRouteParams())
                foreach ($value as $k => $v) {
                    $value[$k] = $this->varToString($v);
                }
                $attributes[$key] = $value;
>>>>>>> 82d13dae
            } else {
                $attributes[$key] = $value;
            }
        }

        $content = null;
        try {
            $content = $request->getContent();
        } catch (\LogicException $e) {
            // the user already got the request content as a resource
            $content = false;
        }

        $sessionMetadata = array();
        $sessionAttributes = array();
        $session = null;
        $flashes = array();
        if ($request->hasSession()) {
            $session = $request->getSession();
            if ($session->isStarted()) {
                $sessionMetadata['Created'] = date(DATE_RFC822, $session->getMetadataBag()->getCreated());
                $sessionMetadata['Last used'] = date(DATE_RFC822, $session->getMetadataBag()->getLastUsed());
                $sessionMetadata['Lifetime'] = $session->getMetadataBag()->getLifetime();
                $sessionAttributes = $session->all();
                $flashes = $session->getFlashBag()->peekAll();
            }
        }

        $statusCode = $response->getStatusCode();

        $responseCookies = array();
        foreach ($response->headers->getCookies() as $cookie) {
            $responseCookies[$cookie->getName()] = $cookie;
        }

        $this->data = array(
            'method' => $request->getMethod(),
            'format' => $request->getRequestFormat(),
            'content' => $content,
            'content_type' => $response->headers->get('Content-Type', 'text/html'),
            'status_text' => isset(Response::$statusTexts[$statusCode]) ? Response::$statusTexts[$statusCode] : '',
            'status_code' => $statusCode,
            'request_query' => $request->query->all(),
            'request_request' => $request->request->all(),
            'request_headers' => $request->headers->all(),
            'request_server' => $request->server->all(),
            'request_cookies' => $request->cookies->all(),
            'request_attributes' => $attributes,
            'route' => $route,
            'response_headers' => $response->headers->all(),
            'response_cookies' => $responseCookies,
            'session_metadata' => $sessionMetadata,
            'session_attributes' => $sessionAttributes,
            'flashes' => $flashes,
            'path_info' => $request->getPathInfo(),
            'controller' => 'n/a',
            'locale' => $request->getLocale(),
        );

        if (isset($this->data['request_headers']['php-auth-pw'])) {
            $this->data['request_headers']['php-auth-pw'] = '******';
        }

        if (isset($this->data['request_server']['PHP_AUTH_PW'])) {
            $this->data['request_server']['PHP_AUTH_PW'] = '******';
        }

        if (isset($this->data['request_request']['_password'])) {
            $this->data['request_request']['_password'] = '******';
        }

        foreach ($this->data as $key => $value) {
            if (!\is_array($value)) {
                continue;
            }
            if ('request_headers' === $key || 'response_headers' === $key) {
                $this->data[$key] = array_map(function ($v) { return isset($v[0]) && !isset($v[1]) ? $v[0] : $v; }, $value);
            }
        }

        if (isset($this->controllers[$request])) {
<<<<<<< HEAD
            $this->data['controller'] = $this->parseController($this->controllers[$request]);
=======
            $controller = $this->controllers[$request];
            if (\is_array($controller)) {
                try {
                    $r = new \ReflectionMethod($controller[0], $controller[1]);
                    $this->data['controller'] = array(
                        'class' => \is_object($controller[0]) ? \get_class($controller[0]) : $controller[0],
                        'method' => $controller[1],
                        'file' => $r->getFileName(),
                        'line' => $r->getStartLine(),
                    );
                } catch (\ReflectionException $e) {
                    if (\is_callable($controller)) {
                        // using __call or  __callStatic
                        $this->data['controller'] = array(
                            'class' => \is_object($controller[0]) ? \get_class($controller[0]) : $controller[0],
                            'method' => $controller[1],
                            'file' => 'n/a',
                            'line' => 'n/a',
                        );
                    }
                }
            } elseif ($controller instanceof \Closure) {
                $r = new \ReflectionFunction($controller);
                $this->data['controller'] = array(
                    'class' => $r->getName(),
                    'method' => null,
                    'file' => $r->getFileName(),
                    'line' => $r->getStartLine(),
                );
            } elseif (\is_object($controller)) {
                $r = new \ReflectionClass($controller);
                $this->data['controller'] = array(
                    'class' => $r->getName(),
                    'method' => null,
                    'file' => $r->getFileName(),
                    'line' => $r->getStartLine(),
                );
            } else {
                $this->data['controller'] = (string) $controller ?: 'n/a';
            }
>>>>>>> 82d13dae
            unset($this->controllers[$request]);
        }

        if ($request->attributes->has('_redirected') && $redirectCookie = $request->cookies->get('sf_redirect')) {
            $this->data['redirect'] = json_decode($redirectCookie, true);

            $response->headers->clearCookie('sf_redirect');
        }

        if ($response->isRedirect()) {
            $response->headers->setCookie(new Cookie(
                'sf_redirect',
                json_encode(array(
                    'token' => $response->headers->get('x-debug-token'),
                    'route' => $request->attributes->get('_route', 'n/a'),
                    'method' => $request->getMethod(),
                    'controller' => $this->parseController($request->attributes->get('_controller')),
                    'status_code' => $statusCode,
                    'status_text' => Response::$statusTexts[(int) $statusCode],
                ))
            ));
        }

        $this->data['identifier'] = $this->data['route'] ?: (is_array($this->data['controller']) ? $this->data['controller']['class'].'::'.$this->data['controller']['method'].'()' : $this->data['controller']);
    }

    public function lateCollect()
    {
        $this->data = $this->cloneVar($this->data);
    }

    public function reset()
    {
        $this->data = array();
        $this->controllers = new \SplObjectStorage();
    }

    public function getMethod()
    {
        return $this->data['method'];
    }

    public function getPathInfo()
    {
        return $this->data['path_info'];
    }

    public function getRequestRequest()
    {
        return new ParameterBag($this->data['request_request']->getValue());
    }

    public function getRequestQuery()
    {
        return new ParameterBag($this->data['request_query']->getValue());
    }

    public function getRequestHeaders()
    {
        return new ParameterBag($this->data['request_headers']->getValue());
    }

    public function getRequestServer($raw = false)
    {
        return new ParameterBag($this->data['request_server']->getValue($raw));
    }

    public function getRequestCookies($raw = false)
    {
        return new ParameterBag($this->data['request_cookies']->getValue($raw));
    }

    public function getRequestAttributes()
    {
        return new ParameterBag($this->data['request_attributes']->getValue());
    }

    public function getResponseHeaders()
    {
        return new ParameterBag($this->data['response_headers']->getValue());
    }

    public function getResponseCookies()
    {
        return new ParameterBag($this->data['response_cookies']->getValue());
    }

    public function getSessionMetadata()
    {
        return $this->data['session_metadata']->getValue();
    }

    public function getSessionAttributes()
    {
        return $this->data['session_attributes']->getValue();
    }

    public function getFlashes()
    {
        return $this->data['flashes']->getValue();
    }

    public function getContent()
    {
        return $this->data['content'];
    }

    public function getContentType()
    {
        return $this->data['content_type'];
    }

    public function getStatusText()
    {
        return $this->data['status_text'];
    }

    public function getStatusCode()
    {
        return $this->data['status_code'];
    }

    public function getFormat()
    {
        return $this->data['format'];
    }

    public function getLocale()
    {
        return $this->data['locale'];
    }

    /**
     * Gets the route name.
     *
     * The _route request attributes is automatically set by the Router Matcher.
     *
     * @return string The route
     */
    public function getRoute()
    {
        return $this->data['route'];
    }

    public function getIdentifier()
    {
        return $this->data['identifier'];
    }

    /**
     * Gets the route parameters.
     *
     * The _route_params request attributes is automatically set by the RouterListener.
     *
     * @return array The parameters
     */
    public function getRouteParams()
    {
        return isset($this->data['request_attributes']['_route_params']) ? $this->data['request_attributes']['_route_params']->getValue() : array();
    }

    /**
     * Gets the parsed controller.
     *
     * @return array|string The controller as a string or array of data
     *                      with keys 'class', 'method', 'file' and 'line'
     */
    public function getController()
    {
        return $this->data['controller'];
    }

    /**
     * Gets the previous request attributes.
     *
     * @return array|bool A legacy array of data from the previous redirection response
     *                    or false otherwise
     */
    public function getRedirect()
    {
        return isset($this->data['redirect']) ? $this->data['redirect'] : false;
    }

    public function onKernelController(FilterControllerEvent $event)
    {
        $this->controllers[$event->getRequest()] = $event->getController();
    }

    public function onKernelResponse(FilterResponseEvent $event)
    {
        if (!$event->isMasterRequest()) {
            return;
        }

        if ($event->getRequest()->cookies->has('sf_redirect')) {
            $event->getRequest()->attributes->set('_redirected', true);
        }
    }

    public static function getSubscribedEvents()
    {
        return array(
            KernelEvents::CONTROLLER => 'onKernelController',
            KernelEvents::RESPONSE => 'onKernelResponse',
        );
    }

    /**
     * {@inheritdoc}
     */
    public function getName()
    {
        return 'request';
    }

    /**
     * Parse a controller.
     *
     * @param mixed $controller The controller to parse
     *
     * @return array|string An array of controller data or a simple string
     */
    protected function parseController($controller)
    {
        if (is_string($controller) && false !== strpos($controller, '::')) {
            $controller = explode('::', $controller);
        }

        if (is_array($controller)) {
            try {
                $r = new \ReflectionMethod($controller[0], $controller[1]);

                return array(
                    'class' => is_object($controller[0]) ? get_class($controller[0]) : $controller[0],
                    'method' => $controller[1],
                    'file' => $r->getFileName(),
                    'line' => $r->getStartLine(),
                );
            } catch (\ReflectionException $e) {
                if (is_callable($controller)) {
                    // using __call or  __callStatic
                    return array(
                        'class' => is_object($controller[0]) ? get_class($controller[0]) : $controller[0],
                        'method' => $controller[1],
                        'file' => 'n/a',
                        'line' => 'n/a',
                    );
                }
            }
        }

        if ($controller instanceof \Closure) {
            $r = new \ReflectionFunction($controller);

            return array(
                'class' => $r->getName(),
                'method' => null,
                'file' => $r->getFileName(),
                'line' => $r->getStartLine(),
            );
        }

        if (is_object($controller)) {
            $r = new \ReflectionClass($controller);

            return array(
                'class' => $r->getName(),
                'method' => null,
                'file' => $r->getFileName(),
                'line' => $r->getStartLine(),
            );
        }

        return is_string($controller) ? $controller : 'n/a';
    }
}<|MERGE_RESOLUTION|>--- conflicted
+++ resolved
@@ -41,20 +41,9 @@
         $attributes = array();
         $route = '';
         foreach ($request->attributes->all() as $key => $value) {
-<<<<<<< HEAD
             if ('_route' === $key) {
-                $route = is_object($value) ? $value->getPath() : $value;
+                $route = \is_object($value) ? $value->getPath() : $value;
                 $attributes[$key] = $route;
-=======
-            if ('_route' === $key && \is_object($value)) {
-                $attributes[$key] = $this->varToString($value->getPath());
-            } elseif ('_route_params' === $key) {
-                // we need to keep route params as an array (see getRouteParams())
-                foreach ($value as $k => $v) {
-                    $value[$k] = $this->varToString($v);
-                }
-                $attributes[$key] = $value;
->>>>>>> 82d13dae
             } else {
                 $attributes[$key] = $value;
             }
@@ -136,50 +125,7 @@
         }
 
         if (isset($this->controllers[$request])) {
-<<<<<<< HEAD
             $this->data['controller'] = $this->parseController($this->controllers[$request]);
-=======
-            $controller = $this->controllers[$request];
-            if (\is_array($controller)) {
-                try {
-                    $r = new \ReflectionMethod($controller[0], $controller[1]);
-                    $this->data['controller'] = array(
-                        'class' => \is_object($controller[0]) ? \get_class($controller[0]) : $controller[0],
-                        'method' => $controller[1],
-                        'file' => $r->getFileName(),
-                        'line' => $r->getStartLine(),
-                    );
-                } catch (\ReflectionException $e) {
-                    if (\is_callable($controller)) {
-                        // using __call or  __callStatic
-                        $this->data['controller'] = array(
-                            'class' => \is_object($controller[0]) ? \get_class($controller[0]) : $controller[0],
-                            'method' => $controller[1],
-                            'file' => 'n/a',
-                            'line' => 'n/a',
-                        );
-                    }
-                }
-            } elseif ($controller instanceof \Closure) {
-                $r = new \ReflectionFunction($controller);
-                $this->data['controller'] = array(
-                    'class' => $r->getName(),
-                    'method' => null,
-                    'file' => $r->getFileName(),
-                    'line' => $r->getStartLine(),
-                );
-            } elseif (\is_object($controller)) {
-                $r = new \ReflectionClass($controller);
-                $this->data['controller'] = array(
-                    'class' => $r->getName(),
-                    'method' => null,
-                    'file' => $r->getFileName(),
-                    'line' => $r->getStartLine(),
-                );
-            } else {
-                $this->data['controller'] = (string) $controller ?: 'n/a';
-            }
->>>>>>> 82d13dae
             unset($this->controllers[$request]);
         }
 
@@ -203,7 +149,7 @@
             ));
         }
 
-        $this->data['identifier'] = $this->data['route'] ?: (is_array($this->data['controller']) ? $this->data['controller']['class'].'::'.$this->data['controller']['method'].'()' : $this->data['controller']);
+        $this->data['identifier'] = $this->data['route'] ?: (\is_array($this->data['controller']) ? $this->data['controller']['class'].'::'.$this->data['controller']['method'].'()' : $this->data['controller']);
     }
 
     public function lateCollect()
@@ -404,25 +350,25 @@
      */
     protected function parseController($controller)
     {
-        if (is_string($controller) && false !== strpos($controller, '::')) {
+        if (\is_string($controller) && false !== strpos($controller, '::')) {
             $controller = explode('::', $controller);
         }
 
-        if (is_array($controller)) {
+        if (\is_array($controller)) {
             try {
                 $r = new \ReflectionMethod($controller[0], $controller[1]);
 
                 return array(
-                    'class' => is_object($controller[0]) ? get_class($controller[0]) : $controller[0],
+                    'class' => \is_object($controller[0]) ? \get_class($controller[0]) : $controller[0],
                     'method' => $controller[1],
                     'file' => $r->getFileName(),
                     'line' => $r->getStartLine(),
                 );
             } catch (\ReflectionException $e) {
-                if (is_callable($controller)) {
+                if (\is_callable($controller)) {
                     // using __call or  __callStatic
                     return array(
-                        'class' => is_object($controller[0]) ? get_class($controller[0]) : $controller[0],
+                        'class' => \is_object($controller[0]) ? \get_class($controller[0]) : $controller[0],
                         'method' => $controller[1],
                         'file' => 'n/a',
                         'line' => 'n/a',
@@ -442,7 +388,7 @@
             );
         }
 
-        if (is_object($controller)) {
+        if (\is_object($controller)) {
             $r = new \ReflectionClass($controller);
 
             return array(
@@ -453,6 +399,6 @@
             );
         }
 
-        return is_string($controller) ? $controller : 'n/a';
+        return \is_string($controller) ? $controller : 'n/a';
     }
 }