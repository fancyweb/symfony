<?php

/*
 * This file is part of the Symfony package.
 *
 * (c) Fabien Potencier <fabien@symfony.com>
 *
 * For the full copyright and license information, please view the LICENSE
 * file that was distributed with this source code.
 */

namespace Symfony\Component\Security\Http;

use Symfony\Component\HttpKernel\HttpKernelInterface;
use Symfony\Component\HttpKernel\Events;
use Symfony\Component\HttpKernel\Event\RequestEventArgs;
use Symfony\Component\HttpFoundation\Request;
use Doctrine\Common\EventManager;

/**
 * Firewall uses a FirewallMap to register security listeners for the given
 * request.
 *
 * It allows for different security strategies within the same application
 * (a Basic authentication for the /api, and a web based authentication for
 * everything else for instance).
 *
<<<<<<< HEAD
 * @author Fabien Potencier <fabien.potencier@symfony-project.com>
=======
 * The handle method must be connected to the core.request event.
 *
 * @author Fabien Potencier <fabien@symfony.com>
>>>>>>> b79fb28f
 */
class Firewall
{
    protected $map;
    protected $evm;
    protected $currentListeners;

    /**
     * Constructor.
     *
     * @param FirewallMap $map A FirewallMap instance
     */
    public function __construct(FirewallMapInterface $map, EventManager $evm)
    {
        $this->map = $map;
        $this->evm = $evm;
        $this->currentListeners = array();
    }

    /**
     * Handles security.
     *
     * @param RequestEventArgs $eventArgs An RequestEventArgs instance
     */
    public function onCoreRequest(RequestEventArgs $eventArgs)
    {
        if (HttpKernelInterface::MASTER_REQUEST !== $eventArgs->getRequestType()) {
            return;
        }

        $request = $eventArgs->getRequest();

        // disconnect all listeners from onCoreSecurity to avoid the overhead
        // of most listeners having to do this manually
        $this->evm->removeEventListeners(Events::onCoreSecurity);

        // ensure that listeners disconnect from wherever they have connected to
        foreach ($this->currentListeners as $listener) {
            $listener->unregister($this->evm);
        }

        // register listeners for this firewall
        list($listeners, $exception) = $this->map->getListeners($request);
        if (null !== $exception) {
            $exception->register($this->evm);
        }
        foreach ($listeners as $listener) {
            $listener->register($this->evm);
        }

        // save current listener instances
        $this->currentListeners = $listeners;
        if (null !== $exception) {
            $this->currentListeners[] = $exception;
        }

        // initiate the listener chain
        $securityEventArgs = new RequestEventArgs($eventArgs->getKernel(), $request, $eventArgs->getRequestType());
        $this->evm->dispatchEvent($securityEventArgs);

        if ($securityEventArgs->hasResponse()) {
            $eventArgs->setResponse($securityEventArgs->getResponse());
        }
    }
}<|MERGE_RESOLUTION|>--- conflicted
+++ resolved
@@ -25,13 +25,7 @@
  * (a Basic authentication for the /api, and a web based authentication for
  * everything else for instance).
  *
-<<<<<<< HEAD
- * @author Fabien Potencier <fabien.potencier@symfony-project.com>
-=======
- * The handle method must be connected to the core.request event.
- *
  * @author Fabien Potencier <fabien@symfony.com>
->>>>>>> b79fb28f
  */
 class Firewall
 {
