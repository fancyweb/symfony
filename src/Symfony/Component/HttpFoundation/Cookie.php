<?php

/*
 * This file is part of the Symfony package.
 *
 * (c) Fabien Potencier <fabien@symfony.com>
 *
 * For the full copyright and license information, please view the LICENSE
 * file that was distributed with this source code.
 */

namespace Symfony\Component\HttpFoundation;

/**
 * Represents a cookie.
 *
 * @author Johannes M. Schmitt <schmittjoh@gmail.com>
 */
class Cookie
{
    protected $name;
    protected $value;
    protected $domain;
    protected $expire;
    protected $path;
    protected $secure;
    protected $httpOnly;
    private $raw;
    private $sameSite;

    const SAMESITE_LAX = 'lax';
    const SAMESITE_STRICT = 'strict';

    /**
     * Creates cookie from raw header string.
     *
     * @param string $cookie
     * @param bool   $decode
     *
     * @return static
     */
    public static function fromString($cookie, $decode = false)
    {
        $data = array(
            'expires' => 0,
            'path' => '/',
            'domain' => null,
            'secure' => false,
            'httponly' => true,
            'raw' => !$decode,
            'samesite' => null,
        );
        foreach (explode(';', $cookie) as $part) {
            if (false === strpos($part, '=')) {
                $key = trim($part);
                $value = true;
            } else {
                list($key, $value) = explode('=', trim($part), 2);
                $key = trim($key);
                $value = trim($value);
            }
            if (!isset($data['name'])) {
                $data['name'] = $decode ? urldecode($key) : $key;
                $data['value'] = true === $value ? null : ($decode ? urldecode($value) : $value);
                continue;
            }
            switch ($key = strtolower($key)) {
                case 'name':
                case 'value':
                    break;
                case 'max-age':
                    $data['expires'] = time() + (int) $value;
                    break;
                default:
                    $data[$key] = $value;
                    break;
            }
        }

        return new static($data['name'], $data['value'], $data['expires'], $data['path'], $data['domain'], $data['secure'], $data['httponly'], $data['raw'], $data['samesite']);
    }

    /**
     * Constructor.
     *
     * @param string                        $name     The name of the cookie
     * @param string|null                   $value    The value of the cookie
     * @param int|string|\DateTimeInterface $expire   The time the cookie expires
     * @param string                        $path     The path on the server in which the cookie will be available on
     * @param string|null                   $domain   The domain that the cookie is available to
     * @param bool                          $secure   Whether the cookie should only be transmitted over a secure HTTPS connection from the client
     * @param bool                          $httpOnly Whether the cookie will be made accessible only through the HTTP protocol
     * @param bool                          $raw      Whether the cookie value should be sent with no url encoding
     * @param string|null                   $sameSite Whether the cookie will be available for cross-site requests
     *
     * @throws \InvalidArgumentException
     */
    public function __construct($name, $value = null, $expire = 0, $path = '/', $domain = null, $secure = false, $httpOnly = true, $raw = false, $sameSite = null)
    {
        // from PHP source code
        if (preg_match("/[=,; \t\r\n\013\014]/", $name)) {
            throw new \InvalidArgumentException(sprintf('The cookie name "%s" contains invalid characters.', $name));
        }

        if (empty($name)) {
            throw new \InvalidArgumentException('The cookie name cannot be empty.');
        }

        // convert expiration time to a Unix timestamp
        if ($expire instanceof \DateTimeInterface) {
            $expire = $expire->format('U');
        } elseif (!is_numeric($expire)) {
            $expire = strtotime($expire);

            if (false === $expire) {
                throw new \InvalidArgumentException('The cookie expiration time is not valid.');
            }
        }

        $this->name = $name;
        $this->value = $value;
        $this->domain = $domain;
        $this->expire = 0 < $expire ? (int) $expire : 0;
        $this->path = empty($path) ? '/' : $path;
        $this->secure = (bool) $secure;
        $this->httpOnly = (bool) $httpOnly;
        $this->raw = (bool) $raw;

        if (!in_array($sameSite, array(self::SAMESITE_LAX, self::SAMESITE_STRICT, null), true)) {
            throw new \InvalidArgumentException('The "sameSite" parameter value is not valid.');
        }

        $this->sameSite = $sameSite;
    }

    /**
     * Returns the cookie as a string.
     *
     * @return string The cookie
     */
    public function __toString()
    {
        $str = ($this->isRaw() ? $this->getName() : urlencode($this->getName())).'=';

        if ('' === (string) $this->getValue()) {
            $str .= 'deleted; expires='.gmdate('D, d-M-Y H:i:s T', time() - 31536001).'; max-age=-31536001';
        } else {
            $str .= $this->isRaw() ? $this->getValue() : urlencode($this->getValue());

<<<<<<< HEAD
            if ($this->getExpiresTime() !== 0) {
                $str .= '; expires='.gmdate('D, d-M-Y H:i:s T', $this->getExpiresTime()).'; max-age='.$this->getMaxAge();
=======
            if (0 !== $this->getExpiresTime()) {
                $str .= '; expires='.gmdate('D, d-M-Y H:i:s T', $this->getExpiresTime());
>>>>>>> fcf8b334
            }
        }

        if ($this->getPath()) {
            $str .= '; path='.$this->getPath();
        }

        if ($this->getDomain()) {
            $str .= '; domain='.$this->getDomain();
        }

        if (true === $this->isSecure()) {
            $str .= '; secure';
        }

        if (true === $this->isHttpOnly()) {
            $str .= '; httponly';
        }

        if (null !== $this->getSameSite()) {
            $str .= '; samesite='.$this->getSameSite();
        }

        return $str;
    }

    /**
     * Gets the name of the cookie.
     *
     * @return string
     */
    public function getName()
    {
        return $this->name;
    }

    /**
     * Gets the value of the cookie.
     *
     * @return string|null
     */
    public function getValue()
    {
        return $this->value;
    }

    /**
     * Gets the domain that the cookie is available to.
     *
     * @return string|null
     */
    public function getDomain()
    {
        return $this->domain;
    }

    /**
     * Gets the time the cookie expires.
     *
     * @return int
     */
    public function getExpiresTime()
    {
        return $this->expire;
    }

    /**
     * Gets the max-age attribute.
     *
     * @return int
     */
    public function getMaxAge()
    {
        return 0 !== $this->expire ? $this->expire - time() : 0;
    }

    /**
     * Gets the path on the server in which the cookie will be available on.
     *
     * @return string
     */
    public function getPath()
    {
        return $this->path;
    }

    /**
     * Checks whether the cookie should only be transmitted over a secure HTTPS connection from the client.
     *
     * @return bool
     */
    public function isSecure()
    {
        return $this->secure;
    }

    /**
     * Checks whether the cookie will be made accessible only through the HTTP protocol.
     *
     * @return bool
     */
    public function isHttpOnly()
    {
        return $this->httpOnly;
    }

    /**
     * Whether this cookie is about to be cleared.
     *
     * @return bool
     */
    public function isCleared()
    {
        return $this->expire < time();
    }

    /**
     * Checks if the cookie value should be sent with no url encoding.
     *
     * @return bool
     */
    public function isRaw()
    {
        return $this->raw;
    }

    /**
     * Gets the SameSite attribute.
     *
     * @return string|null
     */
    public function getSameSite()
    {
        return $this->sameSite;
    }
}<|MERGE_RESOLUTION|>--- conflicted
+++ resolved
@@ -147,13 +147,8 @@
         } else {
             $str .= $this->isRaw() ? $this->getValue() : urlencode($this->getValue());
 
-<<<<<<< HEAD
-            if ($this->getExpiresTime() !== 0) {
+            if (0 !== $this->getExpiresTime()) {
                 $str .= '; expires='.gmdate('D, d-M-Y H:i:s T', $this->getExpiresTime()).'; max-age='.$this->getMaxAge();
-=======
-            if (0 !== $this->getExpiresTime()) {
-                $str .= '; expires='.gmdate('D, d-M-Y H:i:s T', $this->getExpiresTime());
->>>>>>> fcf8b334
             }
         }
 
