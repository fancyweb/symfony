--- conflicted
+++ resolved
@@ -180,12 +180,5 @@
             }
         }
     ],
-<<<<<<< HEAD
-    "minimum-stability": "dev",
-    "extra": {
-        "branch-version": "5.x"
-    }
-=======
     "minimum-stability": "dev"
->>>>>>> 438a865b
 }