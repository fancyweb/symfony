<?php

/*
 * This file is part of the Symfony package.
 *
 * (c) Fabien Potencier <fabien@symfony.com>
 *
 * For the full copyright and license information, please view the LICENSE
 * file that was distributed with this source code.
 */

namespace Symfony\Component\Finder\Tests\Iterator;

use Symfony\Component\Finder\Iterator\RecursiveDirectoryIterator;

class RecursiveDirectoryIteratorTest extends IteratorTestCase
{
    /**
<<<<<<< HEAD
     * @dataProvider getPaths
     *
     * @param string $path
     * @param bool   $seekable
     * @param array  $contains
     * @param string $message
=======
     * @group network
>>>>>>> 4a893559
     */
    public function testRewindOnFtp()
    {
        try {
            $i = new RecursiveDirectoryIterator('ftp://ftp.mozilla.org/', \RecursiveDirectoryIterator::SKIP_DOTS);
        } catch (\UnexpectedValueException $e) {
            $this->markTestSkipped('Unsupported stream "ftp".');
        }

        $i->rewind();

        $this->assertTrue(true);
    }

    /**
<<<<<<< HEAD
     * @dataProvider getPaths
     *
     * @param string $path
     * @param bool   $seekable
     * @param array  $contains
     * @param string $message
=======
     * @group network
>>>>>>> 4a893559
     */
    public function testSeekOnFtp()
    {
        try {
            $i = new RecursiveDirectoryIterator('ftp://ftp.mozilla.org/', \RecursiveDirectoryIterator::SKIP_DOTS);
        } catch (\UnexpectedValueException $e) {
            $this->markTestSkipped('Unsupported stream "ftp".');
        }

        $contains = array(
            'ftp://ftp.mozilla.org'.DIRECTORY_SEPARATOR.'README',
            'ftp://ftp.mozilla.org'.DIRECTORY_SEPARATOR.'pub',
        );
        $actual = array();

        $i->seek(0);
        $actual[] = $i->getPathname();

        $i->seek(1);
        $actual[] = $i->getPathname();

        $this->assertEquals($contains, $actual);
    }
}<|MERGE_RESOLUTION|>--- conflicted
+++ resolved
@@ -16,16 +16,7 @@
 class RecursiveDirectoryIteratorTest extends IteratorTestCase
 {
     /**
-<<<<<<< HEAD
-     * @dataProvider getPaths
-     *
-     * @param string $path
-     * @param bool   $seekable
-     * @param array  $contains
-     * @param string $message
-=======
      * @group network
->>>>>>> 4a893559
      */
     public function testRewindOnFtp()
     {
@@ -41,16 +32,7 @@
     }
 
     /**
-<<<<<<< HEAD
-     * @dataProvider getPaths
-     *
-     * @param string $path
-     * @param bool   $seekable
-     * @param array  $contains
-     * @param string $message
-=======
      * @group network
->>>>>>> 4a893559
      */
     public function testSeekOnFtp()
     {
