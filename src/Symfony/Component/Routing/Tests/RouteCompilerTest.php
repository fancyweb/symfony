--- conflicted
+++ resolved
@@ -127,11 +127,7 @@
             array(
                 'Route with a variable in last position',
                 array('/foo-{bar}'),
-<<<<<<< HEAD
-                '/foo-', '#^/foo\-(?P<bar>[^/]++)$#s', array('bar'), array(
-=======
-                '/foo', '#^/foo\-(?P<bar>[^/]++)$#sD', array('bar'), array(
->>>>>>> c337bf68
+                '/foo-', '#^/foo\-(?P<bar>[^/]++)$#sD', array('bar'), array(
                     array('variable', '-', '[^/]++', 'bar'),
                     array('text', '/foo'),
                 ),
@@ -172,7 +168,7 @@
             array(
                 'Static non UTF-8 route',
                 array("/fo\xE9"),
-                "/fo\xE9", "#^/fo\xE9$#s", array(), array(
+                "/fo\xE9", "#^/fo\xE9$#sD", array(), array(
                     array('text', "/fo\xE9"),
                 ),
             ),
@@ -180,7 +176,7 @@
             array(
                 'Route with an explicit UTF-8 requirement',
                 array('/{bar}', array('bar' => null), array('bar' => '.'), array('utf8' => true)),
-                '', '#^/(?P<bar>.)?$#su', array('bar'), array(
+                '', '#^/(?P<bar>.)?$#sDu', array('bar'), array(
                     array('variable', '/', '.', 'bar', true),
                 ),
             ),
@@ -210,7 +206,7 @@
             array(
                 'Static UTF-8 route',
                 array('/foé'),
-                '/foé', '#^/foé$#su', array(), array(
+                '/foé', '#^/foé$#sDu', array(), array(
                     array('text', '/foé'),
                 ),
                 'patterns',
@@ -219,7 +215,7 @@
             array(
                 'Route with an implicit UTF-8 requirement',
                 array('/{bar}', array('bar' => null), array('bar' => 'é')),
-                '', '#^/(?P<bar>é)?$#su', array('bar'), array(
+                '', '#^/(?P<bar>é)?$#sDu', array('bar'), array(
                     array('variable', '/', 'é', 'bar', true),
                 ),
                 'requirements',
@@ -228,7 +224,7 @@
             array(
                 'Route with a UTF-8 class requirement',
                 array('/{bar}', array('bar' => null), array('bar' => '\pM')),
-                '', '#^/(?P<bar>\pM)?$#su', array('bar'), array(
+                '', '#^/(?P<bar>\pM)?$#sDu', array('bar'), array(
                     array('variable', '/', '\pM', 'bar', true),
                 ),
                 'requirements',
@@ -237,7 +233,7 @@
             array(
                 'Route with a UTF-8 separator',
                 array('/foo/{bar}§{_format}', array(), array(), array('compiler_class' => Utf8RouteCompiler::class)),
-                '/foo', '#^/foo/(?P<bar>[^/§]++)§(?P<_format>[^/]++)$#su', array('bar', '_format'), array(
+                '/foo', '#^/foo/(?P<bar>[^/§]++)§(?P<_format>[^/]++)$#sDu', array('bar', '_format'), array(
                     array('variable', '§', '[^/]++', '_format', true),
                     array('variable', '/', '[^/§]++', 'bar', true),
                     array('text', '/foo'),
