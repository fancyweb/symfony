<?php

/*
 * This file is part of the Symfony package.
 *
 * (c) Fabien Potencier <fabien@symfony.com>
 *
 * For the full copyright and license information, please view the LICENSE
 * file that was distributed with this source code.
 */

namespace Symfony\Bundle\FrameworkBundle\Tests\Command;

use PHPUnit\Framework\TestCase;
use Symfony\Bundle\FrameworkBundle\Command\TranslationDebugCommand;
use Symfony\Bundle\FrameworkBundle\Console\Application;
use Symfony\Component\Console\Tester\CommandTester;
use Symfony\Component\DependencyInjection\Container;
use Symfony\Component\Filesystem\Filesystem;
use Symfony\Component\HttpKernel;

class TranslationDebugCommandTest extends TestCase
{
    private $fs;
    private $translationDir;

    public function testDebugMissingMessages()
    {
        $tester = $this->createCommandTester(['foo' => 'foo']);
        $tester->execute(['locale' => 'en', 'bundle' => 'foo']);

        $this->assertRegExp('/missing/', $tester->getDisplay());
    }

    public function testDebugUnusedMessages()
    {
        $tester = $this->createCommandTester([], ['foo' => 'foo']);
        $tester->execute(['locale' => 'en', 'bundle' => 'foo']);

        $this->assertRegExp('/unused/', $tester->getDisplay());
    }

    public function testDebugFallbackMessages()
    {
        $tester = $this->createCommandTester([], ['foo' => 'foo']);
        $tester->execute(['locale' => 'fr', 'bundle' => 'foo']);

        $this->assertRegExp('/fallback/', $tester->getDisplay());
    }

    public function testNoDefinedMessages()
    {
        $tester = $this->createCommandTester();
        $tester->execute(['locale' => 'fr', 'bundle' => 'test']);

        $this->assertRegExp('/No defined or extracted messages for locale "fr"/', $tester->getDisplay());
    }

    public function testDebugDefaultDirectory()
    {
        $tester = $this->createCommandTester(['foo' => 'foo'], ['bar' => 'bar']);
        $tester->execute(['locale' => 'en']);

        $this->assertRegExp('/missing/', $tester->getDisplay());
        $this->assertRegExp('/unused/', $tester->getDisplay());
    }

    /**
     * @group legacy
     * @expectedDeprecation Storing translations in the "%ssf_translation%s/Resources/translations" directory is deprecated since Symfony 4.2, use the "%ssf_translation%s/translations" directory instead.
     * @expectedDeprecation Loading Twig templates from the "%ssf_translation%s/Resources/views" directory is deprecated since Symfony 4.2, use the "%ssf_translation%s/templates" directory instead.
     */
    public function testDebugLegacyDefaultDirectory()
    {
        $this->fs->mkdir($this->translationDir.'/Resources/translations');
        $this->fs->mkdir($this->translationDir.'/Resources/views');

        $tester = $this->createCommandTester(['foo' => 'foo'], ['bar' => 'bar']);
        $tester->execute(['locale' => 'en']);

        $this->assertRegExp('/missing/', $tester->getDisplay());
        $this->assertRegExp('/unused/', $tester->getDisplay());
    }

    public function testDebugDefaultRootDirectory()
    {
        $this->fs->remove($this->translationDir);
        $this->fs = new Filesystem();
        $this->translationDir = sys_get_temp_dir().'/'.uniqid('sf_translation', true);
        $this->fs->mkdir($this->translationDir.'/translations');
        $this->fs->mkdir($this->translationDir.'/templates');

        $tester = $this->createCommandTester(['foo' => 'foo'], ['bar' => 'bar']);
        $tester->execute(['locale' => 'en']);

        $this->assertRegExp('/missing/', $tester->getDisplay());
        $this->assertRegExp('/unused/', $tester->getDisplay());
    }

    public function testDebugCustomDirectory()
    {
        $this->fs->mkdir($this->translationDir.'/customDir/translations');
        $this->fs->mkdir($this->translationDir.'/customDir/templates');
        $kernel = $this->getMockBuilder('Symfony\Component\HttpKernel\KernelInterface')->getMock();
        $kernel->expects($this->once())
            ->method('getBundle')
            ->with($this->equalTo($this->translationDir.'/customDir'))
            ->willThrowException(new \InvalidArgumentException());

        $tester = $this->createCommandTester(['foo' => 'foo'], ['bar' => 'bar'], $kernel);
        $tester->execute(['locale' => 'en', 'bundle' => $this->translationDir.'/customDir']);

        $this->assertRegExp('/missing/', $tester->getDisplay());
        $this->assertRegExp('/unused/', $tester->getDisplay());
    }

    /**
     * @expectedException \InvalidArgumentException
     */
    public function testDebugInvalidDirectory()
    {
        $kernel = $this->getMockBuilder('Symfony\Component\HttpKernel\KernelInterface')->getMock();
        $kernel->expects($this->once())
            ->method('getBundle')
            ->with($this->equalTo('dir'))
            ->willThrowException(new \InvalidArgumentException());

        $tester = $this->createCommandTester([], [], $kernel);
        $tester->execute(['locale' => 'en', 'bundle' => 'dir']);
    }

    protected function setUp()
    {
        $this->fs = new Filesystem();
        $this->translationDir = sys_get_temp_dir().'/'.uniqid('sf_translation', true);
        $this->fs->mkdir($this->translationDir.'/translations');
        $this->fs->mkdir($this->translationDir.'/templates');
    }

    protected function tearDown()
    {
        $this->fs->remove($this->translationDir);
    }

    /**
     * @return CommandTester
     */
    private function createCommandTester($extractedMessages = [], $loadedMessages = [], $kernel = null)
    {
        $translator = $this->getMockBuilder('Symfony\Component\Translation\Translator')
            ->disableOriginalConstructor()
            ->getMock();

        $translator
            ->expects($this->any())
            ->method('getFallbackLocales')
            ->willReturn(['en']);

        $extractor = $this->getMockBuilder('Symfony\Component\Translation\Extractor\ExtractorInterface')->getMock();
        $extractor
            ->expects($this->any())
            ->method('extract')
            ->willReturnCallback(
                function ($path, $catalogue) use ($extractedMessages) {
                    $catalogue->add($extractedMessages);
                }
            );

        $loader = $this->getMockBuilder('Symfony\Component\Translation\Reader\TranslationReader')->getMock();
        $loader
            ->expects($this->any())
            ->method('read')
            ->willReturnCallback(
                function ($path, $catalogue) use ($loadedMessages) {
                    $catalogue->add($loadedMessages);
                }
            );

        if (null === $kernel) {
            $returnValues = [
                ['foo', $this->getBundle($this->translationDir)],
                ['test', $this->getBundle('test')],
            ];
            if (HttpKernel\Kernel::VERSION_ID < 40000) {
                $returnValues = [
                    ['foo', true, $this->getBundle($this->translationDir)],
                    ['test', true, $this->getBundle('test')],
                ];
            }
            $kernel = $this->getMockBuilder('Symfony\Component\HttpKernel\KernelInterface')->getMock();
            $kernel
                ->expects($this->any())
                ->method('getBundle')
                ->willReturnMap($returnValues);
        }

        $kernel
            ->expects($this->any())
<<<<<<< HEAD
=======
            ->method('getRootDir')
            ->willReturn($this->translationDir);

        $kernel
            ->expects($this->any())
            ->method('getBundles')
            ->willReturn([]);

        $kernel
            ->expects($this->any())
            ->method('getContainer')
            ->willReturn($this->getMockBuilder('Symfony\Component\DependencyInjection\ContainerInterface')->getMock());

        $command = new TranslationDebugCommand($translator, $loader, $extractor, $this->translationDir.'/translations', $this->translationDir.'/templates');

        $application = new Application($kernel);
        $application->add($command);

        return new CommandTester($application->find('debug:translation'));
    }

    /**
     * @group legacy
     * @expectedDeprecation Symfony\Bundle\FrameworkBundle\Command\TranslationDebugCommand::__construct() expects an instance of "Symfony\Component\Translation\TranslatorInterface" as first argument since Symfony 3.4. Not passing it is deprecated and will throw a TypeError in 4.0.
     */
    public function testLegacyDebugCommand()
    {
        $translator = $this->getMockBuilder('Symfony\Component\Translation\Translator')
            ->disableOriginalConstructor()
            ->getMock();
        $extractor = $this->getMockBuilder('Symfony\Component\Translation\Extractor\ExtractorInterface')->getMock();
        $loader = $this->getMockBuilder('Symfony\Bundle\FrameworkBundle\Translation\TranslationLoader')->getMock();
        $kernel = $this->getMockBuilder('Symfony\Component\HttpKernel\KernelInterface')->getMock();
        $kernel
            ->expects($this->any())
>>>>>>> 3cd35227
            ->method('getBundles')
            ->willReturn([]);

<<<<<<< HEAD
        $container = new Container();
        $container->setParameter('kernel.root_dir', $this->translationDir);
=======
        $container = $this->getMockBuilder('Symfony\Component\DependencyInjection\ContainerInterface')->getMock();
        $container
            ->expects($this->any())
            ->method('get')
            ->willReturnMap([
                ['translation.extractor', 1, $extractor],
                ['translation.reader', 1, $loader],
                ['translator', 1, $translator],
                ['kernel', 1, $kernel],
            ]);
>>>>>>> 3cd35227

        $kernel
            ->expects($this->any())
            ->method('getContainer')
            ->willReturn($container);

        $command = new TranslationDebugCommand($translator, $loader, $extractor, $this->translationDir.'/translations', $this->translationDir.'/templates');

        $application = new Application($kernel);
        $application->add($command);

        return new CommandTester($application->find('debug:translation'));
    }

    private function getBundle($path)
    {
        $bundle = $this->getMockBuilder('Symfony\Component\HttpKernel\Bundle\BundleInterface')->getMock();
        $bundle
            ->expects($this->any())
            ->method('getPath')
            ->willReturn($path)
        ;

        return $bundle;
    }
}<|MERGE_RESOLUTION|>--- conflicted
+++ resolved
@@ -196,62 +196,11 @@
 
         $kernel
             ->expects($this->any())
-<<<<<<< HEAD
-=======
-            ->method('getRootDir')
-            ->willReturn($this->translationDir);
-
-        $kernel
-            ->expects($this->any())
             ->method('getBundles')
             ->willReturn([]);
 
-        $kernel
-            ->expects($this->any())
-            ->method('getContainer')
-            ->willReturn($this->getMockBuilder('Symfony\Component\DependencyInjection\ContainerInterface')->getMock());
-
-        $command = new TranslationDebugCommand($translator, $loader, $extractor, $this->translationDir.'/translations', $this->translationDir.'/templates');
-
-        $application = new Application($kernel);
-        $application->add($command);
-
-        return new CommandTester($application->find('debug:translation'));
-    }
-
-    /**
-     * @group legacy
-     * @expectedDeprecation Symfony\Bundle\FrameworkBundle\Command\TranslationDebugCommand::__construct() expects an instance of "Symfony\Component\Translation\TranslatorInterface" as first argument since Symfony 3.4. Not passing it is deprecated and will throw a TypeError in 4.0.
-     */
-    public function testLegacyDebugCommand()
-    {
-        $translator = $this->getMockBuilder('Symfony\Component\Translation\Translator')
-            ->disableOriginalConstructor()
-            ->getMock();
-        $extractor = $this->getMockBuilder('Symfony\Component\Translation\Extractor\ExtractorInterface')->getMock();
-        $loader = $this->getMockBuilder('Symfony\Bundle\FrameworkBundle\Translation\TranslationLoader')->getMock();
-        $kernel = $this->getMockBuilder('Symfony\Component\HttpKernel\KernelInterface')->getMock();
-        $kernel
-            ->expects($this->any())
->>>>>>> 3cd35227
-            ->method('getBundles')
-            ->willReturn([]);
-
-<<<<<<< HEAD
         $container = new Container();
         $container->setParameter('kernel.root_dir', $this->translationDir);
-=======
-        $container = $this->getMockBuilder('Symfony\Component\DependencyInjection\ContainerInterface')->getMock();
-        $container
-            ->expects($this->any())
-            ->method('get')
-            ->willReturnMap([
-                ['translation.extractor', 1, $extractor],
-                ['translation.reader', 1, $loader],
-                ['translator', 1, $translator],
-                ['kernel', 1, $kernel],
-            ]);
->>>>>>> 3cd35227
 
         $kernel
             ->expects($this->any())
