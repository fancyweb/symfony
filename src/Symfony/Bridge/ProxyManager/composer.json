--- conflicted
+++ resolved
@@ -17,12 +17,8 @@
     ],
     "require": {
         "php": ">=5.3.9",
-<<<<<<< HEAD
         "symfony/dependency-injection": "~2.8|~3.0.0",
-=======
-        "symfony/dependency-injection": "~2.3",
         "zendframework/zend-stdlib": "~2.5",
->>>>>>> a8d21b5c
         "ocramius/proxy-manager": "~0.4|~1.0"
     },
     "require-dev": {
