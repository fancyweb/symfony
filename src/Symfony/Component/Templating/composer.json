--- conflicted
+++ resolved
@@ -25,14 +25,10 @@
         "psr/log": "For using debug logging in loaders"
     },
     "autoload": {
-<<<<<<< HEAD
-        "psr-4": { "Symfony\\Component\\Templating\\": "" }
-=======
-        "psr-0": { "Symfony\\Component\\Templating\\": "" },
+        "psr-4": { "Symfony\\Component\\Templating\\": "" },
         "exclude-from-classmap": [
             "/Tests/"
         ]
->>>>>>> ebd55fcb
     },
     "minimum-stability": "dev",
     "extra": {
