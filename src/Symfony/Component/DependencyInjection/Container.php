<?php

/*
 * This file is part of the Symfony package.
 *
 * (c) Fabien Potencier <fabien@symfony.com>
 *
 * For the full copyright and license information, please view the LICENSE
 * file that was distributed with this source code.
 */

namespace Symfony\Component\DependencyInjection;

use Symfony\Component\DependencyInjection\Exception\EnvNotFoundException;
use Symfony\Component\DependencyInjection\Exception\InvalidArgumentException;
use Symfony\Component\DependencyInjection\Exception\ServiceNotFoundException;
use Symfony\Component\DependencyInjection\Exception\ServiceCircularReferenceException;
use Symfony\Component\DependencyInjection\ParameterBag\ParameterBagInterface;
use Symfony\Component\DependencyInjection\ParameterBag\EnvPlaceholderParameterBag;
use Symfony\Component\DependencyInjection\ParameterBag\FrozenParameterBag;

/**
 * Container is a dependency injection container.
 *
 * It gives access to object instances (services).
 *
 * Services and parameters are simple key/pair stores.
 *
 * Parameter and service keys are case insensitive.
 *
 * A service id can contain lowercased letters, digits, underscores, and dots.
 * Underscores are used to separate words, and dots to group services
 * under namespaces:
 *
 * <ul>
 *   <li>request</li>
 *   <li>mysql_session_storage</li>
 *   <li>symfony.mysql_session_storage</li>
 * </ul>
 *
 * A service can also be defined by creating a method named
 * getXXXService(), where XXX is the camelized version of the id:
 *
 * <ul>
 *   <li>request -> getRequestService()</li>
 *   <li>mysql_session_storage -> getMysqlSessionStorageService()</li>
 *   <li>symfony.mysql_session_storage -> getSymfony_MysqlSessionStorageService()</li>
 * </ul>
 *
 * The container can have three possible behaviors when a service does not exist:
 *
 *  * EXCEPTION_ON_INVALID_REFERENCE: Throws an exception (the default)
 *  * NULL_ON_INVALID_REFERENCE:      Returns null
 *  * IGNORE_ON_INVALID_REFERENCE:    Ignores the wrapping command asking for the reference
 *                                    (for instance, ignore a setter if the service does not exist)
 *
 * @author Fabien Potencier <fabien@symfony.com>
 * @author Johannes M. Schmitt <schmittjoh@gmail.com>
 */
class Container implements ResettableContainerInterface
{
    /**
     * @var ParameterBagInterface
     */
    protected $parameterBag;

    protected $services = array();
    protected $methodMap = array();
    protected $privates = array();
    protected $aliases = array();
    protected $loading = array();

    /**
     * @internal
     */
    protected $normalizedIds = array();

    private $underscoreMap = array('_' => '', '.' => '_', '\\' => '_');
    private $envCache = array();
    private $compiled = false;

    /**
     * @param ParameterBagInterface $parameterBag A ParameterBagInterface instance
     */
    public function __construct(ParameterBagInterface $parameterBag = null)
    {
        $this->parameterBag = $parameterBag ?: new EnvPlaceholderParameterBag();
    }

    /**
     * Compiles the container.
     *
     * This method does two things:
     *
     *  * Parameter values are resolved;
     *  * The parameter bag is frozen.
     */
    public function compile()
    {
        $this->parameterBag->resolve();

        $this->parameterBag = new FrozenParameterBag($this->parameterBag->all());

        $this->compiled = true;
    }

    /**
     * Returns true if the container is compiled.
     *
     * @return bool
     */
    public function isCompiled()
    {
        return $this->compiled;
    }

    /**
     * Returns true if the container parameter bag are frozen.
     *
     * Deprecated since 3.3, to be removed in 4.0.
     *
     * @return bool true if the container parameter bag are frozen, false otherwise
     */
    public function isFrozen()
    {
        @trigger_error(sprintf('The %s() method is deprecated since version 3.3 and will be removed in 4.0. Use the isCompiled() method instead.', __METHOD__), E_USER_DEPRECATED);

        return $this->parameterBag instanceof FrozenParameterBag;
    }

    /**
     * Gets the service container parameter bag.
     *
     * @return ParameterBagInterface A ParameterBagInterface instance
     */
    public function getParameterBag()
    {
        return $this->parameterBag;
    }

    /**
     * Gets a parameter.
     *
     * @param string $name The parameter name
     *
     * @return mixed The parameter value
     *
     * @throws InvalidArgumentException if the parameter is not defined
     */
    public function getParameter($name)
    {
        return $this->parameterBag->get($name);
    }

    /**
     * Checks if a parameter exists.
     *
     * @param string $name The parameter name
     *
     * @return bool The presence of parameter in container
     */
    public function hasParameter($name)
    {
        return $this->parameterBag->has($name);
    }

    /**
     * Sets a parameter.
     *
     * @param string $name  The parameter name
     * @param mixed  $value The parameter value
     */
    public function setParameter($name, $value)
    {
        $this->parameterBag->set($name, $value);
    }

    /**
     * Sets a service.
     *
     * Setting a service to null resets the service: has() returns false and get()
     * behaves in the same way as if the service was never created.
     *
     * @param string $id      The service identifier
     * @param object $service The service instance
     */
    public function set($id, $service)
    {
        $id = $this->normalizeId($id);

        if ('service_container' === $id) {
            throw new InvalidArgumentException('You cannot set service "service_container".');
        }

        if (isset($this->aliases[$id])) {
            unset($this->aliases[$id]);
        }

        $this->services[$id] = $service;

        if (null === $service) {
            unset($this->services[$id]);
        }

        if (isset($this->privates[$id])) {
            if (null === $service) {
                @trigger_error(sprintf('Unsetting the "%s" private service is deprecated since Symfony 3.2 and won\'t be supported anymore in Symfony 4.0.', $id), E_USER_DEPRECATED);
                unset($this->privates[$id]);
            } else {
                @trigger_error(sprintf('Setting the "%s" private service is deprecated since Symfony 3.2 and won\'t be supported anymore in Symfony 4.0.', $id), E_USER_DEPRECATED);
            }
        } elseif (isset($this->methodMap[$id])) {
            if (null === $service) {
                @trigger_error(sprintf('Unsetting the "%s" pre-defined service is deprecated since Symfony 3.3 and won\'t be supported anymore in Symfony 4.0.', $id), E_USER_DEPRECATED);
            } else {
                @trigger_error(sprintf('Setting the "%s" pre-defined service is deprecated since Symfony 3.3 and won\'t be supported anymore in Symfony 4.0.', $id), E_USER_DEPRECATED);
            }
        }
    }

    /**
     * Returns true if the given service is defined.
     *
     * @param string $id The service identifier
     *
     * @return bool true if the service is defined, false otherwise
     */
    public function has($id)
    {
        for ($i = 2;;) {
<<<<<<< HEAD
            if ('service_container' === $id) {
                return true;
            }
            if (isset($this->aliases[$id])) {
                $id = $this->aliases[$id];
            }
            if (isset($this->services[$id])) {
=======
            if (isset($this->privates[$id])) {
                @trigger_error(sprintf('Checking for the existence of the "%s" private service is deprecated since Symfony 3.2 and won\'t be supported anymore in Symfony 4.0.', $id), E_USER_DEPRECATED);
            }

            if ('service_container' === $id
                || isset($this->aliases[$id])
                || isset($this->services[$id])
            ) {
>>>>>>> 69583b24
                return true;
            }

            if (isset($this->methodMap[$id])) {
                return true;
            }

            if (--$i && $id !== $normalizedId = $this->normalizeId($id)) {
                $id = $normalizedId;
                continue;
            }

            // We only check the convention-based factory in a compiled container (i.e. a child class other than a ContainerBuilder,
            // and only when the dumper has not generated the method map (otherwise the method map is considered to be fully populated by the dumper)
            if (!$this->methodMap && !$this instanceof ContainerBuilder && __CLASS__ !== static::class && method_exists($this, 'get'.strtr($id, $this->underscoreMap).'Service')) {
                @trigger_error('Generating a dumped container without populating the method map is deprecated since 3.2 and will be unsupported in 4.0. Update your dumper to generate the method map.', E_USER_DEPRECATED);

                return true;
            }

            return false;
        }
    }

    /**
     * Gets a service.
     *
     * If a service is defined both through a set() method and
     * with a get{$id}Service() method, the former has always precedence.
     *
     * @param string $id              The service identifier
     * @param int    $invalidBehavior The behavior when the service does not exist
     *
     * @return object The associated service
     *
     * @throws ServiceCircularReferenceException When a circular reference is detected
     * @throws ServiceNotFoundException          When the service is not defined
     * @throws \Exception                        if an exception has been thrown when the service has been resolved
     *
     * @see Reference
     */
    public function get($id, $invalidBehavior = self::EXCEPTION_ON_INVALID_REFERENCE)
    {
        // Attempt to retrieve the service by checking first aliases then
        // available services. Service IDs are case insensitive, however since
        // this method can be called thousands of times during a request, avoid
        // calling $this->normalizeId($id) unless necessary.
        for ($i = 2;;) {
            if ('service_container' === $id) {
                return $this;
            }
            if (isset($this->aliases[$id])) {
                $id = $this->aliases[$id];
            }
            if (isset($this->privates[$id])) {
                @trigger_error(sprintf('Requesting the "%s" private service is deprecated since Symfony 3.2 and won\'t be supported anymore in Symfony 4.0.', $id), E_USER_DEPRECATED);
            }

            // Re-use shared service instance if it exists.
            if (isset($this->services[$id])) {
                return $this->services[$id];
            }

            if (isset($this->loading[$id])) {
                throw new ServiceCircularReferenceException($id, array_keys($this->loading));
            }

            if (isset($this->methodMap[$id])) {
                $method = $this->methodMap[$id];
            } elseif (--$i && $id !== $normalizedId = $this->normalizeId($id)) {
                $id = $normalizedId;
                continue;
            } elseif (!$this->methodMap && !$this instanceof ContainerBuilder && __CLASS__ !== static::class && method_exists($this, $method = 'get'.strtr($id, $this->underscoreMap).'Service')) {
                // We only check the convention-based factory in a compiled container (i.e. a child class other than a ContainerBuilder,
                // and only when the dumper has not generated the method map (otherwise the method map is considered to be fully populated by the dumper)
                @trigger_error('Generating a dumped container without populating the method map is deprecated since 3.2 and will be unsupported in 4.0. Update your dumper to generate the method map.', E_USER_DEPRECATED);
                // $method is set to the right value, proceed
            } else {
                if (self::EXCEPTION_ON_INVALID_REFERENCE === $invalidBehavior) {
                    if (!$id) {
                        throw new ServiceNotFoundException($id);
                    }

                    $alternatives = array();
                    foreach ($this->getServiceIds() as $knownId) {
                        $lev = levenshtein($id, $knownId);
                        if ($lev <= strlen($id) / 3 || false !== strpos($knownId, $id)) {
                            $alternatives[] = $knownId;
                        }
                    }

                    throw new ServiceNotFoundException($id, null, null, $alternatives);
                }

                return;
            }

            $this->loading[$id] = true;

            try {
                $service = $this->$method();
            } catch (\Exception $e) {
                unset($this->services[$id]);

                throw $e;
            } finally {
                unset($this->loading[$id]);
            }

            return $service;
        }
    }

    /**
     * Returns true if the given service has actually been initialized.
     *
     * @param string $id The service identifier
     *
     * @return bool true if service has already been initialized, false otherwise
     */
    public function initialized($id)
    {
        $id = $this->normalizeId($id);

        if ('service_container' === $id) {
            return false;
        }

        if (isset($this->aliases[$id])) {
            $id = $this->aliases[$id];
        }

        return isset($this->services[$id]);
    }

    /**
     * {@inheritdoc}
     */
    public function reset()
    {
        $this->services = array();
    }

    /**
     * Gets all service ids.
     *
     * @return array An array of all defined service ids
     */
    public function getServiceIds()
    {
        $ids = array();

        if (!$this->methodMap && !$this instanceof ContainerBuilder && __CLASS__ !== static::class) {
            // We only check the convention-based factory in a compiled container (i.e. a child class other than a ContainerBuilder,
            // and only when the dumper has not generated the method map (otherwise the method map is considered to be fully populated by the dumper)
            @trigger_error('Generating a dumped container without populating the method map is deprecated since 3.2 and will be unsupported in 4.0. Update your dumper to generate the method map.', E_USER_DEPRECATED);

            foreach (get_class_methods($this) as $method) {
                if (preg_match('/^get(.+)Service$/', $method, $match)) {
                    $ids[] = self::underscore($match[1]);
                }
            }
        }
        $ids[] = 'service_container';

        return array_unique(array_merge($ids, array_keys($this->methodMap), array_keys($this->services)));
    }

    /**
     * Camelizes a string.
     *
     * @param string $id A string to camelize
     *
     * @return string The camelized string
     */
    public static function camelize($id)
    {
        return strtr(ucwords(strtr($id, array('_' => ' ', '.' => '_ ', '\\' => '_ '))), array(' ' => ''));
    }

    /**
     * A string to underscore.
     *
     * @param string $id The string to underscore
     *
     * @return string The underscored string
     */
    public static function underscore($id)
    {
        return strtolower(preg_replace(array('/([A-Z]+)([A-Z][a-z])/', '/([a-z\d])([A-Z])/'), array('\\1_\\2', '\\1_\\2'), str_replace('_', '.', $id)));
    }

    /**
     * Fetches a variable from the environment.
     *
     * @param string The name of the environment variable
     *
     * @return scalar The value to use for the provided environment variable name
     *
     * @throws EnvNotFoundException When the environment variable is not found and has no default value
     */
    protected function getEnv($name)
    {
        if (isset($this->envCache[$name]) || array_key_exists($name, $this->envCache)) {
            return $this->envCache[$name];
        }
        if (isset($_ENV[$name])) {
            return $this->envCache[$name] = $_ENV[$name];
        }
        if (false !== $env = getenv($name)) {
            return $this->envCache[$name] = $env;
        }
        if (!$this->hasParameter("env($name)")) {
            throw new EnvNotFoundException($name);
        }

        return $this->envCache[$name] = $this->getParameter("env($name)");
    }

    /**
     * Returns the case sensitive id used at registration time.
     *
     * @param string $id
     *
     * @return string
     *
     * @internal
     */
    public function normalizeId($id)
    {
        if (!is_string($id)) {
            $id = (string) $id;
        }
        if (isset($this->normalizedIds[$normalizedId = strtolower($id)])) {
            $normalizedId = $this->normalizedIds[$normalizedId];
            if ($id !== $normalizedId) {
                @trigger_error(sprintf('Service identifiers will be made case sensitive in Symfony 4.0. Using "%s" instead of "%s" is deprecated since version 3.3.', $id, $normalizedId), E_USER_DEPRECATED);
            }
        } else {
            $normalizedId = $this->normalizedIds[$normalizedId] = $id;
        }

        return $normalizedId;
    }

    private function __clone()
    {
    }
}<|MERGE_RESOLUTION|>--- conflicted
+++ resolved
@@ -228,24 +228,16 @@
     public function has($id)
     {
         for ($i = 2;;) {
-<<<<<<< HEAD
             if ('service_container' === $id) {
                 return true;
             }
+            if (isset($this->privates[$id])) {
+                @trigger_error(sprintf('Checking for the existence of the "%s" private service is deprecated since Symfony 3.2 and won\'t be supported anymore in Symfony 4.0.', $id), E_USER_DEPRECATED);
+            }
             if (isset($this->aliases[$id])) {
                 $id = $this->aliases[$id];
             }
             if (isset($this->services[$id])) {
-=======
-            if (isset($this->privates[$id])) {
-                @trigger_error(sprintf('Checking for the existence of the "%s" private service is deprecated since Symfony 3.2 and won\'t be supported anymore in Symfony 4.0.', $id), E_USER_DEPRECATED);
-            }
-
-            if ('service_container' === $id
-                || isset($this->aliases[$id])
-                || isset($this->services[$id])
-            ) {
->>>>>>> 69583b24
                 return true;
             }
 
