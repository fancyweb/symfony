--- conflicted
+++ resolved
@@ -372,15 +372,10 @@
             return $type && $log;
         }
 
-<<<<<<< HEAD
-=======
         if (isset($context['GLOBALS']) && ($this->scopedErrors & $type)) {
-            $e = $context;                  // Whatever the signature of the method,
-            unset($e['GLOBALS'], $context); // $context is always a reference in 5.3
-            $context = $e;
-        }
-
->>>>>>> 9b9f1be1
+            unset($context['GLOBALS']);
+        }
+
         if (null !== $backtrace && $type & E_ERROR) {
             // E_ERROR fatal errors are triggered on HHVM when
             // hhvm.error_handling.call_user_handler_on_fatals=1
