<?php

/*
 * This file is part of the Symfony package.
 *
 * (c) Fabien Potencier <fabien@symfony.com>
 *
 * For the full copyright and license information, please view the LICENSE
 * file that was distributed with this source code.
 */

namespace Symfony\Bundle\FrameworkBundle\Tests\DependencyInjection\Compiler;

use PHPUnit\Framework\TestCase;
use Symfony\Bridge\PhpUnit\ForwardCompatTestTrait;
use Symfony\Bundle\FrameworkBundle\DependencyInjection\Compiler\CachePoolPass;
use Symfony\Component\Cache\Adapter\ArrayAdapter;
use Symfony\Component\DependencyInjection\ChildDefinition;
use Symfony\Component\DependencyInjection\ContainerBuilder;
use Symfony\Component\DependencyInjection\Definition;
use Symfony\Component\DependencyInjection\Reference;

/**
 * @group legacy
 */
class CachePoolPassTest extends TestCase
{
    use ForwardCompatTestTrait;

    private $cachePoolPass;

    private function doSetUp()
    {
        $this->cachePoolPass = new CachePoolPass();
    }

    public function testNamespaceArgumentIsReplaced()
    {
        $container = new ContainerBuilder();
        $container->setParameter('kernel.container_class', 'app');
        $container->setParameter('kernel.project_dir', 'foo');
        $adapter = new Definition();
        $adapter->setAbstract(true);
        $adapter->addTag('cache.pool');
        $container->setDefinition('app.cache_adapter', $adapter);
        $container->setAlias('app.cache_adapter_alias', 'app.cache_adapter');
        $cachePool = new ChildDefinition('app.cache_adapter_alias');
        $cachePool->addArgument(null);
        $cachePool->addTag('cache.pool');
        $container->setDefinition('app.cache_pool', $cachePool);

        $this->cachePoolPass->process($container);

        $this->assertSame('z3X945Jbf5', $cachePool->getArgument(0));
    }

    public function testNamespaceArgumentIsNotReplacedIfArrayAdapterIsUsed()
    {
        $container = new ContainerBuilder();
        $container->setParameter('kernel.container_class', 'app');
        $container->setParameter('kernel.project_dir', 'foo');

        $container->register('cache.adapter.array', ArrayAdapter::class)->addArgument(0);

        $cachePool = new ChildDefinition('cache.adapter.array');
        $cachePool->addTag('cache.pool');
        $container->setDefinition('app.cache_pool', $cachePool);

        $this->cachePoolPass->process($container);

        $this->assertCount(0, $container->getDefinition('app.cache_pool')->getArguments());
    }

    public function testArgsAreReplaced()
    {
        $container = new ContainerBuilder();
        $container->setParameter('kernel.container_class', 'app');
        $container->setParameter('cache.prefix.seed', 'foo');
        $cachePool = new Definition();
        $cachePool->addTag('cache.pool', [
            'provider' => 'foobar',
            'default_lifetime' => 3,
        ]);
        $cachePool->addArgument(null);
        $cachePool->addArgument(null);
        $cachePool->addArgument(null);
        $container->setDefinition('app.cache_pool', $cachePool);

        $this->cachePoolPass->process($container);

        $this->assertInstanceOf(Reference::class, $cachePool->getArgument(0));
        $this->assertSame('foobar', (string) $cachePool->getArgument(0));
        $this->assertSame('tQNhcV-8xa', $cachePool->getArgument(1));
        $this->assertSame(3, $cachePool->getArgument(2));
    }

<<<<<<< HEAD
    public function testWithNameAttribute()
    {
        $container = new ContainerBuilder();
        $container->setParameter('kernel.container_class', 'app');
        $container->setParameter('cache.prefix.seed', 'foo');
        $cachePool = new Definition();
        $cachePool->addTag('cache.pool', [
            'name' => 'foobar',
            'provider' => 'foobar',
        ]);
        $cachePool->addArgument(null);
        $cachePool->addArgument(null);
        $cachePool->addArgument(null);
        $container->setDefinition('app.cache_pool', $cachePool);

        $this->cachePoolPass->process($container);

        $this->assertSame('+naTpPa4Sm', $cachePool->getArgument(1));
    }

    /**
     * @expectedException \InvalidArgumentException
     * @expectedExceptionMessage Invalid "cache.pool" tag for service "app.cache_pool": accepted attributes are
     */
=======
>>>>>>> 8173dafd
    public function testThrowsExceptionWhenCachePoolTagHasUnknownAttributes()
    {
        $this->expectException('InvalidArgumentException');
        $this->expectExceptionMessage('Invalid "cache.pool" tag for service "app.cache_pool": accepted attributes are');
        $container = new ContainerBuilder();
        $container->setParameter('kernel.container_class', 'app');
        $container->setParameter('kernel.project_dir', 'foo');
        $adapter = new Definition();
        $adapter->setAbstract(true);
        $adapter->addTag('cache.pool');
        $container->setDefinition('app.cache_adapter', $adapter);
        $cachePool = new ChildDefinition('app.cache_adapter');
        $cachePool->addTag('cache.pool', ['foobar' => 123]);
        $container->setDefinition('app.cache_pool', $cachePool);

        $this->cachePoolPass->process($container);
    }
}<|MERGE_RESOLUTION|>--- conflicted
+++ resolved
@@ -94,7 +94,6 @@
         $this->assertSame(3, $cachePool->getArgument(2));
     }
 
-<<<<<<< HEAD
     public function testWithNameAttribute()
     {
         $container = new ContainerBuilder();
@@ -115,12 +114,6 @@
         $this->assertSame('+naTpPa4Sm', $cachePool->getArgument(1));
     }
 
-    /**
-     * @expectedException \InvalidArgumentException
-     * @expectedExceptionMessage Invalid "cache.pool" tag for service "app.cache_pool": accepted attributes are
-     */
-=======
->>>>>>> 8173dafd
     public function testThrowsExceptionWhenCachePoolTagHasUnknownAttributes()
     {
         $this->expectException('InvalidArgumentException');
