--- conflicted
+++ resolved
@@ -38,11 +38,7 @@
      *               {@link scanAliases()} to determine which of the locales
      *               are aliases
      */
-<<<<<<< HEAD
-    public function scanLocales(string $sourceDir)
-=======
     public function scanLocales(string $sourceDir): array
->>>>>>> 8073b8ab
     {
         $locales = glob($sourceDir.'/*.txt');
 
@@ -65,11 +61,7 @@
      * @return array An array with the locale aliases as keys and the aliased
      *               locales as values
      */
-<<<<<<< HEAD
-    public function scanAliases(string $sourceDir)
-=======
     public function scanAliases(string $sourceDir): array
->>>>>>> 8073b8ab
     {
         $locales = $this->scanLocales($sourceDir);
         $aliases = [];
