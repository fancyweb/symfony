<?php

/*
 * This file is part of the Symfony package.
 *
 * (c) Fabien Potencier <fabien@symfony.com>
 *
 * For the full copyright and license information, please view the LICENSE
 * file that was distributed with this source code.
 */

namespace Symfony\Component\Messenger\Bridge\Doctrine\Transport;

use Doctrine\DBAL\Connection as DBALConnection;
use Doctrine\DBAL\DBALException;
use Doctrine\DBAL\Driver\Result as DriverResult;
use Doctrine\DBAL\Exception;
use Doctrine\DBAL\Exception\TableNotFoundException;
use Doctrine\DBAL\Query\QueryBuilder;
use Doctrine\DBAL\Result;
use Doctrine\DBAL\Schema\Comparator;
use Doctrine\DBAL\Schema\Schema;
use Doctrine\DBAL\Schema\Synchronizer\SchemaSynchronizer;
use Doctrine\DBAL\Schema\Table;
use Doctrine\DBAL\Types\Types;
use Symfony\Component\Messenger\Exception\InvalidArgumentException;
use Symfony\Component\Messenger\Exception\TransportException;
use Symfony\Contracts\Service\ResetInterface;

/**
 * @internal since Symfony 5.1
 *
 * @author Vincent Touzet <vincent.touzet@gmail.com>
 * @author Kévin Dunglas <dunglas@gmail.com>
 */
class Connection implements ResetInterface
{
    protected const TABLE_OPTION_NAME = '_symfony_messenger_table_name';

    protected const DEFAULT_OPTIONS = [
        'table_name' => 'messenger_messages',
        'queue_name' => 'default',
        'redeliver_timeout' => 3600,
        'auto_setup' => true,
    ];

    /**
     * Configuration of the connection.
     *
     * Available options:
     *
     * * table_name: name of the table
     * * connection: name of the Doctrine's entity manager
     * * queue_name: name of the queue
     * * redeliver_timeout: Timeout before redeliver messages still in handling state (i.e: delivered_at is not null and message is still in table). Default: 3600
     * * auto_setup: Whether the table should be created automatically during send / get. Default: true
     */
    protected $configuration = [];
    protected $driverConnection;
    protected $queueEmptiedAt;
    private $schemaSynchronizer;
    private $autoSetup;

    public function __construct(array $configuration, DBALConnection $driverConnection, SchemaSynchronizer $schemaSynchronizer = null)
    {
        $this->configuration = array_replace_recursive(static::DEFAULT_OPTIONS, $configuration);
        $this->driverConnection = $driverConnection;
        $this->schemaSynchronizer = $schemaSynchronizer;
        $this->autoSetup = $this->configuration['auto_setup'];
    }

    public function reset()
    {
        $this->queueEmptiedAt = null;
    }

    public function getConfiguration(): array
    {
        return $this->configuration;
    }

    public static function buildConfiguration(string $dsn, array $options = []): array
    {
        if (false === $components = parse_url($dsn)) {
            throw new InvalidArgumentException(sprintf('The given Doctrine Messenger DSN "%s" is invalid.', $dsn));
        }

        $query = [];
        if (isset($components['query'])) {
            parse_str($components['query'], $query);
        }

        $configuration = ['connection' => $components['host']];
        $configuration += $query + $options + static::DEFAULT_OPTIONS;

        $configuration['auto_setup'] = filter_var($configuration['auto_setup'], \FILTER_VALIDATE_BOOLEAN);

        // check for extra keys in options
        $optionsExtraKeys = array_diff(array_keys($options), array_keys(static::DEFAULT_OPTIONS));
        if (0 < \count($optionsExtraKeys)) {
            throw new InvalidArgumentException(sprintf('Unknown option found: [%s]. Allowed options are [%s].', implode(', ', $optionsExtraKeys), implode(', ', array_keys(static::DEFAULT_OPTIONS))));
        }

        // check for extra keys in options
        $queryExtraKeys = array_diff(array_keys($query), array_keys(static::DEFAULT_OPTIONS));
        if (0 < \count($queryExtraKeys)) {
            throw new InvalidArgumentException(sprintf('Unknown option found in DSN: [%s]. Allowed options are [%s].', implode(', ', $queryExtraKeys), implode(', ', array_keys(static::DEFAULT_OPTIONS))));
        }

        return $configuration;
    }

    /**
     * @param int $delay The delay in milliseconds
     *
     * @return string The inserted id
     *
     * @throws \Doctrine\DBAL\DBALException
     * @throws \Doctrine\DBAL\Exception
     */
    public function send(string $body, array $headers, int $delay = 0): string
    {
        $now = new \DateTime();
        $availableAt = (clone $now)->modify(sprintf('+%d seconds', $delay / 1000));

        $queryBuilder = $this->driverConnection->createQueryBuilder()
            ->insert($this->configuration['table_name'])
            ->values([
                'body' => '?',
                'headers' => '?',
                'queue_name' => '?',
                'created_at' => '?',
                'available_at' => '?',
            ]);

        $this->executeStatement($queryBuilder->getSQL(), [
            $body,
            json_encode($headers),
            $this->configuration['queue_name'],
            $now,
            $availableAt,
        ], [
            null,
            null,
            null,
            Types::DATETIME_MUTABLE,
            Types::DATETIME_MUTABLE,
        ]);

        return $this->driverConnection->lastInsertId();
    }

    public function get(): ?array
    {
        get:
        $this->driverConnection->beginTransaction();
        try {
            $query = $this->createAvailableMessagesQueryBuilder()
                ->orderBy('available_at', 'ASC')
                ->setMaxResults(1);

            // use SELECT ... FOR UPDATE to lock table
            $stmt = $this->executeQuery(
                $query->getSQL().' '.$this->driverConnection->getDatabasePlatform()->getWriteLockSQL(),
                $query->getParameters(),
                $query->getParameterTypes()
            );
            $doctrineEnvelope = $stmt instanceof Result || $stmt instanceof DriverResult ? $stmt->fetchAssociative() : $stmt->fetch();

            if (false === $doctrineEnvelope) {
                $this->driverConnection->commit();
                $this->queueEmptiedAt = microtime(true) * 1000;

                return null;
            }
            // Postgres can "group" notifications having the same channel and payload
            // We need to be sure to empty the queue before blocking again
            $this->queueEmptiedAt = null;

            $doctrineEnvelope = $this->decodeEnvelopeHeaders($doctrineEnvelope);

            $queryBuilder = $this->driverConnection->createQueryBuilder()
                ->update($this->configuration['table_name'])
                ->set('delivered_at', '?')
                ->where('id = ?');
            $now = new \DateTime();
            $this->executeStatement($queryBuilder->getSQL(), [
                $now,
                $doctrineEnvelope['id'],
            ], [
                Types::DATETIME_MUTABLE,
            ]);

            $this->driverConnection->commit();

            return $doctrineEnvelope;
        } catch (\Throwable $e) {
            $this->driverConnection->rollBack();

            if ($this->autoSetup && $e instanceof TableNotFoundException) {
                $this->setup();
                goto get;
            }

            throw $e;
        }
    }

    public function ack(string $id): bool
    {
        try {
            return $this->driverConnection->delete($this->configuration['table_name'], ['id' => $id]) > 0;
        } catch (DBALException | Exception $exception) {
            throw new TransportException($exception->getMessage(), 0, $exception);
        }
    }

    public function reject(string $id): bool
    {
        try {
            return $this->driverConnection->delete($this->configuration['table_name'], ['id' => $id]) > 0;
        } catch (DBALException | Exception $exception) {
            throw new TransportException($exception->getMessage(), 0, $exception);
        }
    }

    public function setup(): void
    {
        $configuration = $this->driverConnection->getConfiguration();
        $assetFilter = $configuration->getSchemaAssetsFilter();
        $configuration->setSchemaAssetsFilter(null);
        $this->updateSchema();
        $configuration->setSchemaAssetsFilter($assetFilter);
        $this->autoSetup = false;
    }

    public function getMessageCount(): int
    {
        $queryBuilder = $this->createAvailableMessagesQueryBuilder()
            ->select('COUNT(m.id) as message_count')
            ->setMaxResults(1);

        $stmt = $this->executeQuery($queryBuilder->getSQL(), $queryBuilder->getParameters(), $queryBuilder->getParameterTypes());

        return $stmt instanceof Result || $stmt instanceof DriverResult ? $stmt->fetchOne() : $stmt->fetchColumn();
    }

    public function findAll(int $limit = null): array
    {
        $queryBuilder = $this->createAvailableMessagesQueryBuilder();
        if (null !== $limit) {
            $queryBuilder->setMaxResults($limit);
        }

        $stmt = $this->executeQuery($queryBuilder->getSQL(), $queryBuilder->getParameters(), $queryBuilder->getParameterTypes());
        $data = $stmt instanceof Result || $stmt instanceof DriverResult ? $stmt->fetchAllAssociative() : $stmt->fetchAll();

        return array_map(function ($doctrineEnvelope) {
            return $this->decodeEnvelopeHeaders($doctrineEnvelope);
        }, $data);
    }

    public function find($id): ?array
    {
        $queryBuilder = $this->createQueryBuilder()
            ->where('m.id = ?');

        $stmt = $this->executeQuery($queryBuilder->getSQL(), [$id]);
        $data = $stmt instanceof Result || $stmt instanceof DriverResult ? $stmt->fetchAssociative() : $stmt->fetch();

        return false === $data ? null : $this->decodeEnvelopeHeaders($data);
    }

    /**
     * @internal
     */
    public function configureSchema(Schema $schema, DBALConnection $forConnection): void
    {
        // only update the schema for this connection
        if ($forConnection !== $this->driverConnection) {
            return;
        }

        if ($schema->hasTable($this->configuration['table_name'])) {
            return;
        }

        $this->addTableToSchema($schema);
    }

    /**
     * @internal
     */
    public function getExtraSetupSqlForTable(Table $createdTable): array
    {
        return [];
    }

    private function createAvailableMessagesQueryBuilder(): QueryBuilder
    {
        $now = new \DateTime();
        $redeliverLimit = (clone $now)->modify(sprintf('-%d seconds', $this->configuration['redeliver_timeout']));

        return $this->createQueryBuilder()
            ->where('m.delivered_at is null OR m.delivered_at < ?')
            ->andWhere('m.available_at <= ?')
            ->andWhere('m.queue_name = ?')
            ->setParameters([
                $redeliverLimit,
                $now,
                $this->configuration['queue_name'],
            ], [
                Types::DATETIME_MUTABLE,
                Types::DATETIME_MUTABLE,
            ]);
    }

    private function createQueryBuilder(): QueryBuilder
    {
        return $this->driverConnection->createQueryBuilder()
            ->select('m.*')
            ->from($this->configuration['table_name'], 'm');
    }

    private function executeQuery(string $sql, array $parameters = [], array $types = [])
    {
        try {
            $stmt = $this->driverConnection->executeQuery($sql, $parameters, $types);
        } catch (TableNotFoundException $e) {
            if ($this->driverConnection->isTransactionActive()) {
                throw $e;
            }

            // create table
            if ($this->autoSetup) {
                $this->setup();
            }
            $stmt = $this->driverConnection->executeQuery($sql, $parameters, $types);
        }

        return $stmt;
    }

    private function executeStatement(string $sql, array $parameters = [], array $types = [])
    {
        try {
            if (method_exists($this->driverConnection, 'executeStatement')) {
                $stmt = $this->driverConnection->executeStatement($sql, $parameters, $types);
            } else {
                $stmt = $this->driverConnection->executeUpdate($sql, $parameters, $types);
            }
        } catch (TableNotFoundException $e) {
            if ($this->driverConnection->isTransactionActive()) {
                throw $e;
            }

            // create table
            if ($this->autoSetup) {
                $this->setup();
            }
            if (method_exists($this->driverConnection, 'executeStatement')) {
                $stmt = $this->driverConnection->executeStatement($sql, $parameters, $types);
            } else {
                $stmt = $this->driverConnection->executeUpdate($sql, $parameters, $types);
            }
        }

        return $stmt;
    }

    private function getSchema(): Schema
    {
        $schema = new Schema([], [], $this->driverConnection->getSchemaManager()->createSchemaConfig());
        $this->addTableToSchema($schema);

        return $schema;
    }

    private function addTableToSchema(Schema $schema): void
    {
        $table = $schema->createTable($this->configuration['table_name']);
        // add an internal option to mark that we created this & the non-namespaced table name
        $table->addOption(self::TABLE_OPTION_NAME, $this->configuration['table_name']);
        $table->addColumn('id', Types::BIGINT)
            ->setAutoincrement(true)
            ->setNotnull(true);
        $table->addColumn('body', Types::TEXT)
            ->setNotnull(true);
        $table->addColumn('headers', Types::TEXT)
            ->setNotnull(true);
<<<<<<< HEAD
        $table->addColumn('queue_name', Types::STRING)
            ->setLength(190) // mysql 5.6 only supports 191 characters on an indexed column in utf8mb4 mode
=======
        $table->addColumn('queue_name', self::$useDeprecatedConstants ? Type::STRING : Types::STRING)
            ->setLength(190) // MySQL 5.6 only supports 191 characters on an indexed column in utf8mb4 mode
>>>>>>> b93dea72
            ->setNotnull(true);
        $table->addColumn('created_at', Types::DATETIME_MUTABLE)
            ->setNotnull(true);
        $table->addColumn('available_at', Types::DATETIME_MUTABLE)
            ->setNotnull(true);
        $table->addColumn('delivered_at', Types::DATETIME_MUTABLE)
            ->setNotnull(false);
        $table->setPrimaryKey(['id']);
        $table->addIndex(['queue_name']);
        $table->addIndex(['available_at']);
        $table->addIndex(['delivered_at']);
    }

    private function decodeEnvelopeHeaders(array $doctrineEnvelope): array
    {
        $doctrineEnvelope['headers'] = json_decode($doctrineEnvelope['headers'], true);

        return $doctrineEnvelope;
    }

    private function updateSchema(): void
    {
        if (null !== $this->schemaSynchronizer) {
            $this->schemaSynchronizer->updateSchema($this->getSchema(), true);

            return;
        }

        $comparator = new Comparator();
        $schemaDiff = $comparator->compare($this->driverConnection->getSchemaManager()->createSchema(), $this->getSchema());

        foreach ($schemaDiff->toSaveSql($this->driverConnection->getDatabasePlatform()) as $sql) {
            if (method_exists($this->driverConnection, 'executeStatement')) {
                $this->driverConnection->executeStatement($sql);
            } else {
                $this->driverConnection->exec($sql);
            }
        }
    }
}
class_alias(Connection::class, \Symfony\Component\Messenger\Transport\Doctrine\Connection::class);<|MERGE_RESOLUTION|>--- conflicted
+++ resolved
@@ -388,13 +388,8 @@
             ->setNotnull(true);
         $table->addColumn('headers', Types::TEXT)
             ->setNotnull(true);
-<<<<<<< HEAD
         $table->addColumn('queue_name', Types::STRING)
-            ->setLength(190) // mysql 5.6 only supports 191 characters on an indexed column in utf8mb4 mode
-=======
-        $table->addColumn('queue_name', self::$useDeprecatedConstants ? Type::STRING : Types::STRING)
             ->setLength(190) // MySQL 5.6 only supports 191 characters on an indexed column in utf8mb4 mode
->>>>>>> b93dea72
             ->setNotnull(true);
         $table->addColumn('created_at', Types::DATETIME_MUTABLE)
             ->setNotnull(true);
