{
    "name": "symfony/console",
    "type": "library",
    "description": "Symfony Console Component",
    "keywords": [],
    "homepage": "https://symfony.com",
    "license": "MIT",
    "authors": [
        {
            "name": "Fabien Potencier",
            "email": "fabien@symfony.com"
        },
        {
            "name": "Symfony Community",
            "homepage": "https://symfony.com/contributors"
        }
    ],
    "require": {
        "php": ">=5.3.9"
    },
    "require-dev": {
        "symfony/event-dispatcher": "~2.1",
        "symfony/process": "~2.1",
        "psr/log": "~1.0"
    },
    "suggest": {
        "symfony/event-dispatcher": "",
        "symfony/process": "",
        "psr/log": "For using the console logger"
    },
    "autoload": {
<<<<<<< HEAD
        "psr-4": { "Symfony\\Component\\Console\\": "" }
=======
        "psr-0": { "Symfony\\Component\\Console\\": "" },
        "exclude-from-classmap": [
            "/Tests/"
        ]
>>>>>>> ebd55fcb
    },
    "minimum-stability": "dev",
    "extra": {
        "branch-alias": {
            "dev-master": "2.7-dev"
        }
    }
}<|MERGE_RESOLUTION|>--- conflicted
+++ resolved
@@ -29,14 +29,10 @@
         "psr/log": "For using the console logger"
     },
     "autoload": {
-<<<<<<< HEAD
-        "psr-4": { "Symfony\\Component\\Console\\": "" }
-=======
-        "psr-0": { "Symfony\\Component\\Console\\": "" },
+        "psr-4": { "Symfony\\Component\\Console\\": "" },
         "exclude-from-classmap": [
             "/Tests/"
         ]
->>>>>>> ebd55fcb
     },
     "minimum-stability": "dev",
     "extra": {
