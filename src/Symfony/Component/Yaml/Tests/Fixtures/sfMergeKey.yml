--- %YAML:1.0
test: Simple In Place Substitution
brief: >
    If you want to reuse an entire alias, only overwriting what is different
    you can use a << in place substitution. This is not part of the official
    YAML spec, but a widely implemented extension. See the following URL for
    details: http://yaml.org/type/merge.html
yaml: |
    foo: &foo
        a: Steve
        b: Clark
        c: Brian
        e: notnull
    bar:
        a: before
        d: other
        e: ~
        <<: *foo
        b: new
        x: Oren
        c:
            foo: bar
            bar: foo
    foo2: &foo2
        a: Ballmer
    ding: &dong [ fi, fei, fo, fam]
    check:
        <<:
            - *foo
            - *dong
        isit: tested
    head:
        <<: [ *foo , *dong , *foo2 ]
    taz: &taz
        a: Steve
        w:
            p: 1234
    nested:
        <<: *taz
        d: Doug
        w: &nestedref
            p: 12345
        z:
            <<: *nestedref
php: |
    array(
<<<<<<< HEAD
        'foo' => array('a' => 'Steve', 'b' => 'Clark', 'c' => 'Brian'),
        'bar' => array('a' => 'before', 'd' => 'other', 'b' => 'new', 'c' => array('foo' => 'bar', 'bar' => 'foo'), 'x' => 'Oren'),
=======
        'foo' => array('a' => 'Steve', 'b' => 'Clark', 'c' => 'Brian', 'e' => 'notnull'),
        'bar' => array('a' => 'before', 'd' => 'other', 'e' => null, 'b' => 'new', 'c' => array('foo' => 'bar', 'bar' => 'foo'), 'x' => 'Oren'),
        'duplicate' => array('foo' => 'bar'),
>>>>>>> 4d4dec3d
        'foo2' => array('a' => 'Ballmer'),
        'ding' => array('fi', 'fei', 'fo', 'fam'),
        'check' => array('a' => 'Steve', 'b' => 'Clark', 'c' => 'Brian', 'e' => 'notnull', 'fi', 'fei', 'fo', 'fam', 'isit' => 'tested'),
        'head' => array('a' => 'Steve', 'b' => 'Clark', 'c' => 'Brian', 'e' => 'notnull', 'fi', 'fei', 'fo', 'fam'),
        'taz' => array('a' => 'Steve', 'w' => array('p' => 1234)),
        'nested' => array('a' => 'Steve', 'w' => array('p' => 12345), 'd' => 'Doug', 'z' => array('p' => 12345))
    )<|MERGE_RESOLUTION|>--- conflicted
+++ resolved
@@ -44,14 +44,8 @@
             <<: *nestedref
 php: |
     array(
-<<<<<<< HEAD
-        'foo' => array('a' => 'Steve', 'b' => 'Clark', 'c' => 'Brian'),
-        'bar' => array('a' => 'before', 'd' => 'other', 'b' => 'new', 'c' => array('foo' => 'bar', 'bar' => 'foo'), 'x' => 'Oren'),
-=======
         'foo' => array('a' => 'Steve', 'b' => 'Clark', 'c' => 'Brian', 'e' => 'notnull'),
         'bar' => array('a' => 'before', 'd' => 'other', 'e' => null, 'b' => 'new', 'c' => array('foo' => 'bar', 'bar' => 'foo'), 'x' => 'Oren'),
-        'duplicate' => array('foo' => 'bar'),
->>>>>>> 4d4dec3d
         'foo2' => array('a' => 'Ballmer'),
         'ding' => array('fi', 'fei', 'fo', 'fam'),
         'check' => array('a' => 'Steve', 'b' => 'Clark', 'c' => 'Brian', 'e' => 'notnull', 'fi', 'fei', 'fo', 'fam', 'isit' => 'tested'),
