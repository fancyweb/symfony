--- conflicted
+++ resolved
@@ -585,7 +585,6 @@
         $this->assertInstanceOf('BazClass', $container->get('bar')->getBaz());
     }
 
-<<<<<<< HEAD
     public function testArrayParameters()
     {
         $container = new ContainerBuilder();
@@ -598,7 +597,8 @@
         $dumper = new PhpDumper($container);
 
         $this->assertStringEqualsFile(self::$fixturesPath.'/php/services_array_params.php', str_replace('\\\\Dumper', '/Dumper', $dumper->dump(array('file' => self::$fixturesPath.'/php/services_array_params.php'))));
-=======
+    }
+
     public function testExpressionReferencingPrivateService()
     {
         $container = new ContainerBuilder();
@@ -613,7 +613,6 @@
         $dumper = new PhpDumper($container);
 
         $this->assertStringEqualsFile(self::$fixturesPath.'/php/services_private_in_expression.php', $dumper->dump());
->>>>>>> d5694769
     }
 
     public function testDumpHandlesLiteralClassWithRootNamespace()
