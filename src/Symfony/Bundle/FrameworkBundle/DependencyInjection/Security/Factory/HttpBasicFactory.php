<?php

namespace Symfony\Bundle\FrameworkBundle\DependencyInjection\Security\Factory;

use Symfony\Component\DependencyInjection\ContainerBuilder;
use Symfony\Component\DependencyInjection\Reference;

/*
 * This file is part of the Symfony framework.
 *
 * (c) Fabien Potencier <fabien.potencier@symfony-project.com>
 *
 * This source file is subject to the MIT license that is bundled
 * with this source code in the file LICENSE.
 */

/**
 * HttpBasicFactory creates services for HTTP basic authentication.
 *
 * @author Fabien Potencier <fabien.potencier@symfony-project.com>
 */
class HttpBasicFactory implements SecurityFactoryInterface
{
    public function create(ContainerBuilder $container, $id, $config, $userProvider, $defaultEntryPoint)
    {
        $provider = 'security.authentication.provider.dao.'.$id;
        $container
            ->register($provider, '%security.authentication.provider.dao.class%')
<<<<<<< HEAD
            ->setArguments(array(new Reference($userProvider), new Reference('security.account_checker'), new Reference('security.encoder.'.$providerIds[$userProvider])))
            ->setPublic(false)
=======
            ->setArguments(array(new Reference($userProvider), new Reference('security.account_checker'), new Reference('security.encoder_factory')));
>>>>>>> 27f54046
        ;

        // listener
        $listenerId = 'security.authentication.listener.basic.'.$id;
        $listener = $container->setDefinition($listenerId, clone $container->getDefinition('security.authentication.listener.basic'));
        $arguments = $listener->getArguments();
        $arguments[1] = new Reference($provider);
        $listener->setArguments($arguments);

        if (isset($config['path'])) {
            $container->setParameter('security.authentication.form.path', $config['path']);
        }

        if (null === $defaultEntryPoint) {
            $defaultEntryPoint = 'security.authentication.basic_entry_point';
        }

        return array($provider, $listenerId, $defaultEntryPoint);
    }

    public function getPosition()
    {
        return 'http';
    }

    public function getKey()
    {
        return 'http-basic';
    }
}<|MERGE_RESOLUTION|>--- conflicted
+++ resolved
@@ -26,12 +26,8 @@
         $provider = 'security.authentication.provider.dao.'.$id;
         $container
             ->register($provider, '%security.authentication.provider.dao.class%')
-<<<<<<< HEAD
-            ->setArguments(array(new Reference($userProvider), new Reference('security.account_checker'), new Reference('security.encoder.'.$providerIds[$userProvider])))
+            ->setArguments(array(new Reference($userProvider), new Reference('security.account_checker'), new Reference('security.encoder_factory')))
             ->setPublic(false)
-=======
-            ->setArguments(array(new Reference($userProvider), new Reference('security.account_checker'), new Reference('security.encoder_factory')));
->>>>>>> 27f54046
         ;
 
         // listener
