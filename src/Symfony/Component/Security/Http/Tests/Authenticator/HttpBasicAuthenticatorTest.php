--- conflicted
+++ resolved
@@ -4,15 +4,8 @@
 
 use PHPUnit\Framework\TestCase;
 use Symfony\Component\HttpFoundation\Request;
-<<<<<<< HEAD
 use Symfony\Component\Security\Core\User\InMemoryUser;
-use Symfony\Component\Security\Core\User\UserProviderInterface;
-=======
-use Symfony\Component\Security\Core\Encoder\EncoderFactoryInterface;
-use Symfony\Component\Security\Core\Encoder\PasswordEncoderInterface;
 use Symfony\Component\Security\Core\User\InMemoryUserProvider;
-use Symfony\Component\Security\Core\User\User;
->>>>>>> b5f0f7bb
 use Symfony\Component\Security\Http\Authenticator\HttpBasicAuthenticator;
 use Symfony\Component\Security\Http\Authenticator\Passport\Badge\PasswordUpgradeBadge;
 use Symfony\Component\Security\Http\Authenticator\Passport\Credentials\PasswordCredentials;
@@ -29,17 +22,10 @@
 
     protected function setUp(): void
     {
-<<<<<<< HEAD
-        $this->userProvider = $this->createMock(UserProviderInterface::class);
+        $this->userProvider = new InMemoryUserProvider();
         $this->hasherFactory = $this->createMock(PasswordHasherFactoryInterface::class);
         $this->hasher = $this->createMock(PasswordHasherInterface::class);
         $this->hasherFactory
-=======
-        $this->userProvider = new InMemoryUserProvider();
-        $this->encoderFactory = $this->createMock(EncoderFactoryInterface::class);
-        $this->encoder = $this->createMock(PasswordEncoderInterface::class);
-        $this->encoderFactory
->>>>>>> b5f0f7bb
             ->expects($this->any())
             ->method('getPasswordHasher')
             ->willReturn($this->hasher);
@@ -54,15 +40,7 @@
             'PHP_AUTH_PW' => 'ThePassword',
         ]);
 
-<<<<<<< HEAD
-        $this->userProvider
-            ->expects($this->any())
-            ->method('loadUserByUsername')
-            ->with('TheUsername')
-            ->willReturn($user = new InMemoryUser('TheUsername', 'ThePassword'));
-=======
-        $this->userProvider->createUser($user = new User('TheUsername', 'ThePassword'));
->>>>>>> b5f0f7bb
+        $this->userProvider->createUser($user = new InMemoryUser('TheUsername', 'ThePassword'));
 
         $passport = $this->authenticator->authenticate($request);
         $this->assertEquals('ThePassword', $passport->getBadge(PasswordCredentials::class)->getPassword());
@@ -95,12 +73,8 @@
             'PHP_AUTH_PW' => 'ThePassword',
         ]);
 
-<<<<<<< HEAD
-        $this->userProvider = $this->createMock(PasswordUpgraderProvider::class);
-        $this->userProvider->expects($this->any())->method('loadUserByUsername')->willReturn(new InMemoryUser('test', 's$cr$t'));
-=======
         $this->userProvider = new PasswordUpgraderProvider(['test' => ['password' => 's$cr$t']]);
->>>>>>> b5f0f7bb
+
         $authenticator = new HttpBasicAuthenticator('test', $this->userProvider);
 
         $passport = $authenticator->authenticate($request);
