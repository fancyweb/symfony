<?php

/*
 * This file is part of the Symfony package.
 *
 * (c) Fabien Potencier <fabien@symfony.com>
 *
 * For the full copyright and license information, please view the LICENSE
 * file that was distributed with this source code.
 */

namespace Symfony\Component\DependencyInjection\Compiler;

use Symfony\Component\DependencyInjection\Argument\ArgumentInterface;
use Symfony\Component\DependencyInjection\ContainerBuilder;
use Symfony\Component\DependencyInjection\ContainerInterface;
use Symfony\Component\DependencyInjection\Definition;
use Symfony\Component\DependencyInjection\Reference;

/**
 * Run this pass before passes that need to know more about the relation of
 * your services.
 *
 * This class will populate the ServiceReferenceGraph with information. You can
 * retrieve the graph in other passes from the compiler.
 *
 * @author Johannes M. Schmitt <schmittjoh@gmail.com>
 * @author Nicolas Grekas <p@tchwork.com>
 */
class AnalyzeServiceReferencesPass extends AbstractRecursivePass implements RepeatablePassInterface
{
    private $graph;
    private $currentDefinition;
    private $onlyConstructorArguments;
    private $hasProxyDumper;
    private $lazy;
    private $definitions;
    private $aliases;

    /**
     * @param bool $onlyConstructorArguments Sets this Service Reference pass to ignore method calls
     */
    public function __construct(bool $onlyConstructorArguments = false, bool $hasProxyDumper = true)
    {
        $this->onlyConstructorArguments = $onlyConstructorArguments;
<<<<<<< HEAD
        $this->enableExpressionProcessing();
=======
        $this->hasProxyDumper = $hasProxyDumper;
>>>>>>> 441322fd
    }

    /**
     * {@inheritdoc}
     */
    public function setRepeatedPass(RepeatedPass $repeatedPass)
    {
        @trigger_error(sprintf('The "%s()" method is deprecated since Symfony 4.2.', __METHOD__), E_USER_DEPRECATED);
    }

    /**
     * Processes a ContainerBuilder object to populate the service reference graph.
     */
    public function process(ContainerBuilder $container)
    {
        $this->container = $container;
        $this->graph = $container->getCompiler()->getServiceReferenceGraph();
        $this->graph->clear();
        $this->lazy = false;
        $this->definitions = $container->getDefinitions();
        $this->aliases = $container->getAliases();

        foreach ($this->aliases as $id => $alias) {
            $targetId = $this->getDefinitionId((string) $alias);
            $this->graph->connect($id, $alias, $targetId, null !== $targetId ? $this->container->getDefinition($targetId) : null, null);
        }

        try {
            parent::process($container);
        } finally {
            $this->aliases = $this->definitions = array();
        }
    }

    protected function processValue($value, $isRoot = false, bool $inExpression = false)
    {
        $lazy = $this->lazy;

        if ($value instanceof ArgumentInterface) {
            $this->lazy = true;
            parent::processValue($value->getValues());
            $this->lazy = $lazy;

            return $value;
        }
        if ($value instanceof Reference) {
            $targetId = $this->getDefinitionId((string) $value);
            $targetDefinition = null !== $targetId ? $this->container->getDefinition($targetId) : null;

            $this->graph->connect(
                $this->currentId,
                $this->currentDefinition,
                $targetId,
                $targetDefinition,
                $value,
                $this->lazy || ($this->hasProxyDumper && $targetDefinition && $targetDefinition->isLazy()),
                ContainerInterface::IGNORE_ON_UNINITIALIZED_REFERENCE === $value->getInvalidBehavior()
            );

            if ($inExpression) {
                $this->graph->connect(
                    '.internal.reference_in_expression',
                    null,
                    $targetId,
                    $targetDefinition,
                    $value,
                    $this->lazy || ($targetDefinition && $targetDefinition->isLazy()),
                    true
               );
            }

            return $value;
        }
        if (!$value instanceof Definition) {
            return parent::processValue($value, $isRoot);
        }
        if ($isRoot) {
            if ($value->isSynthetic() || $value->isAbstract()) {
                return $value;
            }
            $this->currentDefinition = $value;
        }
        $this->lazy = false;

        $this->processValue($value->getFactory());
        $this->processValue($value->getArguments());

        if (!$this->onlyConstructorArguments) {
            $this->processValue($value->getProperties());
            $this->processValue($value->getMethodCalls());
            $this->processValue($value->getConfigurator());
        }
        $this->lazy = $lazy;

        return $value;
    }

    private function getDefinitionId(string $id): ?string
    {
        while (isset($this->aliases[$id])) {
            $id = (string) $this->aliases[$id];
        }

        return isset($this->definitions[$id]) ? $id : null;
    }
}<|MERGE_RESOLUTION|>--- conflicted
+++ resolved
@@ -43,11 +43,8 @@
     public function __construct(bool $onlyConstructorArguments = false, bool $hasProxyDumper = true)
     {
         $this->onlyConstructorArguments = $onlyConstructorArguments;
-<<<<<<< HEAD
+        $this->hasProxyDumper = $hasProxyDumper;
         $this->enableExpressionProcessing();
-=======
-        $this->hasProxyDumper = $hasProxyDumper;
->>>>>>> 441322fd
     }
 
     /**
