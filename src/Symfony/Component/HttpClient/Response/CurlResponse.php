<?php

/*
 * This file is part of the Symfony package.
 *
 * (c) Fabien Potencier <fabien@symfony.com>
 *
 * For the full copyright and license information, please view the LICENSE
 * file that was distributed with this source code.
 */

namespace Symfony\Component\HttpClient\Response;

use Psr\Log\LoggerInterface;
use Symfony\Component\HttpClient\Chunk\FirstChunk;
use Symfony\Component\HttpClient\Chunk\InformationalChunk;
use Symfony\Component\HttpClient\Exception\TransportException;
use Symfony\Component\HttpClient\Internal\ClientState;
use Symfony\Component\HttpClient\Internal\CurlClientState;
use Symfony\Contracts\HttpClient\Exception\HttpExceptionInterface;
use Symfony\Contracts\HttpClient\ResponseInterface;

/**
 * @author Nicolas Grekas <p@tchwork.com>
 *
 * @internal
 */
final class CurlResponse implements ResponseInterface, StreamableInterface
{
    use CommonResponseTrait {
        getContent as private doGetContent;
    }
    use TransportResponseTrait;

    private static $performing = false;
    private $multi;
    private $debugBuffer;

    /**
     * @param \CurlHandle|resource|string $ch
     *
     * @internal
     */
    public function __construct(CurlClientState $multi, $ch, array $options = null, LoggerInterface $logger = null, string $method = 'GET', callable $resolveRedirect = null, int $curlVersion = null)
    {
        $this->multi = $multi;

        if (\is_resource($ch) || $ch instanceof \CurlHandle) {
            $this->handle = $ch;
            $this->debugBuffer = fopen('php://temp', 'w+');
            if (0x074000 === $curlVersion) {
                fwrite($this->debugBuffer, 'Due to a bug in curl 7.64.0, the debug log is disabled; use another version to work around the issue.');
            } else {
                curl_setopt($ch, \CURLOPT_VERBOSE, true);
                curl_setopt($ch, \CURLOPT_STDERR, $this->debugBuffer);
            }
        } else {
            $this->info['url'] = $ch;
            $ch = $this->handle;
        }

        $this->id = $id = (int) $ch;
        $this->logger = $logger;
        $this->shouldBuffer = $options['buffer'] ?? true;
        $this->timeout = $options['timeout'] ?? null;
        $this->info['http_method'] = $method;
        $this->info['user_data'] = $options['user_data'] ?? null;
        $this->info['start_time'] = $this->info['start_time'] ?? microtime(true);
        $info = &$this->info;
        $headers = &$this->headers;
        $debugBuffer = $this->debugBuffer;

        if (!$info['response_headers']) {
            // Used to keep track of what we're waiting for
            curl_setopt($ch, \CURLOPT_PRIVATE, \in_array($method, ['GET', 'HEAD', 'OPTIONS', 'TRACE'], true) && 1.0 < (float) ($options['http_version'] ?? 1.1) ? 'H2' : 'H0'); // H = headers + retry counter
        }

        curl_setopt($ch, \CURLOPT_HEADERFUNCTION, static function ($ch, string $data) use (&$info, &$headers, $options, $multi, $id, &$location, $resolveRedirect, $logger): int {
            if (0 !== substr_compare($data, "\r\n", -2)) {
                return 0;
            }

            $len = 0;

            foreach (explode("\r\n", substr($data, 0, -2)) as $data) {
                $len += 2 + self::parseHeaderLine($ch, $data, $info, $headers, $options, $multi, $id, $location, $resolveRedirect, $logger);
            }

            return $len;
        });

        if (null === $options) {
            // Pushed response: buffer until requested
            curl_setopt($ch, \CURLOPT_WRITEFUNCTION, static function ($ch, string $data) use ($multi, $id): int {
                $multi->handlesActivity[$id][] = $data;
                curl_pause($ch, \CURLPAUSE_RECV);

                return \strlen($data);
            });

            return;
        }

        $execCounter = $multi->execCounter;
        $this->info['pause_handler'] = static function (float $duration) use ($ch, $multi, $execCounter) {
            if (0 < $duration) {
                if ($execCounter === $multi->execCounter) {
                    $multi->execCounter = !\is_float($execCounter) ? 1 + $execCounter : PHP_INT_MIN;
                    curl_multi_remove_handle($multi->handle, $ch);
                }

                $lastExpiry = end($multi->pauseExpiries);
                $multi->pauseExpiries[(int) $ch] = $duration += microtime(true);
                if (false !== $lastExpiry && $lastExpiry > $duration) {
                    asort($multi->pauseExpiries);
                }
                curl_pause($ch, CURLPAUSE_ALL);
            } else {
                unset($multi->pauseExpiries[(int) $ch]);
                curl_pause($ch, CURLPAUSE_CONT);
                curl_multi_add_handle($multi->handle, $ch);
            }
        };

        $this->inflate = !isset($options['normalized_headers']['accept-encoding']);
        curl_pause($ch, \CURLPAUSE_CONT);

        if ($onProgress = $options['on_progress']) {
            $url = isset($info['url']) ? ['url' => $info['url']] : [];
            curl_setopt($ch, \CURLOPT_NOPROGRESS, false);
            curl_setopt($ch, \CURLOPT_PROGRESSFUNCTION, static function ($ch, $dlSize, $dlNow) use ($onProgress, &$info, $url, $multi, $debugBuffer) {
                try {
                    rewind($debugBuffer);
                    $debug = ['debug' => stream_get_contents($debugBuffer)];
                    $onProgress($dlNow, $dlSize, $url + curl_getinfo($ch) + $info + $debug);
                } catch (\Throwable $e) {
                    $multi->handlesActivity[(int) $ch][] = null;
                    $multi->handlesActivity[(int) $ch][] = $e;

                    return 1; // Abort the request
                }

                return null;
            });
        }

        curl_setopt($ch, \CURLOPT_WRITEFUNCTION, static function ($ch, string $data) use ($multi, $id): int {
            $multi->handlesActivity[$id][] = $data;

            return \strlen($data);
        });

        $this->initializer = static function (self $response) {
            $waitFor = curl_getinfo($ch = $response->handle, \CURLINFO_PRIVATE);

            return 'H' === $waitFor[0];
        };

        // Schedule the request in a non-blocking way
        $multi->openHandles[$id] = [$ch, $options];
        curl_multi_add_handle($multi->handle, $ch);
    }

    /**
     * {@inheritdoc}
     */
    public function getInfo(string $type = null)
    {
        if (!$info = $this->finalInfo) {
            $info = array_merge($this->info, curl_getinfo($this->handle));
            $info['url'] = $this->info['url'] ?? $info['url'];
            $info['redirect_url'] = $this->info['redirect_url'] ?? null;

            // workaround curl not subtracting the time offset for pushed responses
            if (isset($this->info['url']) && $info['start_time'] / 1000 < $info['total_time']) {
                $info['total_time'] -= $info['starttransfer_time'] ?: $info['total_time'];
                $info['starttransfer_time'] = 0.0;
            }

            rewind($this->debugBuffer);
            $info['debug'] = stream_get_contents($this->debugBuffer);
            $waitFor = curl_getinfo($this->handle, \CURLINFO_PRIVATE);

            if ('H' !== $waitFor[0] && 'C' !== $waitFor[0]) {
                curl_setopt($this->handle, \CURLOPT_VERBOSE, false);
                rewind($this->debugBuffer);
                ftruncate($this->debugBuffer, 0);
                $this->finalInfo = $info;
            }
        }

        return null !== $type ? $info[$type] ?? null : $info;
    }

    /**
     * {@inheritdoc}
     */
    public function getContent(bool $throw = true): string
    {
        $performing = self::$performing;
        self::$performing = $performing || '_0' === curl_getinfo($this->handle, \CURLINFO_PRIVATE);

        try {
            return $this->doGetContent($throw);
        } finally {
            self::$performing = $performing;
        }
    }

    public function __destruct()
    {
        try {
            if (null === $this->timeout) {
                return; // Unused pushed response
            }

            $e = null;
            $this->doDestruct();
        } catch (HttpExceptionInterface $e) {
            throw $e;
        } finally {
            if ($e ?? false) {
                throw $e;
            }

            $this->close();

            if (!$this->multi->openHandles) {
                // Schedule DNS cache eviction for the next request
                $this->multi->dnsCache->evictions = $this->multi->dnsCache->evictions ?: $this->multi->dnsCache->removals;
                $this->multi->dnsCache->removals = $this->multi->dnsCache->hostnames = [];
            }
        }
    }

    /**
     * {@inheritdoc}
     */
    private function close(): void
    {
        $this->inflate = null;
<<<<<<< HEAD
        unset($this->multi->pauseExpiries[$this->id], $this->multi->openHandles[$this->id], $this->multi->handlesActivity[$this->id]);
        curl_setopt($this->handle, CURLOPT_PRIVATE, '_0');
=======
        unset($this->multi->openHandles[$this->id], $this->multi->handlesActivity[$this->id]);
        curl_setopt($this->handle, \CURLOPT_PRIVATE, '_0');
>>>>>>> 03460269

        if (self::$performing) {
            return;
        }

        curl_multi_remove_handle($this->multi->handle, $this->handle);
        curl_setopt_array($this->handle, [
            \CURLOPT_NOPROGRESS => true,
            \CURLOPT_PROGRESSFUNCTION => null,
            \CURLOPT_HEADERFUNCTION => null,
            \CURLOPT_WRITEFUNCTION => null,
            \CURLOPT_READFUNCTION => null,
            \CURLOPT_INFILE => null,
        ]);
    }

    /**
     * {@inheritdoc}
     */
    private static function schedule(self $response, array &$runningResponses): void
    {
        if (isset($runningResponses[$i = (int) $response->multi->handle])) {
            $runningResponses[$i][1][$response->id] = $response;
        } else {
            $runningResponses[$i] = [$response->multi, [$response->id => $response]];
        }

        if ('_0' === curl_getinfo($ch = $response->handle, \CURLINFO_PRIVATE)) {
            // Response already completed
            $response->multi->handlesActivity[$response->id][] = null;
            $response->multi->handlesActivity[$response->id][] = null !== $response->info['error'] ? new TransportException($response->info['error']) : null;
        }
    }

    /**
     * {@inheritdoc}
     *
     * @param CurlClientState $multi
     */
    private static function perform(ClientState $multi, array &$responses = null): void
    {
        if (self::$performing) {
            if ($responses) {
                $response = current($responses);
                $multi->handlesActivity[(int) $response->handle][] = null;
                $multi->handlesActivity[(int) $response->handle][] = new TransportException(sprintf('Userland callback cannot use the client nor the response while processing "%s".', curl_getinfo($response->handle, \CURLINFO_EFFECTIVE_URL)));
            }

            return;
        }

        try {
            self::$performing = true;
            ++$multi->execCounter;
            $active = 0;
            while (\CURLM_CALL_MULTI_PERFORM === curl_multi_exec($multi->handle, $active));

            while ($info = curl_multi_info_read($multi->handle)) {
                $result = $info['result'];
                $id = (int) $ch = $info['handle'];
                $waitFor = @curl_getinfo($ch, \CURLINFO_PRIVATE) ?: '_0';

                if (\in_array($result, [\CURLE_SEND_ERROR, \CURLE_RECV_ERROR, /*CURLE_HTTP2*/ 16, /*CURLE_HTTP2_STREAM*/ 92], true) && $waitFor[1] && 'C' !== $waitFor[0]) {
                    curl_multi_remove_handle($multi->handle, $ch);
                    $waitFor[1] = (string) ((int) $waitFor[1] - 1); // decrement the retry counter
                    curl_setopt($ch, \CURLOPT_PRIVATE, $waitFor);

                    if ('1' === $waitFor[1]) {
                        curl_setopt($ch, \CURLOPT_HTTP_VERSION, \CURL_HTTP_VERSION_1_1);
                    }

                    if (0 === curl_multi_add_handle($multi->handle, $ch)) {
                        continue;
                    }
                }

                $multi->handlesActivity[$id][] = null;
                $multi->handlesActivity[$id][] = \in_array($result, [\CURLE_OK, \CURLE_TOO_MANY_REDIRECTS], true) || '_0' === $waitFor || curl_getinfo($ch, \CURLINFO_SIZE_DOWNLOAD) === curl_getinfo($ch, \CURLINFO_CONTENT_LENGTH_DOWNLOAD) ? null : new TransportException(sprintf('%s for "%s".', curl_strerror($result), curl_getinfo($ch, \CURLINFO_EFFECTIVE_URL)));
            }
        } finally {
            self::$performing = false;
        }
    }

    /**
     * {@inheritdoc}
     *
     * @param CurlClientState $multi
     */
    private static function select(ClientState $multi, float $timeout): int
    {
        if (\PHP_VERSION_ID < 70123 || (70200 <= \PHP_VERSION_ID && \PHP_VERSION_ID < 70211)) {
            // workaround https://bugs.php.net/76480
            $timeout = min($timeout, 0.01);
        }

        if ($multi->pauseExpiries) {
            $now = microtime(true);

            foreach ($multi->pauseExpiries as $id => $pauseExpiry) {
                if ($now < $pauseExpiry) {
                    $timeout = min($timeout, $pauseExpiry - $now);
                    break;
                }

                unset($multi->pauseExpiries[$id]);
                curl_pause($multi->openHandles[$id][0], CURLPAUSE_CONT);
                curl_multi_add_handle($multi->handle, $multi->openHandles[$id][0]);
            }
        }

        if (0 !== $selected = curl_multi_select($multi->handle, $timeout)) {
            return $selected;
        }

        if ($multi->pauseExpiries && 0 < $timeout -= microtime(true) - $now) {
            usleep(1E6 * $timeout);
        }

        return 0;
    }

    /**
     * Parses header lines as curl yields them to us.
     */
    private static function parseHeaderLine($ch, string $data, array &$info, array &$headers, ?array $options, CurlClientState $multi, int $id, ?string &$location, ?callable $resolveRedirect, ?LoggerInterface $logger, &$content = null): int
    {
        $waitFor = @curl_getinfo($ch, \CURLINFO_PRIVATE) ?: '_0';

        if ('H' !== $waitFor[0]) {
            return \strlen($data); // Ignore HTTP trailers
        }

        if ('' !== $data) {
            try {
                // Regular header line: add it to the list
                self::addResponseHeaders([$data], $info, $headers);
            } catch (TransportException $e) {
                $multi->handlesActivity[$id][] = null;
                $multi->handlesActivity[$id][] = $e;

                return \strlen($data);
            }

            if (0 !== strpos($data, 'HTTP/')) {
                if (0 === stripos($data, 'Location:')) {
                    $location = trim(substr($data, 9));
                }

                return \strlen($data);
            }

            if (\function_exists('openssl_x509_read') && $certinfo = curl_getinfo($ch, \CURLINFO_CERTINFO)) {
                $info['peer_certificate_chain'] = array_map('openssl_x509_read', array_column($certinfo, 'Cert'));
            }

            if (300 <= $info['http_code'] && $info['http_code'] < 400) {
                if (curl_getinfo($ch, \CURLINFO_REDIRECT_COUNT) === $options['max_redirects']) {
                    curl_setopt($ch, \CURLOPT_FOLLOWLOCATION, false);
                } elseif (303 === $info['http_code'] || ('POST' === $info['http_method'] && \in_array($info['http_code'], [301, 302], true))) {
                    $info['http_method'] = 'HEAD' === $info['http_method'] ? 'HEAD' : 'GET';
                    curl_setopt($ch, \CURLOPT_POSTFIELDS, '');
                }
            }

            return \strlen($data);
        }

        // End of headers: handle informational responses, redirects, etc.

        if (200 > $statusCode = curl_getinfo($ch, \CURLINFO_RESPONSE_CODE)) {
            $multi->handlesActivity[$id][] = new InformationalChunk($statusCode, $headers);
            $location = null;

            return \strlen($data);
        }

        $info['redirect_url'] = null;

        if (300 <= $statusCode && $statusCode < 400 && null !== $location) {
            if (null === $info['redirect_url'] = $resolveRedirect($ch, $location)) {
                $options['max_redirects'] = curl_getinfo($ch, \CURLINFO_REDIRECT_COUNT);
                curl_setopt($ch, \CURLOPT_FOLLOWLOCATION, false);
                curl_setopt($ch, \CURLOPT_MAXREDIRS, $options['max_redirects']);
            } else {
                $url = parse_url($location ?? ':');

                if (isset($url['host']) && null !== $ip = $multi->dnsCache->hostnames[$url['host'] = strtolower($url['host'])] ?? null) {
                    // Populate DNS cache for redirects if needed
                    $port = $url['port'] ?? ('http' === ($url['scheme'] ?? parse_url(curl_getinfo($ch, \CURLINFO_EFFECTIVE_URL), \PHP_URL_SCHEME)) ? 80 : 443);
                    curl_setopt($ch, \CURLOPT_RESOLVE, ["{$url['host']}:$port:$ip"]);
                    $multi->dnsCache->removals["-{$url['host']}:$port"] = "-{$url['host']}:$port";
                }
            }
        }

        if (401 === $statusCode && isset($options['auth_ntlm']) && 0 === strncasecmp($headers['www-authenticate'][0] ?? '', 'NTLM ', 5)) {
            // Continue with NTLM auth
        } elseif ($statusCode < 300 || 400 <= $statusCode || null === $location || curl_getinfo($ch, \CURLINFO_REDIRECT_COUNT) === $options['max_redirects']) {
            // Headers and redirects completed, time to get the response's content
            $multi->handlesActivity[$id][] = new FirstChunk();

            if ('HEAD' === $info['http_method'] || \in_array($statusCode, [204, 304], true)) {
                $waitFor = '_0'; // no content expected
                $multi->handlesActivity[$id][] = null;
                $multi->handlesActivity[$id][] = null;
            } else {
                $waitFor[0] = 'C'; // C = content
            }

            curl_setopt($ch, \CURLOPT_PRIVATE, $waitFor);
        } elseif (null !== $info['redirect_url'] && $logger) {
            $logger->info(sprintf('Redirecting: "%s %s"', $info['http_code'], $info['redirect_url']));
        }

        $location = null;

        return \strlen($data);
    }
}<|MERGE_RESOLUTION|>--- conflicted
+++ resolved
@@ -105,7 +105,7 @@
         $this->info['pause_handler'] = static function (float $duration) use ($ch, $multi, $execCounter) {
             if (0 < $duration) {
                 if ($execCounter === $multi->execCounter) {
-                    $multi->execCounter = !\is_float($execCounter) ? 1 + $execCounter : PHP_INT_MIN;
+                    $multi->execCounter = !\is_float($execCounter) ? 1 + $execCounter : \PHP_INT_MIN;
                     curl_multi_remove_handle($multi->handle, $ch);
                 }
 
@@ -114,10 +114,10 @@
                 if (false !== $lastExpiry && $lastExpiry > $duration) {
                     asort($multi->pauseExpiries);
                 }
-                curl_pause($ch, CURLPAUSE_ALL);
+                curl_pause($ch, \CURLPAUSE_ALL);
             } else {
                 unset($multi->pauseExpiries[(int) $ch]);
-                curl_pause($ch, CURLPAUSE_CONT);
+                curl_pause($ch, \CURLPAUSE_CONT);
                 curl_multi_add_handle($multi->handle, $ch);
             }
         };
@@ -239,13 +239,8 @@
     private function close(): void
     {
         $this->inflate = null;
-<<<<<<< HEAD
         unset($this->multi->pauseExpiries[$this->id], $this->multi->openHandles[$this->id], $this->multi->handlesActivity[$this->id]);
-        curl_setopt($this->handle, CURLOPT_PRIVATE, '_0');
-=======
-        unset($this->multi->openHandles[$this->id], $this->multi->handlesActivity[$this->id]);
         curl_setopt($this->handle, \CURLOPT_PRIVATE, '_0');
->>>>>>> 03460269
 
         if (self::$performing) {
             return;
@@ -352,7 +347,7 @@
                 }
 
                 unset($multi->pauseExpiries[$id]);
-                curl_pause($multi->openHandles[$id][0], CURLPAUSE_CONT);
+                curl_pause($multi->openHandles[$id][0], \CURLPAUSE_CONT);
                 curl_multi_add_handle($multi->handle, $multi->openHandles[$id][0]);
             }
         }
