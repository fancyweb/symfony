--- conflicted
+++ resolved
@@ -827,15 +827,11 @@
         $this->assertSame('setConstraintValidatorFactory', $calls[0][0]);
         $this->assertEquals([new Reference('validator.validator_factory')], $calls[0][1]);
         $this->assertSame('setTranslator', $calls[1][0]);
-<<<<<<< HEAD
         if (interface_exists(TranslatorInterface::class) && class_exists(LegacyTranslatorProxy::class)) {
-            $this->assertEquals([new Definition(LegacyTranslatorProxy::class, [new Reference('translator')])], $calls[1][1]);
+            $this->assertEquals([new Definition(LegacyTranslatorProxy::class, [new Reference('translator', ContainerInterface::IGNORE_ON_INVALID_REFERENCE)])], $calls[1][1]);
         } else {
-            $this->assertEquals([new Reference('translator')], $calls[1][1]);
+            $this->assertEquals([new Reference('translator', ContainerInterface::IGNORE_ON_INVALID_REFERENCE)], $calls[1][1]);
         }
-=======
-        $this->assertEquals([new Reference('translator', ContainerInterface::IGNORE_ON_INVALID_REFERENCE)], $calls[1][1]);
->>>>>>> 789c3304
         $this->assertSame('setTranslationDomain', $calls[2][0]);
         $this->assertSame(['%validator.translation_domain%'], $calls[2][1]);
         $this->assertSame('addXmlMappings', $calls[3][0]);
