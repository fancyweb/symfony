--- conflicted
+++ resolved
@@ -41,16 +41,6 @@
     private $parseFormat;
 
     /**
-<<<<<<< HEAD
-     * Whether to parse by appending a pipe "|" to the parse format.
-     *
-     * @var bool
-     */
-    private $parseUsingPipe;
-
-    /**
-=======
->>>>>>> f34a2556
      * Transforms a \DateTime instance to a string.
      *
      * @see \DateTime::format() for supported formats
