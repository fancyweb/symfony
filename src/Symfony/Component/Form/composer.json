--- conflicted
+++ resolved
@@ -16,22 +16,14 @@
         }
     ],
     "require": {
-<<<<<<< HEAD
         "php": ">=5.5.9",
         "symfony/event-dispatcher": "~2.7|~3.0",
         "symfony/intl": "~2.7|~3.0",
         "symfony/options-resolver": "~2.7|~3.0",
         "symfony/property-access": "~2.7|~3.0"
-=======
-        "php": ">=5.3.9",
-        "symfony/event-dispatcher": "~2.1|~3.0.0",
-        "symfony/intl": "~2.3|~3.0.0",
-        "symfony/options-resolver": "~2.6",
-        "symfony/property-access": "~2.3|~3.0.0"
->>>>>>> 9a4f3e13
     },
     "require-dev": {
-        "symfony/phpunit-bridge": "~2.7|~3.0.0",
+        "symfony/phpunit-bridge": "~2.7|~3.0",
         "doctrine/collections": "~1.0",
         "symfony/validator": "~2.7|~3.0",
         "symfony/http-foundation": "~2.7|~3.0",
