--- conflicted
+++ resolved
@@ -45,11 +45,7 @@
     {
         if (null === $mode) {
             $mode = self::OPTIONAL;
-<<<<<<< HEAD
-        } else if (!is_int($mode) || $mode > 7 || $mode < 1) {
-=======
-        } elseif (is_string($mode) || $mode > 7) {
->>>>>>> 4316595d
+        } elseif (!is_int($mode) || $mode > 7 || $mode < 1) {
             throw new \InvalidArgumentException(sprintf('Argument mode "%s" is not valid.', $mode));
         }
 
