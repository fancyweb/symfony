--- conflicted
+++ resolved
@@ -111,23 +111,11 @@
     public function configureOptions(OptionsResolver $resolver)
     {
         $registry = $this->registry;
-<<<<<<< HEAD
-        $propertyAccessor = $this->propertyAccessor;
-
-        $loader = function (Options $options) {
-            $queryBuilder = (null !== $options['query_builder'])
-                ? $options['query_builder']
-                : $options['em']->getRepository($options['class'])->createQueryBuilder('e');
-
-            return $this->getLoader($options['em'], $queryBuilder, $options['class']);
-        };
-=======
         $choiceListFactory = $this->choiceListFactory;
         $idReaders = &$this->idReaders;
         $choiceLoaders = &$this->choiceLoaders;
-        $type = $this;
-
-        $choiceLoader = function (Options $options) use ($choiceListFactory, &$choiceLoaders, $type) {
+
+        $choiceLoader = function (Options $options) use ($choiceListFactory, &$choiceLoaders) {
             // This closure and the "query_builder" options should be pushed to
             // EntityType in Symfony 3.0 as they are specific to the ORM
 
@@ -152,15 +140,14 @@
                 if (isset($choiceLoaders[$hash])) {
                     return $choiceLoaders[$hash];
                 }
->>>>>>> 045433c7
 
                 if ($options['loader']) {
                     $entityLoader = $options['loader'];
                 } elseif (null !== $options['query_builder']) {
-                    $entityLoader = $type->getLoader($options['em'], $options['query_builder'], $options['class']);
+                    $entityLoader = $this->getLoader($options['em'], $options['query_builder'], $options['class']);
                 } else {
                     $queryBuilder = $options['em']->getRepository($options['class'])->createQueryBuilder('e');
-                    $entityLoader = $type->getLoader($options['em'], $queryBuilder, $options['class']);
+                    $entityLoader = $this->getLoader($options['em'], $queryBuilder, $options['class']);
                 }
 
                 $choiceLoaders[$hash] = new DoctrineChoiceLoader(
