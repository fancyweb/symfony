<?php

/*
 * This file is part of the Symfony package.
 *
 * (c) Fabien Potencier <fabien@symfony.com>
 *
 * For the full copyright and license information, please view the LICENSE
 * file that was distributed with this source code.
 */

namespace Symfony\Component\DependencyInjection;

use Symfony\Component\DependencyInjection\Compiler\Compiler;
use Symfony\Component\DependencyInjection\Compiler\CompilerPassInterface;
use Symfony\Component\DependencyInjection\Compiler\PassConfig;
use Symfony\Component\DependencyInjection\Exception\BadMethodCallException;
use Symfony\Component\DependencyInjection\Exception\InactiveScopeException;
use Symfony\Component\DependencyInjection\Exception\InvalidArgumentException;
use Symfony\Component\DependencyInjection\Exception\LogicException;
use Symfony\Component\DependencyInjection\Exception\RuntimeException;
use Symfony\Component\DependencyInjection\Exception\ServiceCircularReferenceException;
use Symfony\Component\DependencyInjection\Exception\ServiceNotFoundException;
use Symfony\Component\DependencyInjection\Extension\ExtensionInterface;
use Symfony\Component\Config\Resource\FileResource;
use Symfony\Component\Config\Resource\ResourceInterface;
use Symfony\Component\DependencyInjection\LazyProxy\Instantiator\InstantiatorInterface;
use Symfony\Component\DependencyInjection\LazyProxy\Instantiator\RealServiceInstantiator;
use Symfony\Component\ExpressionLanguage\Expression;
use Symfony\Component\ExpressionLanguage\ExpressionFunctionProviderInterface;

/**
 * ContainerBuilder is a DI container that provides an API to easily describe services.
 *
 * @author Fabien Potencier <fabien@symfony.com>
 */
class ContainerBuilder extends Container implements TaggedContainerInterface
{
    /**
     * @var ExtensionInterface[]
     */
    private $extensions = array();

    /**
     * @var ExtensionInterface[]
     */
    private $extensionsByNs = array();

    /**
     * @var Definition[]
     */
    private $definitions = array();

    /**
     * @var Definition[]
     */
    private $obsoleteDefinitions = array();

    /**
     * @var Alias[]
     */
    private $aliasDefinitions = array();

    /**
     * @var ResourceInterface[]
     */
    private $resources = array();

    private $extensionConfigs = array();

    /**
     * @var Compiler
     */
    private $compiler;

    private $trackResources = true;

    /**
     * @var InstantiatorInterface|null
     */
    private $proxyInstantiator;

    /**
     * @var ExpressionLanguage|null
     */
    private $expressionLanguage;

    /**
     * @var ExpressionFunctionProviderInterface[]
     */
    private $expressionLanguageProviders = array();

    /**
     * @var string[] with tag names used by findTaggedServiceIds
     */
    private $usedTags = array();

    /**
     * Sets the track resources flag.
     *
     * If you are not using the loaders and therefore don't want
     * to depend on the Config component, set this flag to false.
     *
     * @param bool $track true if you want to track resources, false otherwise
     */
    public function setResourceTracking($track)
    {
        $this->trackResources = (bool) $track;
    }

    /**
     * Checks if resources are tracked.
     *
     * @return bool true if resources are tracked, false otherwise
     */
    public function isTrackingResources()
    {
        return $this->trackResources;
    }

    /**
     * Sets the instantiator to be used when fetching proxies.
     *
     * @param InstantiatorInterface $proxyInstantiator
     */
    public function setProxyInstantiator(InstantiatorInterface $proxyInstantiator)
    {
        $this->proxyInstantiator = $proxyInstantiator;
    }

    /**
     * Registers an extension.
     *
     * @param ExtensionInterface $extension An extension instance
     */
    public function registerExtension(ExtensionInterface $extension)
    {
        $this->extensions[$extension->getAlias()] = $extension;

        if (false !== $extension->getNamespace()) {
            $this->extensionsByNs[$extension->getNamespace()] = $extension;
        }
    }

    /**
     * Returns an extension by alias or namespace.
     *
     * @param string $name An alias or a namespace
     *
     * @return ExtensionInterface An extension instance
     *
     * @throws LogicException if the extension is not registered
     */
    public function getExtension($name)
    {
        if (isset($this->extensions[$name])) {
            return $this->extensions[$name];
        }

        if (isset($this->extensionsByNs[$name])) {
            return $this->extensionsByNs[$name];
        }

        throw new LogicException(sprintf('Container extension "%s" is not registered', $name));
    }

    /**
     * Returns all registered extensions.
     *
     * @return ExtensionInterface[] An array of ExtensionInterface
     */
    public function getExtensions()
    {
        return $this->extensions;
    }

    /**
     * Checks if we have an extension.
     *
     * @param string $name The name of the extension
     *
     * @return bool If the extension exists
     */
    public function hasExtension($name)
    {
        return isset($this->extensions[$name]) || isset($this->extensionsByNs[$name]);
    }

    /**
     * Returns an array of resources loaded to build this configuration.
     *
     * @return ResourceInterface[] An array of resources
     */
    public function getResources()
    {
        return array_unique($this->resources);
    }

    /**
     * Adds a resource for this configuration.
     *
     * @param ResourceInterface $resource A resource instance
     *
     * @return ContainerBuilder The current instance
     */
    public function addResource(ResourceInterface $resource)
    {
        if (!$this->trackResources) {
            return $this;
        }

        $this->resources[] = $resource;

        return $this;
    }

    /**
     * Sets the resources for this configuration.
     *
     * @param ResourceInterface[] $resources An array of resources
     *
     * @return ContainerBuilder The current instance
     */
    public function setResources(array $resources)
    {
        if (!$this->trackResources) {
            return $this;
        }

        $this->resources = $resources;

        return $this;
    }

    /**
     * Adds the object class hierarchy as resources.
     *
     * @param object $object An object instance
     *
     * @return ContainerBuilder The current instance
     */
    public function addObjectResource($object)
    {
        if ($this->trackResources) {
            $this->addClassResource(new \ReflectionClass($object));
        }

        return $this;
    }

    /**
     * Adds the given class hierarchy as resources.
     *
     * @param \ReflectionClass $class
     *
     * @return ContainerBuilder The current instance
     */
    public function addClassResource(\ReflectionClass $class)
    {
        if (!$this->trackResources) {
            return $this;
        }

        do {
            if (is_file($class->getFileName())) {
                $this->addResource(new FileResource($class->getFileName()));
            }
        } while ($class = $class->getParentClass());

        return $this;
    }

    /**
     * Loads the configuration for an extension.
     *
     * @param string $extension The extension alias or namespace
     * @param array  $values    An array of values that customizes the extension
     *
     * @return ContainerBuilder The current instance
     *
     * @throws BadMethodCallException When this ContainerBuilder is frozen
     * @throws \LogicException        if the container is frozen
     */
    public function loadFromExtension($extension, array $values = array())
    {
        if ($this->isFrozen()) {
            throw new BadMethodCallException('Cannot load from an extension on a frozen container.');
        }

        $namespace = $this->getExtension($extension)->getAlias();

        $this->extensionConfigs[$namespace][] = $values;

        return $this;
    }

    /**
     * Adds a compiler pass.
     *
     * @param CompilerPassInterface $pass A compiler pass
     * @param string                $type The type of compiler pass
     *
     * @return ContainerBuilder The current instance
     */
    public function addCompilerPass(CompilerPassInterface $pass, $type = PassConfig::TYPE_BEFORE_OPTIMIZATION)
    {
        $this->getCompiler()->addPass($pass, $type);

        $this->addObjectResource($pass);

        return $this;
    }

    /**
     * Returns the compiler pass config which can then be modified.
     *
     * @return PassConfig The compiler pass config
     */
    public function getCompilerPassConfig()
    {
        return $this->getCompiler()->getPassConfig();
    }

    /**
     * Returns the compiler.
     *
     * @return Compiler The compiler
     */
    public function getCompiler()
    {
        if (null === $this->compiler) {
            $this->compiler = new Compiler();
        }

        return $this->compiler;
    }

    /**
     * Returns all Scopes.
     *
     * @return array An array of scopes
     *
     * @deprecated since version 2.8, to be removed in 3.0.
     */
    public function getScopes($triggerDeprecationError = true)
    {
        if ($triggerDeprecationError) {
            @trigger_error('The '.__METHOD__.' method is deprecated since version 2.8 and will be removed in 3.0.', E_USER_DEPRECATED);
        }

        return $this->scopes;
    }

    /**
     * Returns all Scope children.
     *
<<<<<<< HEAD
     * @return array An array of scope children.
     *
     * @deprecated since version 2.8, to be removed in 3.0.
=======
     * @return array An array of scope children
>>>>>>> b111d375
     */
    public function getScopeChildren($triggerDeprecationError = true)
    {
        if ($triggerDeprecationError) {
            @trigger_error('The '.__METHOD__.' method is deprecated since version 2.8 and will be removed in 3.0.', E_USER_DEPRECATED);
        }

        return $this->scopeChildren;
    }

    /**
     * Sets a service.
     *
     * Note: The $scope parameter is deprecated since version 2.8 and will be removed in 3.0.
     *
     * @param string $id      The service identifier
     * @param object $service The service instance
     * @param string $scope   The scope
     *
     * @throws BadMethodCallException When this ContainerBuilder is frozen
     */
    public function set($id, $service, $scope = self::SCOPE_CONTAINER)
    {
        $id = strtolower($id);

        if ($this->isFrozen()) {
            // setting a synthetic service on a frozen container is alright
            if (
                (!isset($this->definitions[$id]) && !isset($this->obsoleteDefinitions[$id]))
                    ||
                (isset($this->definitions[$id]) && !$this->definitions[$id]->isSynthetic())
                    ||
                (isset($this->obsoleteDefinitions[$id]) && !$this->obsoleteDefinitions[$id]->isSynthetic())
            ) {
                throw new BadMethodCallException(sprintf('Setting service "%s" on a frozen container is not allowed.', $id));
            }
        }

        if (isset($this->definitions[$id])) {
            $this->obsoleteDefinitions[$id] = $this->definitions[$id];
        }

        unset($this->definitions[$id], $this->aliasDefinitions[$id]);

        parent::set($id, $service, $scope);

        if (isset($this->obsoleteDefinitions[$id]) && $this->obsoleteDefinitions[$id]->isSynchronized(false)) {
            $this->synchronize($id);
        }
    }

    /**
     * Removes a service definition.
     *
     * @param string $id The service identifier
     */
    public function removeDefinition($id)
    {
        unset($this->definitions[strtolower($id)]);
    }

    /**
     * Returns true if the given service is defined.
     *
     * @param string $id The service identifier
     *
     * @return bool true if the service is defined, false otherwise
     */
    public function has($id)
    {
        $id = strtolower($id);

        return isset($this->definitions[$id]) || isset($this->aliasDefinitions[$id]) || parent::has($id);
    }

    /**
     * Gets a service.
     *
     * @param string $id              The service identifier
     * @param int    $invalidBehavior The behavior when the service does not exist
     *
     * @return object The associated service
     *
     * @throws InvalidArgumentException          when no definitions are available
     * @throws ServiceCircularReferenceException When a circular reference is detected
     * @throws ServiceNotFoundException          When the service is not defined
     * @throws \Exception
     *
     * @see Reference
     */
    public function get($id, $invalidBehavior = ContainerInterface::EXCEPTION_ON_INVALID_REFERENCE)
    {
        $id = strtolower($id);

        if ($service = parent::get($id, ContainerInterface::NULL_ON_INVALID_REFERENCE)) {
            return $service;
        }

        if (!array_key_exists($id, $this->definitions) && isset($this->aliasDefinitions[$id])) {
            return $this->get($this->aliasDefinitions[$id]);
        }

        try {
            $definition = $this->getDefinition($id);
        } catch (ServiceNotFoundException $e) {
            if (ContainerInterface::EXCEPTION_ON_INVALID_REFERENCE !== $invalidBehavior) {
                return;
            }

            throw $e;
        }

        $this->loading[$id] = true;

        try {
            $service = $this->createService($definition, $id);
        } catch (\Exception $e) {
            unset($this->loading[$id]);

            if ($e instanceof InactiveScopeException && self::EXCEPTION_ON_INVALID_REFERENCE !== $invalidBehavior) {
                return;
            }

            throw $e;
        } catch (\Throwable $e) {
            unset($this->loading[$id]);

            throw $e;
        }

        unset($this->loading[$id]);

        return $service;
    }

    /**
     * Merges a ContainerBuilder with the current ContainerBuilder configuration.
     *
     * Service definitions overrides the current defined ones.
     *
     * But for parameters, they are overridden by the current ones. It allows
     * the parameters passed to the container constructor to have precedence
     * over the loaded ones.
     *
     * $container = new ContainerBuilder(array('foo' => 'bar'));
     * $loader = new LoaderXXX($container);
     * $loader->load('resource_name');
     * $container->register('foo', new stdClass());
     *
     * In the above example, even if the loaded resource defines a foo
     * parameter, the value will still be 'bar' as defined in the ContainerBuilder
     * constructor.
     *
     * @param ContainerBuilder $container The ContainerBuilder instance to merge
     *
     * @throws BadMethodCallException When this ContainerBuilder is frozen
     */
    public function merge(ContainerBuilder $container)
    {
        if ($this->isFrozen()) {
            throw new BadMethodCallException('Cannot merge on a frozen container.');
        }

        $this->addDefinitions($container->getDefinitions());
        $this->addAliases($container->getAliases());
        $this->getParameterBag()->add($container->getParameterBag()->all());

        if ($this->trackResources) {
            foreach ($container->getResources() as $resource) {
                $this->addResource($resource);
            }
        }

        foreach ($this->extensions as $name => $extension) {
            if (!isset($this->extensionConfigs[$name])) {
                $this->extensionConfigs[$name] = array();
            }

            $this->extensionConfigs[$name] = array_merge($this->extensionConfigs[$name], $container->getExtensionConfig($name));
        }
    }

    /**
     * Returns the configuration array for the given extension.
     *
     * @param string $name The name of the extension
     *
     * @return array An array of configuration
     */
    public function getExtensionConfig($name)
    {
        if (!isset($this->extensionConfigs[$name])) {
            $this->extensionConfigs[$name] = array();
        }

        return $this->extensionConfigs[$name];
    }

    /**
     * Prepends a config array to the configs of the given extension.
     *
     * @param string $name   The name of the extension
     * @param array  $config The config to set
     */
    public function prependExtensionConfig($name, array $config)
    {
        if (!isset($this->extensionConfigs[$name])) {
            $this->extensionConfigs[$name] = array();
        }

        array_unshift($this->extensionConfigs[$name], $config);
    }

    /**
     * Compiles the container.
     *
     * This method passes the container to compiler
     * passes whose job is to manipulate and optimize
     * the container.
     *
     * The main compiler passes roughly do four things:
     *
     *  * The extension configurations are merged;
     *  * Parameter values are resolved;
     *  * The parameter bag is frozen;
     *  * Extension loading is disabled.
     */
    public function compile()
    {
        $compiler = $this->getCompiler();

        if ($this->trackResources) {
            foreach ($compiler->getPassConfig()->getPasses() as $pass) {
                $this->addObjectResource($pass);
            }
        }

        $compiler->compile($this);

        if ($this->trackResources) {
            foreach ($this->definitions as $definition) {
                if ($definition->isLazy() && ($class = $definition->getClass()) && class_exists($class)) {
                    $this->addClassResource(new \ReflectionClass($class));
                }
            }
        }

        $this->extensionConfigs = array();

        parent::compile();
    }

    /**
     * Gets all service ids.
     *
     * @return array An array of all defined service ids
     */
    public function getServiceIds()
    {
        return array_unique(array_merge(array_keys($this->getDefinitions()), array_keys($this->aliasDefinitions), parent::getServiceIds()));
    }

    /**
     * Adds the service aliases.
     *
     * @param array $aliases An array of aliases
     */
    public function addAliases(array $aliases)
    {
        foreach ($aliases as $alias => $id) {
            $this->setAlias($alias, $id);
        }
    }

    /**
     * Sets the service aliases.
     *
     * @param array $aliases An array of aliases
     */
    public function setAliases(array $aliases)
    {
        $this->aliasDefinitions = array();
        $this->addAliases($aliases);
    }

    /**
     * Sets an alias for an existing service.
     *
     * @param string       $alias The alias to create
     * @param string|Alias $id    The service to alias
     *
     * @throws InvalidArgumentException if the id is not a string or an Alias
     * @throws InvalidArgumentException if the alias is for itself
     */
    public function setAlias($alias, $id)
    {
        $alias = strtolower($alias);

        if (is_string($id)) {
            $id = new Alias($id);
        } elseif (!$id instanceof Alias) {
            throw new InvalidArgumentException('$id must be a string, or an Alias object.');
        }

        if ($alias === (string) $id) {
            throw new InvalidArgumentException(sprintf('An alias can not reference itself, got a circular reference on "%s".', $alias));
        }

        unset($this->definitions[$alias]);

        $this->aliasDefinitions[$alias] = $id;
    }

    /**
     * Removes an alias.
     *
     * @param string $alias The alias to remove
     */
    public function removeAlias($alias)
    {
        unset($this->aliasDefinitions[strtolower($alias)]);
    }

    /**
     * Returns true if an alias exists under the given identifier.
     *
     * @param string $id The service identifier
     *
     * @return bool true if the alias exists, false otherwise
     */
    public function hasAlias($id)
    {
        return isset($this->aliasDefinitions[strtolower($id)]);
    }

    /**
     * Gets all defined aliases.
     *
     * @return Alias[] An array of aliases
     */
    public function getAliases()
    {
        return $this->aliasDefinitions;
    }

    /**
     * Gets an alias.
     *
     * @param string $id The service identifier
     *
     * @return Alias An Alias instance
     *
     * @throws InvalidArgumentException if the alias does not exist
     */
    public function getAlias($id)
    {
        $id = strtolower($id);

        if (!isset($this->aliasDefinitions[$id])) {
            throw new InvalidArgumentException(sprintf('The service alias "%s" does not exist.', $id));
        }

        return $this->aliasDefinitions[$id];
    }

    /**
     * Registers a service definition.
     *
     * This methods allows for simple registration of service definition
     * with a fluid interface.
     *
     * @param string $id    The service identifier
     * @param string $class The service class
     *
     * @return Definition A Definition instance
     */
    public function register($id, $class = null)
    {
        return $this->setDefinition($id, new Definition($class));
    }

    /**
     * Adds the service definitions.
     *
     * @param Definition[] $definitions An array of service definitions
     */
    public function addDefinitions(array $definitions)
    {
        foreach ($definitions as $id => $definition) {
            $this->setDefinition($id, $definition);
        }
    }

    /**
     * Sets the service definitions.
     *
     * @param Definition[] $definitions An array of service definitions
     */
    public function setDefinitions(array $definitions)
    {
        $this->definitions = array();
        $this->addDefinitions($definitions);
    }

    /**
     * Gets all service definitions.
     *
     * @return Definition[] An array of Definition instances
     */
    public function getDefinitions()
    {
        return $this->definitions;
    }

    /**
     * Sets a service definition.
     *
     * @param string     $id         The service identifier
     * @param Definition $definition A Definition instance
     *
     * @return Definition the service definition
     *
     * @throws BadMethodCallException When this ContainerBuilder is frozen
     */
    public function setDefinition($id, Definition $definition)
    {
        if ($this->isFrozen()) {
            throw new BadMethodCallException('Adding definition to a frozen container is not allowed');
        }

        $id = strtolower($id);

        unset($this->aliasDefinitions[$id]);

        return $this->definitions[$id] = $definition;
    }

    /**
     * Returns true if a service definition exists under the given identifier.
     *
     * @param string $id The service identifier
     *
     * @return bool true if the service definition exists, false otherwise
     */
    public function hasDefinition($id)
    {
        return array_key_exists(strtolower($id), $this->definitions);
    }

    /**
     * Gets a service definition.
     *
     * @param string $id The service identifier
     *
     * @return Definition A Definition instance
     *
     * @throws ServiceNotFoundException if the service definition does not exist
     */
    public function getDefinition($id)
    {
        $id = strtolower($id);

        if (!array_key_exists($id, $this->definitions)) {
            throw new ServiceNotFoundException($id);
        }

        return $this->definitions[$id];
    }

    /**
     * Gets a service definition by id or alias.
     *
     * The method "unaliases" recursively to return a Definition instance.
     *
     * @param string $id The service identifier or alias
     *
     * @return Definition A Definition instance
     *
     * @throws ServiceNotFoundException if the service definition does not exist
     */
    public function findDefinition($id)
    {
        $id = strtolower($id);

        while (isset($this->aliasDefinitions[$id])) {
            $id = (string) $this->aliasDefinitions[$id];
        }

        return $this->getDefinition($id);
    }

    /**
     * Creates a service for a service definition.
     *
     * @param Definition $definition A service definition instance
     * @param string     $id         The service identifier
     * @param bool       $tryProxy   Whether to try proxying the service with a lazy proxy
     *
     * @return object The service described by the service definition
     *
     * @throws RuntimeException         When the scope is inactive
     * @throws RuntimeException         When the factory definition is incomplete
     * @throws RuntimeException         When the service is a synthetic service
     * @throws InvalidArgumentException When configure callable is not callable
     *
     * @internal this method is public because of PHP 5.3 limitations, do not use it explicitly in your code
     */
    public function createService(Definition $definition, $id, $tryProxy = true)
    {
        if ($definition->isSynthetic()) {
            throw new RuntimeException(sprintf('You have requested a synthetic service ("%s"). The DIC does not know how to construct this service.', $id));
        }

        if ($definition->isDeprecated()) {
            @trigger_error($definition->getDeprecationMessage($id), E_USER_DEPRECATED);
        }

        if ($tryProxy && $definition->isLazy()) {
            $container = $this;

            $proxy = $this
                ->getProxyInstantiator()
                ->instantiateProxy(
                    $container,
                    $definition,
                    $id, function () use ($definition, $id, $container) {
                        return $container->createService($definition, $id, false);
                    }
                );
            $this->shareService($definition, $proxy, $id);

            return $proxy;
        }

        $parameterBag = $this->getParameterBag();

        if (null !== $definition->getFile()) {
            require_once $parameterBag->resolveValue($definition->getFile());
        }

        $arguments = $this->resolveServices($parameterBag->unescapeValue($parameterBag->resolveValue($definition->getArguments())));

        if (null !== $factory = $definition->getFactory()) {
            if (is_array($factory)) {
                $factory = array($this->resolveServices($parameterBag->resolveValue($factory[0])), $factory[1]);
            } elseif (!is_string($factory)) {
                throw new RuntimeException(sprintf('Cannot create service "%s" because of invalid factory', $id));
            }

            $service = call_user_func_array($factory, $arguments);

            if (!$definition->isDeprecated() && is_array($factory) && is_string($factory[0])) {
                $r = new \ReflectionClass($factory[0]);

                if (0 < strpos($r->getDocComment(), "\n * @deprecated ")) {
                    @trigger_error(sprintf('The "%s" service relies on the deprecated "%s" factory class. It should either be deprecated or its factory upgraded.', $id, $r->name), E_USER_DEPRECATED);
                }
            }
        } elseif (null !== $definition->getFactoryMethod(false)) {
            if (null !== $definition->getFactoryClass(false)) {
                $factory = $parameterBag->resolveValue($definition->getFactoryClass(false));
            } elseif (null !== $definition->getFactoryService(false)) {
                $factory = $this->get($parameterBag->resolveValue($definition->getFactoryService(false)));
            } else {
                throw new RuntimeException(sprintf('Cannot create service "%s" from factory method without a factory service or factory class.', $id));
            }

            $service = call_user_func_array(array($factory, $definition->getFactoryMethod(false)), $arguments);
        } else {
            $r = new \ReflectionClass($parameterBag->resolveValue($definition->getClass()));

            $service = null === $r->getConstructor() ? $r->newInstance() : $r->newInstanceArgs($arguments);

            if (!$definition->isDeprecated() && 0 < strpos($r->getDocComment(), "\n * @deprecated ")) {
                @trigger_error(sprintf('The "%s" service relies on the deprecated "%s" class. It should either be deprecated or its implementation upgraded.', $id, $r->name), E_USER_DEPRECATED);
            }
        }

        if ($tryProxy || !$definition->isLazy()) {
            // share only if proxying failed, or if not a proxy
            $this->shareService($definition, $service, $id);
        }

        foreach ($definition->getMethodCalls() as $call) {
            $this->callMethod($service, $call);
        }

        $properties = $this->resolveServices($parameterBag->unescapeValue($parameterBag->resolveValue($definition->getProperties())));
        foreach ($properties as $name => $value) {
            $service->$name = $value;
        }

        if ($callable = $definition->getConfigurator()) {
            if (is_array($callable)) {
                $callable[0] = $parameterBag->resolveValue($callable[0]);

                if ($callable[0] instanceof Reference) {
                    $callable[0] = $this->get((string) $callable[0], $callable[0]->getInvalidBehavior());
                } elseif ($callable[0] instanceof Definition) {
                    $callable[0] = $this->createService($callable[0], null);
                }
            }

            if (!is_callable($callable)) {
                throw new InvalidArgumentException(sprintf('The configure callable for class "%s" is not a callable.', get_class($service)));
            }

            call_user_func($callable, $service);
        }

        return $service;
    }

    /**
     * Replaces service references by the real service instance and evaluates expressions.
     *
     * @param mixed $value A value
     *
     * @return mixed The same value with all service references replaced by
     *               the real service instances and all expressions evaluated
     */
    public function resolveServices($value)
    {
        if (is_array($value)) {
            foreach ($value as $k => $v) {
                $value[$k] = $this->resolveServices($v);
            }
        } elseif ($value instanceof Reference) {
            $value = $this->get((string) $value, $value->getInvalidBehavior());
        } elseif ($value instanceof Definition) {
            $value = $this->createService($value, null);
        } elseif ($value instanceof Expression) {
            $value = $this->getExpressionLanguage()->evaluate($value, array('container' => $this));
        }

        return $value;
    }

    /**
     * Returns service ids for a given tag.
     *
     * Example:
     *
     * $container->register('foo')->addTag('my.tag', array('hello' => 'world'));
     *
     * $serviceIds = $container->findTaggedServiceIds('my.tag');
     * foreach ($serviceIds as $serviceId => $tags) {
     *     foreach ($tags as $tag) {
     *         echo $tag['hello'];
     *     }
     * }
     *
     * @param string $name The tag name
     *
     * @return array An array of tags with the tagged service as key, holding a list of attribute arrays
     */
    public function findTaggedServiceIds($name)
    {
        $this->usedTags[] = $name;
        $tags = array();
        foreach ($this->getDefinitions() as $id => $definition) {
            if ($definition->hasTag($name)) {
                $tags[$id] = $definition->getTag($name);
            }
        }

        return $tags;
    }

    /**
     * Returns all tags the defined services use.
     *
     * @return array An array of tags
     */
    public function findTags()
    {
        $tags = array();
        foreach ($this->getDefinitions() as $id => $definition) {
            $tags = array_merge(array_keys($definition->getTags()), $tags);
        }

        return array_unique($tags);
    }

    /**
     * Returns all tags not queried by findTaggedServiceIds.
     *
     * @return string[] An array of tags
     */
    public function findUnusedTags()
    {
        return array_values(array_diff($this->findTags(), $this->usedTags));
    }

    public function addExpressionLanguageProvider(ExpressionFunctionProviderInterface $provider)
    {
        $this->expressionLanguageProviders[] = $provider;
    }

    /**
     * @return ExpressionFunctionProviderInterface[]
     */
    public function getExpressionLanguageProviders()
    {
        return $this->expressionLanguageProviders;
    }

    /**
     * Returns the Service Conditionals.
     *
     * @param mixed $value An array of conditionals to return
     *
     * @return array An array of Service conditionals
     */
    public static function getServiceConditionals($value)
    {
        $services = array();

        if (is_array($value)) {
            foreach ($value as $v) {
                $services = array_unique(array_merge($services, self::getServiceConditionals($v)));
            }
        } elseif ($value instanceof Reference && $value->getInvalidBehavior() === ContainerInterface::IGNORE_ON_INVALID_REFERENCE) {
            $services[] = (string) $value;
        }

        return $services;
    }

    /**
     * Retrieves the currently set proxy instantiator or instantiates one.
     *
     * @return InstantiatorInterface
     */
    private function getProxyInstantiator()
    {
        if (!$this->proxyInstantiator) {
            $this->proxyInstantiator = new RealServiceInstantiator();
        }

        return $this->proxyInstantiator;
    }

    /**
     * Synchronizes a service change.
     *
     * This method updates all services that depend on the given
     * service by calling all methods referencing it.
     *
     * @param string $id A service id
     *
     * @deprecated since version 2.7, will be removed in 3.0.
     */
    private function synchronize($id)
    {
        if ('request' !== $id) {
            @trigger_error('The '.__METHOD__.' method is deprecated in version 2.7 and will be removed in version 3.0.', E_USER_DEPRECATED);
        }

        foreach ($this->definitions as $definitionId => $definition) {
            // only check initialized services
            if (!$this->initialized($definitionId)) {
                continue;
            }

            foreach ($definition->getMethodCalls() as $call) {
                foreach ($call[1] as $argument) {
                    if ($argument instanceof Reference && $id == (string) $argument) {
                        $this->callMethod($this->get($definitionId), $call);
                    }
                }
            }
        }
    }

    private function callMethod($service, $call)
    {
        $services = self::getServiceConditionals($call[1]);

        foreach ($services as $s) {
            if (!$this->has($s)) {
                return;
            }
        }

        call_user_func_array(array($service, $call[0]), $this->resolveServices($this->getParameterBag()->unescapeValue($this->getParameterBag()->resolveValue($call[1]))));
    }

    /**
     * Shares a given service in the container.
     *
     * @param Definition $definition
     * @param mixed      $service
     * @param string     $id
     *
     * @throws InactiveScopeException
     */
    private function shareService(Definition $definition, $service, $id)
    {
        if ($definition->isShared() && self::SCOPE_PROTOTYPE !== $scope = $definition->getScope(false)) {
            if (self::SCOPE_CONTAINER !== $scope && !isset($this->scopedServices[$scope])) {
                throw new InactiveScopeException($id, $scope);
            }

            $this->services[$lowerId = strtolower($id)] = $service;

            if (self::SCOPE_CONTAINER !== $scope) {
                $this->scopedServices[$scope][$lowerId] = $service;
            }
        }
    }

    private function getExpressionLanguage()
    {
        if (null === $this->expressionLanguage) {
            if (!class_exists('Symfony\Component\ExpressionLanguage\ExpressionLanguage')) {
                throw new RuntimeException('Unable to use expressions as the Symfony ExpressionLanguage component is not installed.');
            }
            $this->expressionLanguage = new ExpressionLanguage(null, $this->expressionLanguageProviders);
        }

        return $this->expressionLanguage;
    }
}<|MERGE_RESOLUTION|>--- conflicted
+++ resolved
@@ -354,13 +354,9 @@
     /**
      * Returns all Scope children.
      *
-<<<<<<< HEAD
-     * @return array An array of scope children.
+     * @return array An array of scope children
      *
      * @deprecated since version 2.8, to be removed in 3.0.
-=======
-     * @return array An array of scope children
->>>>>>> b111d375
      */
     public function getScopeChildren($triggerDeprecationError = true)
     {
