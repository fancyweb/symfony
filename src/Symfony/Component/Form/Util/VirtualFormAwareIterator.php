--- conflicted
+++ resolved
@@ -12,21 +12,14 @@
 namespace Symfony\Component\Form\Util;
 
 /**
-<<<<<<< HEAD
- * Iterator that returns only forms from a form tree that do not inherit their
- * parent data.
- *
- * If the iterator encounters a form that inherits its parent data, it enters
- * the form and traverses its children as well.
-=======
  * Iterator that traverses an array of forms.
  *
  * Contrary to \ArrayIterator, this iterator recognizes changes in the original
  * array during iteration.
  *
  * You can wrap the iterator into a {@link \RecursiveIterator} in order to
- * enter any virtual child form and iterate the children of that virtual form.
->>>>>>> 00bc2708
+ * enter any child form that inherits its parent's data and iterate the children
+ * of that form as well.
  *
  * @author Bernhard Schussek <bschussek@gmail.com>
  *
@@ -36,20 +29,6 @@
 class VirtualFormAwareIterator implements \RecursiveIterator
 {
     /**
-<<<<<<< HEAD
-     * Creates a new iterator.
-     *
-     * @param \Symfony\Component\Form\FormInterface[] $forms An array
-     */
-    public function __construct(array $forms)
-    {
-        // Uncomment this as soon as the deprecation note should be shown
-        // trigger_error('VirtualFormAwareIterator is deprecated since version 2.3 and will be removed in 3.0. Use InheritDataAwareIterator instead.', E_USER_DEPRECATED);
-
-        parent::__construct($forms);
-    }
-
-=======
      * @var \Symfony\Component\Form\FormInterface[]
      */
     private $forms;
@@ -61,6 +40,9 @@
      */
     public function __construct(array &$forms)
     {
+        // Uncomment this as soon as the deprecation note should be shown
+        // trigger_error('VirtualFormAwareIterator is deprecated since version 2.3 and will be removed in 3.0. Use InheritDataAwareIterator instead.', E_USER_DEPRECATED);
+
         $this->forms = &$forms;
     }
 
@@ -107,7 +89,6 @@
     /**
      *{@inheritdoc}
      */
->>>>>>> 00bc2708
     public function getChildren()
     {
         return new static($this->current()->all());
@@ -118,10 +99,6 @@
      */
     public function hasChildren()
     {
-<<<<<<< HEAD
-        return $this->current()->getConfig()->getInheritData();
-=======
-        return (bool) $this->current()->getConfig()->getVirtual();
->>>>>>> 00bc2708
+        return (bool) $this->current()->getConfig()->getInheritData();
     }
 }