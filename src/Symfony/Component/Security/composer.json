{
    "name": "symfony/security",
    "type": "library",
    "description": "Symfony Security Component",
    "keywords": [],
    "homepage": "http://symfony.com",
    "license": "MIT",
    "authors": [
        {
            "name": "Fabien Potencier",
            "email": "fabien@symfony.com"
        },
        {
            "name": "Symfony Community",
            "homepage": "http://symfony.com/contributors"
        }
    ],
    "require": {
        "php": ">=5.5.9",
        "symfony/event-dispatcher": "~2.7|~3.0",
        "symfony/http-foundation": "~2.7|~3.0",
        "symfony/http-kernel": "~2.7|~3.0"
    },
    "replace": {
        "symfony/security-acl": "self.version",
        "symfony/security-core": "self.version",
        "symfony/security-csrf": "self.version",
        "symfony/security-http": "self.version"
    },
    "require-dev": {
<<<<<<< HEAD
        "symfony/intl": "~2.7|~3.0",
        "symfony/routing": "~2.7|~3.0",
        "symfony/translation": "~2.7|~3.0",
        "symfony/validator": "~2.7|~3.0",
=======
        "symfony/phpunit-bridge": "~2.7|~3.0.0",
        "symfony/intl": "~2.3|~3.0.0",
        "symfony/routing": "~2.2|~3.0.0",
        "symfony/translation": "~2.0,>=2.0.5|~3.0.0",
        "symfony/validator": "~2.5,>=2.5.5|~3.0.0",
>>>>>>> 9a4f3e13
        "doctrine/common": "~2.2",
        "doctrine/dbal": "~2.2",
        "psr/log": "~1.0",
        "symfony/expression-language": "~2.7|~3.0"
    },
    "suggest": {
        "symfony/class-loader": "For using the ACL generateSql script",
        "symfony/finder": "For using the ACL generateSql script",
        "symfony/validator": "For using the user password constraint",
        "symfony/routing": "For using the HttpUtils class to create sub-requests, redirect the user, and match URLs",
        "doctrine/dbal": "For using the built-in ACL implementation",
        "symfony/expression-language": "For using the expression voter"
    },
    "autoload": {
        "psr-0": { "Symfony\\Component\\Security\\": "" }
    },
    "target-dir": "Symfony/Component/Security",
    "minimum-stability": "dev",
    "extra": {
        "branch-alias": {
            "dev-master": "3.0-dev"
        }
    }
}<|MERGE_RESOLUTION|>--- conflicted
+++ resolved
@@ -28,18 +28,11 @@
         "symfony/security-http": "self.version"
     },
     "require-dev": {
-<<<<<<< HEAD
+        "symfony/phpunit-bridge": "~2.7|~3.0",
         "symfony/intl": "~2.7|~3.0",
         "symfony/routing": "~2.7|~3.0",
         "symfony/translation": "~2.7|~3.0",
         "symfony/validator": "~2.7|~3.0",
-=======
-        "symfony/phpunit-bridge": "~2.7|~3.0.0",
-        "symfony/intl": "~2.3|~3.0.0",
-        "symfony/routing": "~2.2|~3.0.0",
-        "symfony/translation": "~2.0,>=2.0.5|~3.0.0",
-        "symfony/validator": "~2.5,>=2.5.5|~3.0.0",
->>>>>>> 9a4f3e13
         "doctrine/common": "~2.2",
         "doctrine/dbal": "~2.2",
         "psr/log": "~1.0",
