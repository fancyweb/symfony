<?php

/*
 * This file is part of the Symfony package.
 *
 * (c) Fabien Potencier <fabien@symfony.com>
 *
 * For the full copyright and license information, please view the LICENSE
 * file that was distributed with this source code.
 */

namespace Symfony\Bundle\FrameworkBundle\Routing;

use Symfony\Bundle\FrameworkBundle\Controller\ControllerNameParser;
use Symfony\Component\Config\Exception\FileLoaderLoadException;
use Symfony\Component\Config\Loader\DelegatingLoader as BaseDelegatingLoader;
use Symfony\Component\Config\Loader\LoaderResolverInterface;

/**
 * DelegatingLoader delegates route loading to other loaders using a loader resolver.
 *
 * This implementation resolves the _controller attribute from the short notation
 * to the fully-qualified form (from a:b:c to class::method).
 *
 * @author Fabien Potencier <fabien@symfony.com>
 */
class DelegatingLoader extends BaseDelegatingLoader
{
    protected $parser;
    private $loading = false;

    /**
     * @param ControllerNameParser    $parser   A ControllerNameParser instance
     * @param LoaderResolverInterface $resolver A LoaderResolverInterface instance
     */
    public function __construct(ControllerNameParser $parser, LoaderResolverInterface $resolver)
    {
        $this->parser = $parser;

        parent::__construct($resolver);
    }

    /**
     * {@inheritdoc}
     */
    public function load($resource, $type = null)
    {
        if ($this->loading) {
            // This can happen if a fatal error occurs in parent::load().
            // Here is the scenario:
            // - while routes are being loaded by parent::load() below, a fatal error
            //   occurs (e.g. parse error in a controller while loading annotations);
            // - PHP abruptly empties the stack trace, bypassing all catch/finally blocks;
            //   it then calls the registered shutdown functions;
            // - the ErrorHandler catches the fatal error and re-injects it for rendering
            //   thanks to HttpKernel->terminateWithException() (that calls handleException());
            // - at this stage, if we try to load the routes again, we must prevent
            //   the fatal error from occurring a second time,
            //   otherwise the PHP process would be killed immediately;
            // - while rendering the exception page, the router can be required
            //   (by e.g. the web profiler that needs to generate an URL);
            // - this handles the case and prevents the second fatal error
            //   by triggering an exception beforehand.

            throw new FileLoaderLoadException($resource, null, null, null, $type);
        }
        $this->loading = true;

        try {
            $collection = parent::load($resource, $type);
        } finally {
            $this->loading = false;
        }

        foreach ($collection->all() as $route) {
<<<<<<< HEAD
            if (!is_string($controller = $route->getDefault('_controller'))) {
=======
            if (!\is_string($controller = $route->getDefault('_controller')) || !$controller) {
>>>>>>> b9433001
                continue;
            }

            if (false !== strpos($controller, '::')) {
                continue;
            }

            if (2 === substr_count($controller, ':')) {
                $deprecatedNotation = $controller;

                try {
                    $controller = $this->parser->parse($controller, false);

                    @trigger_error(sprintf('Referencing controllers with %s is deprecated since Symfony 4.1, use "%s" instead.', $deprecatedNotation, $controller), E_USER_DEPRECATED);
                } catch (\InvalidArgumentException $e) {
                    // unable to optimize unknown notation
                }
            }

            if (1 === substr_count($controller, ':')) {
                $nonDeprecatedNotation = str_replace(':', '::', $controller);
                @trigger_error(sprintf('Referencing controllers with a single colon is deprecated since Symfony 4.1, use "%s" instead.', $nonDeprecatedNotation), E_USER_DEPRECATED);
            }

            $route->setDefault('_controller', $controller);
        }

        return $collection;
    }
}<|MERGE_RESOLUTION|>--- conflicted
+++ resolved
@@ -73,11 +73,7 @@
         }
 
         foreach ($collection->all() as $route) {
-<<<<<<< HEAD
-            if (!is_string($controller = $route->getDefault('_controller'))) {
-=======
-            if (!\is_string($controller = $route->getDefault('_controller')) || !$controller) {
->>>>>>> b9433001
+            if (!\is_string($controller = $route->getDefault('_controller'))) {
                 continue;
             }
 
