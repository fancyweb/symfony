--- conflicted
+++ resolved
@@ -51,22 +51,8 @@
      */
     public function createBuilder($type = 'Symfony\Component\Form\Extension\Core\Type\FormType', $data = null, array $options = array())
     {
-<<<<<<< HEAD
-        if (!is_string($type)) {
+        if (!\is_string($type)) {
             throw new UnexpectedTypeException($type, 'string');
-=======
-        $name = null;
-
-        if ($type instanceof ResolvedFormTypeInterface) {
-            $typeObject = $type;
-        } elseif ($type instanceof FormTypeInterface) {
-            $typeObject = $type;
-        } elseif (\is_string($type)) {
-            $typeObject = $this->registry->getType($type);
-            $name = $type;
-        } else {
-            throw new UnexpectedTypeException($type, 'string, Symfony\Component\Form\ResolvedFormTypeInterface or Symfony\Component\Form\FormTypeInterface');
->>>>>>> 82d13dae
         }
 
         return $this->createNamedBuilder($this->registry->getType($type)->getBlockPrefix(), $type, $data, $options);
@@ -81,20 +67,8 @@
             $options['data'] = $data;
         }
 
-<<<<<<< HEAD
-        if (!is_string($type)) {
+        if (!\is_string($type)) {
             throw new UnexpectedTypeException($type, 'string');
-=======
-        if ($type instanceof FormTypeInterface) {
-            @trigger_error(sprintf('Passing type instances to FormBuilder::add(), Form::add() or the FormFactory is deprecated since Symfony 2.8 and will not be supported in 3.0. Use the fully-qualified type class name instead (%s).', \get_class($type)), E_USER_DEPRECATED);
-            $type = $this->resolveType($type);
-        } elseif (\is_string($type)) {
-            $type = $this->registry->getType($type);
-        } elseif ($type instanceof ResolvedFormTypeInterface) {
-            @trigger_error(sprintf('Passing type instances to FormBuilder::add(), Form::add() or the FormFactory is deprecated since Symfony 2.8 and will not be supported in 3.0. Use the fully-qualified type class name instead (%s).', \get_class($type->getInnerType())), E_USER_DEPRECATED);
-        } else {
-            throw new UnexpectedTypeException($type, 'string, Symfony\Component\Form\ResolvedFormTypeInterface or Symfony\Component\Form\FormTypeInterface');
->>>>>>> 82d13dae
         }
 
         $type = $this->registry->getType($type);
