<?php

/*
 * This file is part of the Symfony package.
 *
 * (c) Fabien Potencier <fabien@symfony.com>
 *
 * For the full copyright and license information, please view the LICENSE
 * file that was distributed with this source code.
 */

namespace Symfony\Bridge\PhpUnit;

/**
 * Catch deprecation notices and print a summary report at the end of the test suite.
 *
 * @author Nicolas Grekas <p@tchwork.com>
 */
class DeprecationErrorHandler
{
    const MODE_WEAK = 'weak';
    const MODE_WEAK_VENDORS = 'weak_vendors';
    const MODE_DISABLED = 'disabled';

    private $mode = false;
    private $resolvedMode = false;
    private $deprecations = [
        'unsilencedCount' => 0,
        'remainingCount' => 0,
        'legacyCount' => 0,
        'otherCount' => 0,
        'remaining vendorCount' => 0,
        'unsilenced' => [],
        'remaining' => [],
        'legacy' => [],
        'other' => [],
        'remaining vendor' => [],
    ];

    private static $isRegistered = false;
    private static $utilPrefix;

    /**
     * Registers and configures the deprecation handler.
     *
     * The following reporting modes are supported:
     * - use "weak" to hide the deprecation report but keep a global count;
     * - use "weak_vendors" to fail only on deprecations triggered in your own code;
     * - use "/some-regexp/" to stop the test suite whenever a deprecation
     *   message matches the given regular expression;
     * - use a number to define the upper bound of allowed deprecations,
     *   making the test suite fail whenever more notices are triggered.
     *
     * @param int|string|false $mode The reporting mode, defaults to not allowing any deprecations
     */
    public static function register($mode = 0)
    {
        if (self::$isRegistered) {
            return;
        }

        self::$utilPrefix = class_exists('PHPUnit_Util_ErrorHandler') ? 'PHPUnit_Util_' : 'PHPUnit\Util\\';

        $handler = new self();
        $oldErrorHandler = set_error_handler([$handler, 'handleError']);

        if (null !== $oldErrorHandler) {
            restore_error_handler();

            if ([self::$utilPrefix.'ErrorHandler', 'handleError'] === $oldErrorHandler) {
                restore_error_handler();
                self::register($mode);
            }
        } else {
            $handler->mode = $mode;
            self::$isRegistered = true;
            register_shutdown_function([$handler, 'shutdown']);
        }
    }

    public static function collectDeprecations($outputFile)
    {
        $deprecations = [];
        $previousErrorHandler = set_error_handler(function ($type, $msg, $file, $line, $context = []) use (&$deprecations, &$previousErrorHandler) {
            if (E_USER_DEPRECATED !== $type && E_DEPRECATED !== $type) {
                if ($previousErrorHandler) {
                    return $previousErrorHandler($type, $msg, $file, $line, $context);
                }

                static $autoload = true;

                $ErrorHandler = class_exists('PHPUnit_Util_ErrorHandler', $autoload) ? 'PHPUnit_Util_ErrorHandler' : 'PHPUnit\Util\ErrorHandler';
                $autoload = false;

                return $ErrorHandler::handleError($type, $msg, $file, $line, $context);
            }

            $deprecations[] = [error_reporting(), $msg, $file];
        });

        register_shutdown_function(function () use ($outputFile, &$deprecations) {
            file_put_contents($outputFile, serialize($deprecations));
        });
    }

    /**
     * @internal
     */
    public function handleError($type, $msg, $file, $line, $context = [])
    {
        $mode = $this->getMode();

        if ((E_USER_DEPRECATED !== $type && E_DEPRECATED !== $type) || self::MODE_DISABLED === $mode) {
            $ErrorHandler = self::$utilPrefix.'ErrorHandler';

            return $ErrorHandler::handleError($type, $msg, $file, $line, $context);
        }

        $trace = debug_backtrace();
        $group = 'other';
        $isVendor = self::MODE_WEAK_VENDORS === $mode && self::inVendors($file);

        $i = \count($trace);
        while (1 < $i && (!isset($trace[--$i]['class']) || ('ReflectionMethod' === $trace[$i]['class'] || 0 === strpos($trace[$i]['class'], 'PHPUnit_') || 0 === strpos($trace[$i]['class'], 'PHPUnit\\')))) {
            // No-op
        }

        if (isset($trace[$i]['object']) || isset($trace[$i]['class'])) {
            if (isset($trace[$i]['class']) && 0 === strpos($trace[$i]['class'], 'Symfony\Bridge\PhpUnit\Legacy\SymfonyTestsListenerFor')) {
                $parsedMsg = unserialize($msg);
                $msg = $parsedMsg['deprecation'];
                $class = $parsedMsg['class'];
                $method = $parsedMsg['method'];
                // If the deprecation has been triggered via
                // \Symfony\Bridge\PhpUnit\Legacy\SymfonyTestsListenerTrait::endTest()
                // then we need to use the serialized information to determine
                // if the error has been triggered from vendor code.
                $isVendor = self::MODE_WEAK_VENDORS === $mode && isset($parsedMsg['triggering_file']) && self::inVendors($parsedMsg['triggering_file']);
            } else {
                $class = isset($trace[$i]['object']) ? \get_class($trace[$i]['object']) : $trace[$i]['class'];
                $method = $trace[$i]['function'];
            }

            $Test = self::$utilPrefix.'Test';

            if (0 !== error_reporting()) {
                $group = 'unsilenced';
            } elseif (0 === strpos($method, 'testLegacy')
                || 0 === strpos($method, 'provideLegacy')
                || 0 === strpos($method, 'getLegacy')
                || strpos($class, '\Legacy')
                || \in_array('legacy', $Test::getGroups($class, $method), true)
            ) {
                $group = 'legacy';
            } elseif ($isVendor) {
                $group = 'remaining vendor';
            } else {
                $group = 'remaining';
            }

            if (isset($mode[0]) && '/' === $mode[0] && preg_match($mode, $msg)) {
                $e = new \Exception($msg);
                $r = new \ReflectionProperty($e, 'trace');
                $r->setAccessible(true);
                $r->setValue($e, \array_slice($trace, 1, $i));

                echo "\n".ucfirst($group).' deprecation triggered by '.$class.'::'.$method.':';
                echo "\n".$msg;
                echo "\nStack trace:";
                echo "\n".str_replace(' '.getcwd().\DIRECTORY_SEPARATOR, ' ', $e->getTraceAsString());
                echo "\n";

                exit(1);
            }

            if ('legacy' !== $group && self::MODE_WEAK !== $mode) {
                $ref = &$this->deprecations[$group][$msg]['count'];
                ++$ref;
                $ref = &$this->deprecations[$group][$msg][$class.'::'.$method];
                ++$ref;
            }
        } elseif (self::MODE_WEAK !== $mode) {
            $ref = &$this->deprecations[$group][$msg]['count'];
            ++$ref;
        }

        ++$this->deprecations[$group.'Count'];
    }

<<<<<<< HEAD
    /**
     * @internal
     */
    public function shutdown()
    {
        $mode = $this->getMode();
=======
        $deprecations = [
            'unsilencedCount' => 0,
            'remainingCount' => 0,
            'legacyCount' => 0,
            'otherCount' => 0,
            'remaining vendorCount' => 0,
            'unsilenced' => array(),
            'remaining' => array(),
            'legacy' => array(),
            'other' => array(),
            'remaining vendor' => array(),
        ];
        $deprecationHandler = function ($type, $msg, $file, $line, $context = array()) use (&$deprecations, $getMode, $UtilPrefix, $inVendors) {
            $mode = $getMode();
            if ((E_USER_DEPRECATED !== $type && E_DEPRECATED !== $type) || DeprecationErrorHandler::MODE_DISABLED === $mode) {
                $ErrorHandler = $UtilPrefix.'ErrorHandler';
>>>>>>> 890c2ac9

        if (isset($mode[0]) && '/' === $mode[0]) {
            return;
        }

        $currErrorHandler = set_error_handler('var_dump');
        restore_error_handler();

        if ($currErrorHandler !== [$this, 'handleError']) {
            echo "\n", self::colorize('THE ERROR HANDLER HAS CHANGED!', true, $mode), "\n";
        }

        $groups = ['unsilenced', 'remaining'];

        if (self::MODE_WEAK_VENDORS === $mode) {
            $groups[] = 'remaining vendor';
        }

        array_push($groups, 'legacy', 'other');

        $this->displayDeprecations($groups, $mode);

        // store failing status
        $isFailing = self::MODE_WEAK !== $mode && $mode < $this->deprecations['unsilencedCount'] + $this->deprecations['remainingCount'] + $this->deprecations['otherCount'];

        // reset deprecations array
        foreach ($this->deprecations as $group => $arrayOrInt) {
            $this->deprecations[$group] = \is_int($arrayOrInt) ? 0 : [];
        }

        register_shutdown_function(function () use ($isFailing, $groups, $mode) {
            foreach ($this->deprecations as $group => $arrayOrInt) {
                if (0 < (\is_int($arrayOrInt) ? $arrayOrInt : \count($arrayOrInt))) {
                    echo "Shutdown-time deprecations:\n";
                    break;
                }
            }

            $this->displayDeprecations($groups, $mode);

            if ($isFailing || self::MODE_WEAK !== $mode && $mode < $this->deprecations['unsilencedCount'] + $this->deprecations['remainingCount'] + $this->deprecations['otherCount']) {
                exit(1);
            }
        });
    }

    private function getMode()
    {
        if (false !== $this->resolvedMode) {
            return $this->resolvedMode;
        }

        if (false === $mode = $this->mode) {
            $mode = getenv('SYMFONY_DEPRECATIONS_HELPER');
        }

        if (self::MODE_DISABLED !== $mode
            && self::MODE_WEAK !== $mode
            && self::MODE_WEAK_VENDORS !== $mode
            && (!isset($mode[0]) || '/' !== $mode[0])
        ) {
            $mode = preg_match('/^[1-9][0-9]*$/', $mode) ? (int) $mode : 0;
        }

        return $this->resolvedMode = $mode;
    }

    /**
     * @param string $path
     *
     * @return bool
     */
    private static function inVendors($path)
    {
        /** @var string[] absolute paths to vendor directories */
        static $vendors;

        if (null === $vendors) {
            foreach (get_declared_classes() as $class) {
                if ('C' !== $class[0] || 0 !== strpos($class, 'ComposerAutoloaderInit')) {
                    continue;
                }

                $r = new \ReflectionClass($class);
                $v = \dirname(\dirname($r->getFileName()));

                if (file_exists($v.'/composer/installed.json')) {
                    $vendors[] = $v;
                }
            }
        }

        $realPath = realpath($path);

        if (false === $realPath && '-' !== $path && 'Standard input code' !== $path) {
            return true;
        }

        foreach ($vendors as $vendor) {
            if (0 === strpos($realPath, $vendor) && false !== strpbrk(substr($realPath, \strlen($vendor), 1), '/'.\DIRECTORY_SEPARATOR)) {
                return true;
            }
        }

        return false;
    }

    /**
     * @param string $str
     * @param bool   $red
     * @param mixed  $mode
     *
     * @return string
     */
    private static function colorize($str, $red, $mode)
    {
        if (!self::hasColorSupport() || self::MODE_WEAK === $mode) {
            return $str;
        }

        $color = $red ? '41;37' : '43;30';

        return "\x1B[{$color}m{$str}\x1B[0m";
    }

    /**
     * @param string[] $groups
     * @param mixed    $mode
     */
    private function displayDeprecations($groups, $mode)
    {
        $cmp = function ($a, $b) {
            return $b['count'] - $a['count'];
        };

        foreach ($groups as $group) {
            if (!$this->deprecations[$group.'Count']) {
                continue;
            }

            echo "\n", self::colorize(
                sprintf('%s deprecation notices (%d)', ucfirst($group), $this->deprecations[$group.'Count']),
                'legacy' !== $group && 'remaining vendor' !== $group,
                $mode
            ), "\n";

            uasort($this->deprecations[$group], $cmp);

            foreach ($this->deprecations[$group] as $msg => $notices) {
                echo "\n  ", $notices['count'], 'x: ', $msg, "\n";

                arsort($notices);

                foreach ($notices as $method => $count) {
                    if ('count' !== $method) {
                        echo '    ', $count, 'x in ', preg_replace('/(.*)\\\\(.*?::.*?)$/', '$2 from $1', $method), "\n";
                    }
                }
            }
        }

        if (!empty($notices)) {
            echo "\n";
        }
    }

    /**
     * Returns true if STDOUT is defined and supports colorization.
     *
     * Reference: Composer\XdebugHandler\Process::supportsColor
     * https://github.com/composer/xdebug-handler
     *
     * @return bool
     */
    private static function hasColorSupport()
    {
        if (!\defined('STDOUT')) {
            return false;
        }

        if ('Hyper' === getenv('TERM_PROGRAM')) {
            return true;
        }

        if (\DIRECTORY_SEPARATOR === '\\') {
            return (\function_exists('sapi_windows_vt100_support')
                && sapi_windows_vt100_support(STDOUT))
                || false !== getenv('ANSICON')
                || 'ON' === getenv('ConEmuANSI')
                || 'xterm' === getenv('TERM');
        }

        if (\function_exists('stream_isatty')) {
            return stream_isatty(STDOUT);
        }

        if (\function_exists('posix_isatty')) {
            return posix_isatty(STDOUT);
        }

        $stat = fstat(STDOUT);

        // Check if formatted mode is S_IFCHR
        return $stat ? 0020000 === ($stat['mode'] & 0170000) : false;
    }
}<|MERGE_RESOLUTION|>--- conflicted
+++ resolved
@@ -108,9 +108,7 @@
      */
     public function handleError($type, $msg, $file, $line, $context = [])
     {
-        $mode = $this->getMode();
-
-        if ((E_USER_DEPRECATED !== $type && E_DEPRECATED !== $type) || self::MODE_DISABLED === $mode) {
+        if ((E_USER_DEPRECATED !== $type && E_DEPRECATED !== $type) || self::MODE_DISABLED === $mode = $this->getMode()) {
             $ErrorHandler = self::$utilPrefix.'ErrorHandler';
 
             return $ErrorHandler::handleError($type, $msg, $file, $line, $context);
@@ -187,31 +185,12 @@
         ++$this->deprecations[$group.'Count'];
     }
 
-<<<<<<< HEAD
     /**
      * @internal
      */
     public function shutdown()
     {
         $mode = $this->getMode();
-=======
-        $deprecations = [
-            'unsilencedCount' => 0,
-            'remainingCount' => 0,
-            'legacyCount' => 0,
-            'otherCount' => 0,
-            'remaining vendorCount' => 0,
-            'unsilenced' => array(),
-            'remaining' => array(),
-            'legacy' => array(),
-            'other' => array(),
-            'remaining vendor' => array(),
-        ];
-        $deprecationHandler = function ($type, $msg, $file, $line, $context = array()) use (&$deprecations, $getMode, $UtilPrefix, $inVendors) {
-            $mode = $getMode();
-            if ((E_USER_DEPRECATED !== $type && E_DEPRECATED !== $type) || DeprecationErrorHandler::MODE_DISABLED === $mode) {
-                $ErrorHandler = $UtilPrefix.'ErrorHandler';
->>>>>>> 890c2ac9
 
         if (isset($mode[0]) && '/' === $mode[0]) {
             return;
