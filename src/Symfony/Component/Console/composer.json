--- conflicted
+++ resolved
@@ -1,13 +1,8 @@
 {
     "name": "symfony/console",
     "type": "library",
-<<<<<<< HEAD
-    "description": "Symfony Console Component",
+    "description": "Eases the creation of beautiful and testable command line interfaces",
     "keywords": ["console", "cli", "command line", "terminal"],
-=======
-    "description": "Eases the creation of beautiful and testable command line interfaces",
-    "keywords": [],
->>>>>>> dbbcb9cd
     "homepage": "https://symfony.com",
     "license": "MIT",
     "authors": [
