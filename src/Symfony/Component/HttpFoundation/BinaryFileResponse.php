<?php

/*
 * This file is part of the Symfony package.
 *
 * (c) Fabien Potencier <fabien@symfony.com>
 *
 * For the full copyright and license information, please view the LICENSE
 * file that was distributed with this source code.
 */

namespace Symfony\Component\HttpFoundation;

use Symfony\Component\HttpFoundation\File\Exception\FileException;
use Symfony\Component\HttpFoundation\File\File;

/**
 * BinaryFileResponse represents an HTTP response delivering a file.
 *
 * @author Niklas Fiekas <niklas.fiekas@tu-clausthal.de>
 * @author stealth35 <stealth35-php@live.fr>
 * @author Igor Wiedler <igor@wiedler.ch>
 * @author Jordan Alliot <jordan.alliot@gmail.com>
 * @author Sergey Linnik <linniksa@gmail.com>
 */
class BinaryFileResponse extends Response
{
    protected static $trustXSendfileTypeHeader = false;

    /**
     * @var File
     */
    protected $file;
    protected $offset = 0;
    protected $maxlen = -1;
    protected $deleteFileAfterSend = false;

    /**
     * @param \SplFileInfo|string $file               The file to stream
     * @param int                 $status             The response status code
     * @param array               $headers            An array of response headers
     * @param bool                $public             Files are public by default
     * @param string|null         $contentDisposition The type of Content-Disposition to set automatically with the filename
     * @param bool                $autoEtag           Whether the ETag header should be automatically set
     * @param bool                $autoLastModified   Whether the Last-Modified header should be automatically set
     */
    public function __construct($file, int $status = 200, array $headers = [], bool $public = true, string $contentDisposition = null, bool $autoEtag = false, bool $autoLastModified = true)
    {
        parent::__construct(null, $status, $headers);

        $this->setFile($file, $contentDisposition, $autoEtag, $autoLastModified);

        if ($public) {
            $this->setPublic();
        }
    }

    /**
     * @param \SplFileInfo|string $file               The file to stream
     * @param int                 $status             The response status code
     * @param array               $headers            An array of response headers
     * @param bool                $public             Files are public by default
     * @param string|null         $contentDisposition The type of Content-Disposition to set automatically with the filename
     * @param bool                $autoEtag           Whether the ETag header should be automatically set
     * @param bool                $autoLastModified   Whether the Last-Modified header should be automatically set
     *
     * @return static
     */
    public static function create($file = null, $status = 200, $headers = [], $public = true, $contentDisposition = null, $autoEtag = false, $autoLastModified = true)
    {
        return new static($file, $status, $headers, $public, $contentDisposition, $autoEtag, $autoLastModified);
    }

    /**
     * Sets the file to stream.
     *
     * @param \SplFileInfo|string $file               The file to stream
     * @param string              $contentDisposition
     * @param bool                $autoEtag
     * @param bool                $autoLastModified
     *
     * @return $this
     *
     * @throws FileException
     */
    public function setFile($file, $contentDisposition = null, $autoEtag = false, $autoLastModified = true)
    {
        if (!$file instanceof File) {
            if ($file instanceof \SplFileInfo) {
                $file = new File($file->getPathname());
            } else {
                $file = new File((string) $file);
            }
        }

        if (!$file->isReadable()) {
            throw new FileException('File must be readable.');
        }

        $this->file = $file;

        if ($autoEtag) {
            $this->setAutoEtag();
        }

        if ($autoLastModified) {
            $this->setAutoLastModified();
        }

        if ($contentDisposition) {
            $this->setContentDisposition($contentDisposition);
        }

        return $this;
    }

    /**
     * Gets the file.
     *
     * @return File The file to stream
     */
    public function getFile()
    {
        return $this->file;
    }

    /**
     * Automatically sets the Last-Modified header according the file modification date.
     */
    public function setAutoLastModified()
    {
        $this->setLastModified(\DateTime::createFromFormat('U', $this->file->getMTime()));

        return $this;
    }

    /**
     * Automatically sets the ETag header according to the checksum of the file.
     */
    public function setAutoEtag()
    {
        $this->setEtag(base64_encode(hash_file('sha256', $this->file->getPathname(), true)));

        return $this;
    }

    /**
     * Sets the Content-Disposition header with the given filename.
     *
     * @param string $disposition      ResponseHeaderBag::DISPOSITION_INLINE or ResponseHeaderBag::DISPOSITION_ATTACHMENT
     * @param string $filename         Optionally use this UTF-8 encoded filename instead of the real name of the file
     * @param string $filenameFallback A fallback filename, containing only ASCII characters. Defaults to an automatically encoded filename
     *
     * @return $this
     */
    public function setContentDisposition($disposition, $filename = '', $filenameFallback = '')
    {
        if ('' === $filename) {
            $filename = $this->file->getFilename();
        }

        if ('' === $filenameFallback && (!preg_match('/^[\x20-\x7e]*$/', $filename) || false !== strpos($filename, '%'))) {
            $encoding = mb_detect_encoding($filename, null, true) ?: '8bit';

            for ($i = 0, $filenameLength = mb_strlen($filename, $encoding); $i < $filenameLength; ++$i) {
                $char = mb_substr($filename, $i, 1, $encoding);

                if ('%' === $char || \ord($char) < 32 || \ord($char) > 126) {
                    $filenameFallback .= '_';
                } else {
                    $filenameFallback .= $char;
                }
            }
        }

        $dispositionHeader = $this->headers->makeDisposition($disposition, $filename, $filenameFallback);
        $this->headers->set('Content-Disposition', $dispositionHeader);

        return $this;
    }

    /**
     * {@inheritdoc}
     */
    public function prepare(Request $request)
    {
        if (!$this->headers->has('Content-Type')) {
            $this->headers->set('Content-Type', $this->file->getMimeType() ?: 'application/octet-stream');
        }

        if ('HTTP/1.0' !== $request->server->get('SERVER_PROTOCOL')) {
            $this->setProtocolVersion('1.1');
        }

        $this->ensureIEOverSSLCompatibility($request);

        $this->offset = 0;
        $this->maxlen = -1;

        if (false === $fileSize = $this->file->getSize()) {
            return $this;
        }
        $this->headers->set('Content-Length', $fileSize);

        if (!$this->headers->has('Accept-Ranges')) {
            // Only accept ranges on safe HTTP methods
            $this->headers->set('Accept-Ranges', $request->isMethodSafe(false) ? 'bytes' : 'none');
        }

        if (self::$trustXSendfileTypeHeader && $request->headers->has('X-Sendfile-Type')) {
            // Use X-Sendfile, do not send any content.
            $type = $request->headers->get('X-Sendfile-Type');
            $path = $this->file->getRealPath();
            // Fall back to scheme://path for stream wrapped locations.
            if (false === $path) {
                $path = $this->file->getPathname();
            }
            if ('x-accel-redirect' === strtolower($type)) {
                // Do X-Accel-Mapping substitutions.
                // @link http://wiki.nginx.org/X-accel#X-Accel-Redirect
<<<<<<< HEAD
                $parts = HeaderUtils::split($request->headers->get('X-Accel-Mapping', ''), ',=');
                foreach ($parts as $part) {
                    list($pathPrefix, $location) = $part;
                    if (substr($path, 0, \strlen($pathPrefix)) === $pathPrefix) {
                        $path = $location.substr($path, \strlen($pathPrefix));
                        break;
=======
                foreach (explode(',', $request->headers->get('X-Accel-Mapping', '')) as $mapping) {
                    $mapping = explode('=', $mapping, 2);

                    if (2 === \count($mapping)) {
                        $pathPrefix = trim($mapping[0]);
                        $location = trim($mapping[1]);

                        if (substr($path, 0, \strlen($pathPrefix)) === $pathPrefix) {
                            $path = $location.substr($path, \strlen($pathPrefix));
                            // Only set X-Accel-Redirect header if a valid URI can be produced
                            // as nginx does not serve arbitrary file paths.
                            $this->headers->set($type, $path);
                            $this->maxlen = 0;
                            break;
                        }
>>>>>>> 326a74c7
                    }
                }
            } else {
                $this->headers->set($type, $path);
                $this->maxlen = 0;
            }
        } elseif ($request->headers->has('Range')) {
            // Process the range headers.
            if (!$request->headers->has('If-Range') || $this->hasValidIfRangeHeader($request->headers->get('If-Range'))) {
                $range = $request->headers->get('Range');

                list($start, $end) = explode('-', substr($range, 6), 2) + [0];

                $end = ('' === $end) ? $fileSize - 1 : (int) $end;

                if ('' === $start) {
                    $start = $fileSize - $end;
                    $end = $fileSize - 1;
                } else {
                    $start = (int) $start;
                }

                if ($start <= $end) {
                    if ($start < 0 || $end > $fileSize - 1) {
                        $this->setStatusCode(416);
                        $this->headers->set('Content-Range', sprintf('bytes */%s', $fileSize));
                    } elseif (0 !== $start || $end !== $fileSize - 1) {
                        $this->maxlen = $end < $fileSize ? $end - $start + 1 : -1;
                        $this->offset = $start;

                        $this->setStatusCode(206);
                        $this->headers->set('Content-Range', sprintf('bytes %s-%s/%s', $start, $end, $fileSize));
                        $this->headers->set('Content-Length', $end - $start + 1);
                    }
                }
            }
        }

        return $this;
    }

    private function hasValidIfRangeHeader($header)
    {
        if ($this->getEtag() === $header) {
            return true;
        }

        if (null === $lastModified = $this->getLastModified()) {
            return false;
        }

        return $lastModified->format('D, d M Y H:i:s').' GMT' === $header;
    }

    /**
     * Sends the file.
     *
     * {@inheritdoc}
     */
    public function sendContent()
    {
        if (!$this->isSuccessful()) {
            return parent::sendContent();
        }

        if (0 === $this->maxlen) {
            return $this;
        }

        $out = fopen('php://output', 'wb');
        $file = fopen($this->file->getPathname(), 'rb');

        stream_copy_to_stream($file, $out, $this->maxlen, $this->offset);

        fclose($out);
        fclose($file);

        if ($this->deleteFileAfterSend && file_exists($this->file->getPathname())) {
            unlink($this->file->getPathname());
        }

        return $this;
    }

    /**
     * {@inheritdoc}
     *
     * @throws \LogicException when the content is not null
     */
    public function setContent($content)
    {
        if (null !== $content) {
            throw new \LogicException('The content cannot be set on a BinaryFileResponse instance.');
        }
    }

    /**
     * {@inheritdoc}
     *
     * @return false
     */
    public function getContent()
    {
        return false;
    }

    /**
     * Trust X-Sendfile-Type header.
     */
    public static function trustXSendfileTypeHeader()
    {
        self::$trustXSendfileTypeHeader = true;
    }

    /**
     * If this is set to true, the file will be unlinked after the request is send
     * Note: If the X-Sendfile header is used, the deleteFileAfterSend setting will not be used.
     *
     * @param bool $shouldDelete
     *
     * @return $this
     */
    public function deleteFileAfterSend($shouldDelete = true)
    {
        $this->deleteFileAfterSend = $shouldDelete;

        return $this;
    }
}<|MERGE_RESOLUTION|>--- conflicted
+++ resolved
@@ -218,30 +218,16 @@
             if ('x-accel-redirect' === strtolower($type)) {
                 // Do X-Accel-Mapping substitutions.
                 // @link http://wiki.nginx.org/X-accel#X-Accel-Redirect
-<<<<<<< HEAD
                 $parts = HeaderUtils::split($request->headers->get('X-Accel-Mapping', ''), ',=');
                 foreach ($parts as $part) {
                     list($pathPrefix, $location) = $part;
                     if (substr($path, 0, \strlen($pathPrefix)) === $pathPrefix) {
                         $path = $location.substr($path, \strlen($pathPrefix));
+                        // Only set X-Accel-Redirect header if a valid URI can be produced
+                        // as nginx does not serve arbitrary file paths.
+                        $this->headers->set($type, $path);
+                        $this->maxlen = 0;
                         break;
-=======
-                foreach (explode(',', $request->headers->get('X-Accel-Mapping', '')) as $mapping) {
-                    $mapping = explode('=', $mapping, 2);
-
-                    if (2 === \count($mapping)) {
-                        $pathPrefix = trim($mapping[0]);
-                        $location = trim($mapping[1]);
-
-                        if (substr($path, 0, \strlen($pathPrefix)) === $pathPrefix) {
-                            $path = $location.substr($path, \strlen($pathPrefix));
-                            // Only set X-Accel-Redirect header if a valid URI can be produced
-                            // as nginx does not serve arbitrary file paths.
-                            $this->headers->set($type, $path);
-                            $this->maxlen = 0;
-                            break;
-                        }
->>>>>>> 326a74c7
                     }
                 }
             } else {
