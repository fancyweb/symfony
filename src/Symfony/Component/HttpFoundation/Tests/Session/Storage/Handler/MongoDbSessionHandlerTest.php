--- conflicted
+++ resolved
@@ -83,27 +83,25 @@
             ->with($this->options['database'], $this->options['collection'])
             ->will($this->returnValue($collection));
 
-        $that = $this;
-
         // defining the timeout before the actual method call
         // allows to test for "greater than" values in the $criteria
         $testTimeout = time();
 
         $collection->expects($this->once())
             ->method('findOne')
-            ->will($this->returnCallback(function ($criteria) use ($that, $testTimeout) {
-                $that->assertArrayHasKey($that->options['id_field'], $criteria);
-                $that->assertEquals($criteria[$that->options['id_field']], 'foo');
-
-                $that->assertArrayHasKey($that->options['expiry_field'], $criteria);
-                $that->assertArrayHasKey('$gte', $criteria[$that->options['expiry_field']]);
-                $that->assertInstanceOf('MongoDate', $criteria[$that->options['expiry_field']]['$gte']);
-                $that->assertGreaterThanOrEqual($criteria[$that->options['expiry_field']]['$gte']->sec, $testTimeout);
+            ->will($this->returnCallback(function ($criteria) use ($testTimeout) {
+                $this->assertArrayHasKey($this->options['id_field'], $criteria);
+                $this->assertEquals($criteria[$this->options['id_field']], 'foo');
+
+                $this->assertArrayHasKey($this->options['expiry_field'], $criteria);
+                $this->assertArrayHasKey('$gte', $criteria[$this->options['expiry_field']]);
+                $this->assertInstanceOf('MongoDate', $criteria[$this->options['expiry_field']]['$gte']);
+                $this->assertGreaterThanOrEqual($criteria[$this->options['expiry_field']]['$gte']->sec, $testTimeout);
 
                 return array(
-                    $that->options['id_field'] => 'foo',
-                    $that->options['data_field'] => new \MongoBinData('bar', \MongoBinData::BYTE_ARRAY),
-                    $that->options['id_field'] => new \MongoDate(),
+                    $this->options['id_field'] => 'foo',
+                    $this->options['data_field'] => new \MongoBinData('bar', \MongoBinData::BYTE_ARRAY),
+                    $this->options['id_field'] => new \MongoDate(),
                 );
             }));
 
@@ -134,13 +132,9 @@
         $this->assertTrue($this->storage->write('foo', 'bar'));
 
         $this->assertEquals('bar', $data[$this->options['data_field']]->bin);
-<<<<<<< HEAD
         $this->assertInstanceOf('MongoDate', $data[$this->options['time_field']]);
-=======
-        $that->assertInstanceOf('MongoDate', $data[$this->options['time_field']]);
         $this->assertInstanceOf('MongoDate', $data[$this->options['expiry_field']]);
         $this->assertGreaterThanOrEqual($expectedExpiry, $data[$this->options['expiry_field']]->sec);
->>>>>>> de658e75
     }
 
     public function testWriteWhenUsingExpiresField()
@@ -231,21 +225,14 @@
 
         $collection->expects($this->once())
             ->method('remove')
-<<<<<<< HEAD
             ->will($this->returnCallback(function ($criteria) {
-                $this->assertInstanceOf('MongoDate', $criteria[$this->options['time_field']]['$lt']);
-                $this->assertGreaterThanOrEqual(time() - 1, $criteria[$this->options['time_field']]['$lt']->sec);
-=======
-            ->will($this->returnCallback(function ($criteria) use ($that) {
-                $that->assertInstanceOf('MongoDate', $criteria[$that->options['expiry_field']]['$lt']);
-                $that->assertGreaterThanOrEqual(time() - 1, $criteria[$that->options['expiry_field']]['$lt']->sec);
->>>>>>> de658e75
+                $this->assertInstanceOf('MongoDate', $criteria[$this->options['expiry_field']]['$lt']);
+                $this->assertGreaterThanOrEqual(time() - 1, $criteria[$this->options['expiry_field']]['$lt']->sec);
             }));
 
         $this->assertTrue($this->storage->gc(1));
     }
 
-<<<<<<< HEAD
     public function testGcWhenUsingExpiresField()
     {
         $this->options = array(
@@ -280,8 +267,6 @@
         $this->assertInstanceOf($mongoClass, $method->invoke($this->storage));
     }
 
-=======
->>>>>>> de658e75
     private function createMongoCollectionMock()
     {
         $mongoClient = $this->getMockBuilder('MongoClient')
