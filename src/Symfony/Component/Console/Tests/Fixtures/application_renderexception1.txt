
<<<<<<< HEAD

                                                                  
  [Symfony\Component\Console\Exception\CommandNotFoundException]  
  Command "foo" is not defined.                                   
                                                                  

=======
                                 
  [InvalidArgumentException]     
  Command "foo" is not defined.  
                                 
>>>>>>> b7f998f7
<|MERGE_RESOLUTION|>--- conflicted
+++ resolved
@@ -1,14 +1,5 @@
-
-<<<<<<< HEAD
 
                                                                   
   [Symfony\Component\Console\Exception\CommandNotFoundException]  
   Command "foo" is not defined.                                   
                                                                   
-
-=======
-                                 
-  [InvalidArgumentException]     
-  Command "foo" is not defined.  
-                                 
->>>>>>> b7f998f7
