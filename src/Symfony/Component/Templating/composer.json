{
    "name": "symfony/templating",
    "type": "library",
    "description": "Symfony Templating Component",
    "keywords": [],
    "homepage": "https://symfony.com",
    "license": "MIT",
    "authors": [
        {
            "name": "Fabien Potencier",
            "email": "fabien@symfony.com"
        },
        {
            "name": "Symfony Community",
            "homepage": "https://symfony.com/contributors"
        }
    ],
    "require": {
        "php": ">=7.2.5",
        "symfony/polyfill-ctype": "~1.8"
    },
    "require-dev": {
        "psr/log": "~1.0"
    },
    "suggest": {
        "psr/log-implementation": "For using debug logging in loaders"
    },
    "autoload": {
        "psr-4": { "Symfony\\Component\\Templating\\": "" },
        "exclude-from-classmap": [
            "/Tests/"
        ]
    },
    "minimum-stability": "dev",
<<<<<<< HEAD
    "version": "5.1.x-dev"
=======
    "extra": {
        "branch-version": "4.4-dev"
    }
>>>>>>> e953dd3e
}<|MERGE_RESOLUTION|>--- conflicted
+++ resolved
@@ -32,11 +32,7 @@
         ]
     },
     "minimum-stability": "dev",
-<<<<<<< HEAD
-    "version": "5.1.x-dev"
-=======
     "extra": {
-        "branch-version": "4.4-dev"
+        "branch-version": "5.1-dev"
     }
->>>>>>> e953dd3e
 }