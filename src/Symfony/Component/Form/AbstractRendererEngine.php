--- conflicted
+++ resolved
@@ -49,15 +49,8 @@
         $cacheKey = $view->vars[self::CACHE_KEY_VAR];
 
         // Do not cast, as casting turns objects into arrays of properties
-<<<<<<< HEAD
-        $this->themes[$cacheKey] = is_array($themes) ? $themes : array($themes);
+        $this->themes[$cacheKey] = \is_array($themes) ? $themes : array($themes);
         $this->useDefaultThemes[$cacheKey] = (bool) $useDefaultThemes;
-=======
-        $this->themes[$cacheKey] = \is_array($themes) ? $themes : array($themes);
-
-        $args = \func_get_args();
-        $this->useDefaultThemes[$cacheKey] = isset($args[2]) ? (bool) $args[2] : true;
->>>>>>> f5939a83
 
         // Unset instead of resetting to an empty array, in order to allow
         // implementations (like TwigRendererEngine) to check whether $cacheKey
