--- conflicted
+++ resolved
@@ -67,19 +67,9 @@
             <argument type="tagged_iterator" tag="messenger.transport_factory" />
         </service>
 
-<<<<<<< HEAD
-        <service id="messenger.transport.amqp.factory" class="Symfony\Component\Messenger\Bridge\Amqp\Transport\AmqpTransportFactory">
-            <tag name="messenger.transport_factory" />
-        </service>
+        <service id="messenger.transport.amqp.factory" class="Symfony\Component\Messenger\Bridge\Amqp\Transport\AmqpTransportFactory"/>
 
-        <service id="messenger.transport.redis.factory" class="Symfony\Component\Messenger\Bridge\Redis\Transport\RedisTransportFactory">
-            <tag name="messenger.transport_factory" />
-        </service>
-=======
-        <service id="messenger.transport.amqp.factory" class="Symfony\Component\Messenger\Transport\AmqpExt\AmqpTransportFactory"/>
-
-        <service id="messenger.transport.redis.factory" class="Symfony\Component\Messenger\Transport\RedisExt\RedisTransportFactory"/>
->>>>>>> 8c778cba
+        <service id="messenger.transport.redis.factory" class="Symfony\Component\Messenger\Bridge\Redis\Transport\RedisTransportFactory"/>
 
         <service id="messenger.transport.sync.factory" class="Symfony\Component\Messenger\Transport\Sync\SyncTransportFactory">
             <tag name="messenger.transport_factory" />
