--- conflicted
+++ resolved
@@ -388,11 +388,7 @@
      *
      * @return Command A Command object
      *
-<<<<<<< HEAD
-     * @throws CommandNotFoundException When command name given does not exist
-=======
-     * @throws \InvalidArgumentException When given command name does not exist
->>>>>>> 79e68965
+     * @throws CommandNotFoundException When given command name does not exist
      */
     public function get($name)
     {
