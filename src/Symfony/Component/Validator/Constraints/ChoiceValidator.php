--- conflicted
+++ resolved
@@ -64,11 +64,7 @@
 
         if ($constraint->multiple) {
             foreach ($value as $_value) {
-<<<<<<< HEAD
-                if (!in_array($_value, $choices, true)) {
-=======
-                if (!\in_array($_value, $choices, $constraint->strict)) {
->>>>>>> f5939a83
+                if (!\in_array($_value, $choices, true)) {
                     $this->context->buildViolation($constraint->multipleMessage)
                         ->setParameter('{{ value }}', $this->formatValue($_value))
                         ->setCode(Choice::NO_SUCH_CHOICE_ERROR)
@@ -100,11 +96,7 @@
 
                 return;
             }
-<<<<<<< HEAD
-        } elseif (!in_array($value, $choices, true)) {
-=======
-        } elseif (!\in_array($value, $choices, $constraint->strict)) {
->>>>>>> f5939a83
+        } elseif (!\in_array($value, $choices, true)) {
             $this->context->buildViolation($constraint->message)
                 ->setParameter('{{ value }}', $this->formatValue($value))
                 ->setCode(Choice::NO_SUCH_CHOICE_ERROR)
