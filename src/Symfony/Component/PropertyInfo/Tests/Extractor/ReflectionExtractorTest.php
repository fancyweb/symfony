<?php

/*
 * This file is part of the Symfony package.
 *
 * (c) Fabien Potencier <fabien@symfony.com>
 *
 * For the full copyright and license information, please view the LICENSE
 * file that was distributed with this source code.
 */

namespace Symfony\Component\PropertyInfo\Tests\Extractor;

use PHPUnit\Framework\TestCase;
use Symfony\Component\PropertyInfo\Extractor\ReflectionExtractor;
use Symfony\Component\PropertyInfo\Tests\Fixtures\AdderRemoverDummy;
use Symfony\Component\PropertyInfo\Tests\Fixtures\DefaultValue;
use Symfony\Component\PropertyInfo\Tests\Fixtures\Dummy;
use Symfony\Component\PropertyInfo\Tests\Fixtures\NotInstantiable;
use Symfony\Component\PropertyInfo\Tests\Fixtures\Php71Dummy;
use Symfony\Component\PropertyInfo\Tests\Fixtures\Php71DummyExtended2;
use Symfony\Component\PropertyInfo\Type;

/**
 * @author Kévin Dunglas <dunglas@gmail.com>
 */
class ReflectionExtractorTest extends TestCase
{
    /**
     * @var ReflectionExtractor
     */
    private $extractor;

    protected function setUp(): void
    {
        $this->extractor = new ReflectionExtractor();
    }

    public function testGetProperties()
    {
        $this->assertSame(
            [
                'bal',
                'parent',
                'collection',
                'nestedCollection',
                'mixedCollection',
                'B',
                'Guid',
                'g',
                'h',
                'i',
                'j',
                'nullableCollectionOfNonNullableElements',
                'emptyVar',
                'iteratorCollection',
                'iteratorCollectionWithKey',
                'nestedIterators',
                'foo',
                'foo2',
                'foo3',
                'foo4',
                'foo5',
                'files',
                'a',
                'DOB',
                'Id',
                '123',
                'self',
                'realParent',
                'xTotals',
                'YT',
                'date',
                'c',
                'd',
                'e',
                'f',
            ],
            $this->extractor->getProperties('Symfony\Component\PropertyInfo\Tests\Fixtures\Dummy')
        );

        $this->assertNull($this->extractor->getProperties('Symfony\Component\PropertyInfo\Tests\Fixtures\NoProperties'));
    }

    public function testGetPropertiesWithCustomPrefixes()
    {
        $customExtractor = new ReflectionExtractor(['add', 'remove'], ['is', 'can']);

        $this->assertSame(
            [
                'bal',
                'parent',
                'collection',
                'nestedCollection',
                'mixedCollection',
                'B',
                'Guid',
                'g',
                'h',
                'i',
                'j',
                'nullableCollectionOfNonNullableElements',
                'emptyVar',
                'iteratorCollection',
                'iteratorCollectionWithKey',
                'nestedIterators',
                'foo',
                'foo2',
                'foo3',
                'foo4',
                'foo5',
                'files',
                'date',
                'c',
                'd',
                'e',
                'f',
            ],
            $customExtractor->getProperties('Symfony\Component\PropertyInfo\Tests\Fixtures\Dummy')
        );
    }

    public function testGetPropertiesWithNoPrefixes()
    {
        $noPrefixExtractor = new ReflectionExtractor([], [], []);

        $this->assertSame(
            [
                'bal',
                'parent',
                'collection',
                'nestedCollection',
                'mixedCollection',
                'B',
                'Guid',
                'g',
                'h',
                'i',
                'j',
                'nullableCollectionOfNonNullableElements',
                'emptyVar',
                'iteratorCollection',
                'iteratorCollectionWithKey',
                'nestedIterators',
                'foo',
                'foo2',
                'foo3',
                'foo4',
                'foo5',
                'files',
            ],
            $noPrefixExtractor->getProperties('Symfony\Component\PropertyInfo\Tests\Fixtures\Dummy')
        );
    }

    /**
     * @dataProvider typesProvider
     */
    public function testExtractors($property, array $type = null)
    {
        $this->assertEquals($type, $this->extractor->getTypes('Symfony\Component\PropertyInfo\Tests\Fixtures\Dummy', $property, []));
    }

    public function typesProvider()
    {
        return [
            ['a', null],
            ['b', [new Type(Type::BUILTIN_TYPE_OBJECT, true, 'Symfony\Component\PropertyInfo\Tests\Fixtures\ParentDummy')]],
            ['c', [new Type(Type::BUILTIN_TYPE_BOOL)]],
            ['d', [new Type(Type::BUILTIN_TYPE_BOOL)]],
            ['e', null],
            ['f', [new Type(Type::BUILTIN_TYPE_ARRAY, false, null, true, new Type(Type::BUILTIN_TYPE_INT), new Type(Type::BUILTIN_TYPE_OBJECT, false, 'DateTime'))]],
            ['donotexist', null],
            ['staticGetter', null],
            ['staticSetter', null],
            ['self', [new Type(Type::BUILTIN_TYPE_OBJECT, false, 'Symfony\Component\PropertyInfo\Tests\Fixtures\Dummy')]],
            ['realParent', [new Type(Type::BUILTIN_TYPE_OBJECT, false, 'Symfony\Component\PropertyInfo\Tests\Fixtures\ParentDummy')]],
            ['date', [new Type(Type::BUILTIN_TYPE_OBJECT, false, \DateTime::class)]],
            ['dates', [new Type(Type::BUILTIN_TYPE_ARRAY, false, null, true, new Type(Type::BUILTIN_TYPE_INT), new Type(Type::BUILTIN_TYPE_OBJECT, false, \DateTime::class))]],
        ];
    }

    /**
     * @dataProvider php7TypesProvider
     */
    public function testExtractPhp7Type($property, array $type = null)
    {
        $this->assertEquals($type, $this->extractor->getTypes('Symfony\Component\PropertyInfo\Tests\Fixtures\Php7Dummy', $property, []));
    }

    public function php7TypesProvider()
    {
        return [
            ['foo', [new Type(Type::BUILTIN_TYPE_ARRAY, false, null, true)]],
            ['bar', [new Type(Type::BUILTIN_TYPE_INT)]],
            ['baz', [new Type(Type::BUILTIN_TYPE_ARRAY, false, null, true, new Type(Type::BUILTIN_TYPE_INT), new Type(Type::BUILTIN_TYPE_STRING))]],
            ['buz', [new Type(Type::BUILTIN_TYPE_OBJECT, false, 'Symfony\Component\PropertyInfo\Tests\Fixtures\Php7Dummy')]],
            ['biz', [new Type(Type::BUILTIN_TYPE_OBJECT, false, 'stdClass')]],
            ['donotexist', null],
        ];
    }

    /**
     * @dataProvider php71TypesProvider
     */
    public function testExtractPhp71Type($property, array $type = null)
    {
        $this->assertEquals($type, $this->extractor->getTypes('Symfony\Component\PropertyInfo\Tests\Fixtures\Php71Dummy', $property, []));
    }

    public function php71TypesProvider()
    {
        return [
            ['foo', [new Type(Type::BUILTIN_TYPE_ARRAY, true, null, true)]],
            ['buz', [new Type(Type::BUILTIN_TYPE_NULL)]],
            ['bar', [new Type(Type::BUILTIN_TYPE_INT, true)]],
            ['baz', [new Type(Type::BUILTIN_TYPE_ARRAY, false, null, true, new Type(Type::BUILTIN_TYPE_INT), new Type(Type::BUILTIN_TYPE_STRING))]],
            ['donotexist', null],
        ];
    }

    /**
<<<<<<< HEAD
     * @dataProvider defaultValueProvider
     */
    public function testExtractWithDefaultValue($property, $type)
    {
        $this->assertEquals($type, $this->extractor->getTypes(DefaultValue::class, $property, []));
    }

    public function defaultValueProvider()
    {
        return [
            ['defaultInt', [new Type(Type::BUILTIN_TYPE_INT, false)]],
            ['defaultFloat', [new Type(Type::BUILTIN_TYPE_FLOAT, false)]],
            ['defaultString', [new Type(Type::BUILTIN_TYPE_STRING, false)]],
            ['defaultArray', [new Type(Type::BUILTIN_TYPE_ARRAY, false)]],
            ['defaultNull', null],
=======
     * @dataProvider php80TypesProvider
     * @requires PHP 8
     */
    public function testExtractPhp80Type($property, array $type = null)
    {
        $this->assertEquals($type, $this->extractor->getTypes('Symfony\Component\PropertyInfo\Tests\Fixtures\Php80Dummy', $property, []));
    }

    public function php80TypesProvider()
    {
        return [
            ['foo', [new Type(Type::BUILTIN_TYPE_ARRAY, true, null, true)]],
            ['bar', [new Type(Type::BUILTIN_TYPE_INT, true)]],
            ['timeout', [new Type(Type::BUILTIN_TYPE_INT), new Type(Type::BUILTIN_TYPE_FLOAT)]],
            ['optional', [new Type(Type::BUILTIN_TYPE_INT, true), new Type(Type::BUILTIN_TYPE_FLOAT, true)]],
            ['string', [new Type(Type::BUILTIN_TYPE_OBJECT, false, 'Stringable'), new Type(Type::BUILTIN_TYPE_STRING)]],
>>>>>>> e707967e
        ];
    }

    /**
     * @dataProvider getReadableProperties
     */
    public function testIsReadable($property, $expected)
    {
        $this->assertSame(
            $expected,
            $this->extractor->isReadable('Symfony\Component\PropertyInfo\Tests\Fixtures\Dummy', $property, [])
        );
    }

    public function getReadableProperties()
    {
        return [
            ['bar', false],
            ['baz', false],
            ['parent', true],
            ['a', true],
            ['b', false],
            ['c', true],
            ['d', true],
            ['e', false],
            ['f', false],
            ['Id', true],
            ['id', true],
            ['Guid', true],
            ['guid', false],
        ];
    }

    /**
     * @dataProvider getWritableProperties
     */
    public function testIsWritable($property, $expected)
    {
        $this->assertSame(
            $expected,
            $this->extractor->isWritable('Symfony\Component\PropertyInfo\Tests\Fixtures\Dummy', $property, [])
        );
    }

    public function getWritableProperties()
    {
        return [
            ['bar', false],
            ['baz', false],
            ['parent', true],
            ['a', false],
            ['b', true],
            ['c', false],
            ['d', false],
            ['e', true],
            ['f', true],
            ['Id', false],
            ['Guid', true],
            ['guid', false],
        ];
    }

    public function testSingularize()
    {
        $this->assertTrue($this->extractor->isWritable(AdderRemoverDummy::class, 'analyses'));
        $this->assertTrue($this->extractor->isWritable(AdderRemoverDummy::class, 'feet'));
        $this->assertEquals(['analyses', 'feet'], $this->extractor->getProperties(AdderRemoverDummy::class));
    }

    public function testPrivatePropertyExtractor()
    {
        $privateExtractor = new ReflectionExtractor(null, null, null, true, ReflectionExtractor::ALLOW_PUBLIC | ReflectionExtractor::ALLOW_PRIVATE | ReflectionExtractor::ALLOW_PROTECTED);
        $properties = $privateExtractor->getProperties(Dummy::class);

        $this->assertContains('bar', $properties);
        $this->assertContains('baz', $properties);

        $this->assertTrue($privateExtractor->isReadable(Dummy::class, 'bar'));
        $this->assertTrue($privateExtractor->isReadable(Dummy::class, 'baz'));

        $protectedExtractor = new ReflectionExtractor(null, null, null, true, ReflectionExtractor::ALLOW_PUBLIC | ReflectionExtractor::ALLOW_PROTECTED);
        $properties = $protectedExtractor->getProperties(Dummy::class);

        $this->assertNotContains('bar', $properties);
        $this->assertContains('baz', $properties);

        $this->assertFalse($protectedExtractor->isReadable(Dummy::class, 'bar'));
        $this->assertTrue($protectedExtractor->isReadable(Dummy::class, 'baz'));
    }

    /**
     * @dataProvider getInitializableProperties
     */
    public function testIsInitializable(string $class, string $property, bool $expected)
    {
        $this->assertSame($expected, $this->extractor->isInitializable($class, $property));
    }

    public function getInitializableProperties(): array
    {
        return [
            [Php71Dummy::class, 'string', true],
            [Php71Dummy::class, 'intPrivate', true],
            [Php71Dummy::class, 'notExist', false],
            [Php71DummyExtended2::class, 'intWithAccessor', true],
            [Php71DummyExtended2::class, 'intPrivate', false],
            [NotInstantiable::class, 'foo', false],
        ];
    }

    /**
     * @dataProvider constructorTypesProvider
     */
    public function testExtractTypeConstructor(string $class, string $property, array $type = null)
    {
        /* Check that constructor extractions works by default, and if passed in via context.
           Check that null is returned if constructor extraction is disabled */
        $this->assertEquals($type, $this->extractor->getTypes($class, $property, []));
        $this->assertEquals($type, $this->extractor->getTypes($class, $property, ['enable_constructor_extraction' => true]));
        $this->assertNull($this->extractor->getTypes($class, $property, ['enable_constructor_extraction' => false]));
    }

    public function constructorTypesProvider(): array
    {
        return [
            // php71 dummy has following constructor: __construct(string $string, int $intPrivate)
            [Php71Dummy::class, 'string', [new Type(Type::BUILTIN_TYPE_STRING, false)]],
            [Php71Dummy::class, 'intPrivate', [new Type(Type::BUILTIN_TYPE_INT, false)]],
            // Php71DummyExtended2 adds int $intWithAccessor
            [Php71DummyExtended2::class, 'intWithAccessor', [new Type(Type::BUILTIN_TYPE_INT, false)]],
            [Php71DummyExtended2::class, 'intPrivate', [new Type(Type::BUILTIN_TYPE_INT, false)]],
            [DefaultValue::class, 'foo', null],
        ];
    }
}<|MERGE_RESOLUTION|>--- conflicted
+++ resolved
@@ -220,7 +220,26 @@
     }
 
     /**
-<<<<<<< HEAD
+     *     * @dataProvider php80TypesProvider
+     * @requires PHP 8
+     */
+    public function testExtractPhp80Type($property, array $type = null)
+    {
+        $this->assertEquals($type, $this->extractor->getTypes('Symfony\Component\PropertyInfo\Tests\Fixtures\Php80Dummy', $property, []));
+    }
+
+    public function php80TypesProvider()
+    {
+        return [
+            ['foo', [new Type(Type::BUILTIN_TYPE_ARRAY, true, null, true)]],
+            ['bar', [new Type(Type::BUILTIN_TYPE_INT, true)]],
+            ['timeout', [new Type(Type::BUILTIN_TYPE_INT), new Type(Type::BUILTIN_TYPE_FLOAT)]],
+            ['optional', [new Type(Type::BUILTIN_TYPE_INT, true), new Type(Type::BUILTIN_TYPE_FLOAT, true)]],
+            ['string', [new Type(Type::BUILTIN_TYPE_OBJECT, false, 'Stringable'), new Type(Type::BUILTIN_TYPE_STRING)]],
+        ];
+    }
+
+    /**
      * @dataProvider defaultValueProvider
      */
     public function testExtractWithDefaultValue($property, $type)
@@ -236,24 +255,6 @@
             ['defaultString', [new Type(Type::BUILTIN_TYPE_STRING, false)]],
             ['defaultArray', [new Type(Type::BUILTIN_TYPE_ARRAY, false)]],
             ['defaultNull', null],
-=======
-     * @dataProvider php80TypesProvider
-     * @requires PHP 8
-     */
-    public function testExtractPhp80Type($property, array $type = null)
-    {
-        $this->assertEquals($type, $this->extractor->getTypes('Symfony\Component\PropertyInfo\Tests\Fixtures\Php80Dummy', $property, []));
-    }
-
-    public function php80TypesProvider()
-    {
-        return [
-            ['foo', [new Type(Type::BUILTIN_TYPE_ARRAY, true, null, true)]],
-            ['bar', [new Type(Type::BUILTIN_TYPE_INT, true)]],
-            ['timeout', [new Type(Type::BUILTIN_TYPE_INT), new Type(Type::BUILTIN_TYPE_FLOAT)]],
-            ['optional', [new Type(Type::BUILTIN_TYPE_INT, true), new Type(Type::BUILTIN_TYPE_FLOAT, true)]],
-            ['string', [new Type(Type::BUILTIN_TYPE_OBJECT, false, 'Stringable'), new Type(Type::BUILTIN_TYPE_STRING)]],
->>>>>>> e707967e
         ];
     }
 
