--- conflicted
+++ resolved
@@ -294,13 +294,9 @@
      *
      * @return array
      *
-<<<<<<< HEAD
-     * @see Symfony\Component\Form\Extension\Core\ChoiceList\ChoiceListInterface
+     * @see ChoiceListInterface
      *
      * @deprecated Deprecated since version 2.4, to be removed in 3.0.
-=======
-     * @see ChoiceListInterface
->>>>>>> a7d56242
      */
     public function getIndicesForChoices(array $entities)
     {
@@ -340,13 +336,9 @@
      *
      * @return array
      *
-<<<<<<< HEAD
-     * @see Symfony\Component\Form\Extension\Core\ChoiceList\ChoiceListInterface
+     * @see ChoiceListInterface
      *
      * @deprecated Deprecated since version 2.4, to be removed in 3.0.
-=======
-     * @see ChoiceListInterface
->>>>>>> a7d56242
      */
     public function getIndicesForValues(array $values)
     {
