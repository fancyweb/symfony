<?php

/*
 * This file is part of the Symfony package.
 *
 * (c) Fabien Potencier <fabien@symfony.com>
 *
 * For the full copyright and license information, please view the LICENSE
 * file that was distributed with this source code.
 */

namespace Symfony\Component\Debug\Tests;

use PHPUnit\Framework\TestCase;
use Psr\Log\LogLevel;
use Symfony\Component\Debug\BufferingLogger;
use Symfony\Component\Debug\ErrorHandler;
use Symfony\Component\Debug\Exception\SilencedErrorContext;

/**
 * ErrorHandlerTest.
 *
 * @author Robert Schönthal <seroscho@googlemail.com>
 * @author Nicolas Grekas <p@tchwork.com>
 */
class ErrorHandlerTest extends TestCase
{
    public function testRegister()
    {
        $handler = ErrorHandler::register();

        try {
            $this->assertInstanceOf('Symfony\Component\Debug\ErrorHandler', $handler);
            $this->assertSame($handler, ErrorHandler::register());

            $newHandler = new ErrorHandler();

            $this->assertSame($handler, ErrorHandler::register($newHandler, false));
            $h = set_error_handler('var_dump');
            restore_error_handler();
            $this->assertSame(array($handler, 'handleError'), $h);

            try {
                $this->assertSame($newHandler, ErrorHandler::register($newHandler, true));
                $h = set_error_handler('var_dump');
                restore_error_handler();
                $this->assertSame(array($newHandler, 'handleError'), $h);
            } catch (\Exception $e) {
            }

            restore_error_handler();
            restore_exception_handler();

            if (isset($e)) {
                throw $e;
            }
        } catch (\Exception $e) {
        }

        restore_error_handler();
        restore_exception_handler();

        if (isset($e)) {
            throw $e;
        }
    }

    public function testNotice()
    {
        ErrorHandler::register();

        try {
            self::triggerNotice($this);
            $this->fail('ErrorException expected');
        } catch (\ErrorException $exception) {
            // if an exception is thrown, the test passed
            $this->assertEquals(E_NOTICE, $exception->getSeverity());
            $this->assertEquals(__FILE__, $exception->getFile());
            $this->assertRegExp('/^Notice: Undefined variable: (foo|bar)/', $exception->getMessage());

            $trace = $exception->getTrace();

            $this->assertEquals(__FILE__, $trace[0]['file']);
            $this->assertEquals(__CLASS__, $trace[0]['class']);
            $this->assertEquals('triggerNotice', $trace[0]['function']);
            $this->assertEquals('::', $trace[0]['type']);

            $this->assertEquals(__FILE__, $trace[0]['file']);
            $this->assertEquals(__CLASS__, $trace[1]['class']);
            $this->assertEquals(__FUNCTION__, $trace[1]['function']);
            $this->assertEquals('->', $trace[1]['type']);
        } finally {
            restore_error_handler();
            restore_exception_handler();
        }
    }

    // dummy function to test trace in error handler.
    private static function triggerNotice($that)
    {
        $that->assertSame('', $foo.$foo.$bar);
    }

    public function testConstruct()
    {
        try {
            $handler = ErrorHandler::register();
            $handler->throwAt(3, true);
            $this->assertEquals(3 | E_RECOVERABLE_ERROR | E_USER_ERROR, $handler->throwAt(0));
        } finally {
            restore_error_handler();
            restore_exception_handler();
        }
    }

    public function testDefaultLogger()
    {
        try {
            $handler = ErrorHandler::register();

            $logger = $this->getMockBuilder('Psr\Log\LoggerInterface')->getMock();

            $handler->setDefaultLogger($logger, E_NOTICE);
            $handler->setDefaultLogger($logger, array(E_USER_NOTICE => LogLevel::CRITICAL));

            $loggers = array(
                E_DEPRECATED => array(null, LogLevel::INFO),
                E_USER_DEPRECATED => array(null, LogLevel::INFO),
                E_NOTICE => array($logger, LogLevel::WARNING),
                E_USER_NOTICE => array($logger, LogLevel::CRITICAL),
                E_STRICT => array(null, LogLevel::WARNING),
                E_WARNING => array(null, LogLevel::WARNING),
                E_USER_WARNING => array(null, LogLevel::WARNING),
                E_COMPILE_WARNING => array(null, LogLevel::WARNING),
                E_CORE_WARNING => array(null, LogLevel::WARNING),
                E_USER_ERROR => array(null, LogLevel::CRITICAL),
                E_RECOVERABLE_ERROR => array(null, LogLevel::CRITICAL),
                E_COMPILE_ERROR => array(null, LogLevel::CRITICAL),
                E_PARSE => array(null, LogLevel::CRITICAL),
                E_ERROR => array(null, LogLevel::CRITICAL),
                E_CORE_ERROR => array(null, LogLevel::CRITICAL),
            );
            $this->assertSame($loggers, $handler->setLoggers(array()));
        } finally {
            restore_error_handler();
            restore_exception_handler();
        }
    }

    public function testHandleError()
    {
        try {
            $handler = ErrorHandler::register();
            $handler->throwAt(0, true);
            $this->assertFalse($handler->handleError(0, 'foo', 'foo.php', 12, array()));

            restore_error_handler();
            restore_exception_handler();

            $handler = ErrorHandler::register();
            $handler->throwAt(3, true);
            $this->assertFalse($handler->handleError(4, 'foo', 'foo.php', 12, array()));

            restore_error_handler();
            restore_exception_handler();

            $handler = ErrorHandler::register();
            $handler->throwAt(3, true);
            try {
                $handler->handleError(4, 'foo', 'foo.php', 12, array());
            } catch (\ErrorException $e) {
                $this->assertSame('Parse Error: foo', $e->getMessage());
                $this->assertSame(4, $e->getSeverity());
                $this->assertSame('foo.php', $e->getFile());
                $this->assertSame(12, $e->getLine());
            }

            restore_error_handler();
            restore_exception_handler();

            $handler = ErrorHandler::register();
            $handler->throwAt(E_USER_DEPRECATED, true);
            $this->assertFalse($handler->handleError(E_USER_DEPRECATED, 'foo', 'foo.php', 12, array()));

            restore_error_handler();
            restore_exception_handler();

            $handler = ErrorHandler::register();
            $handler->throwAt(E_DEPRECATED, true);
            $this->assertFalse($handler->handleError(E_DEPRECATED, 'foo', 'foo.php', 12, array()));

            restore_error_handler();
            restore_exception_handler();

            $logger = $this->getMockBuilder('Psr\Log\LoggerInterface')->getMock();

            $warnArgCheck = function ($logLevel, $message, $context) {
                $this->assertEquals('info', $logLevel);
                $this->assertEquals('User Deprecated: foo', $message);
                $this->assertArrayHasKey('exception', $context);
                $exception = $context['exception'];
                $this->assertInstanceOf(\ErrorException::class, $exception);
                $this->assertSame('User Deprecated: foo', $exception->getMessage());
                $this->assertSame(E_USER_DEPRECATED, $exception->getSeverity());
            };

            $logger
                ->expects($this->once())
                ->method('log')
                ->will($this->returnCallback($warnArgCheck))
            ;

            $handler = ErrorHandler::register();
            $handler->setDefaultLogger($logger, E_USER_DEPRECATED);
            $this->assertTrue($handler->handleError(E_USER_DEPRECATED, 'foo', 'foo.php', 12, array()));

            restore_error_handler();
            restore_exception_handler();

            $logger = $this->getMockBuilder('Psr\Log\LoggerInterface')->getMock();

            $line = null;
            $logArgCheck = function ($level, $message, $context) use (&$line) {
                $this->assertEquals('Notice: Undefined variable: undefVar', $message);
                $this->assertArrayHasKey('exception', $context);
                $exception = $context['exception'];
                $this->assertInstanceOf(SilencedErrorContext::class, $exception);
                $this->assertSame(E_NOTICE, $exception->getSeverity());
                $this->assertSame(__FILE__, $exception->getFile());
                $this->assertSame($line, $exception->getLine());
                $this->assertNotEmpty($exception->getTrace());
                $this->assertSame(1, $exception->count);
            };

            $logger
                ->expects($this->once())
                ->method('log')
                ->will($this->returnCallback($logArgCheck))
            ;

            $handler = ErrorHandler::register();
            $handler->setDefaultLogger($logger, E_NOTICE);
            $handler->screamAt(E_NOTICE);
            unset($undefVar);
            $line = __LINE__ + 1;
            @$undefVar++;

            restore_error_handler();
            restore_exception_handler();
        } catch (\Exception $e) {
            restore_error_handler();
            restore_exception_handler();

            throw $e;
        }
    }

    public function testHandleUserError()
    {
        try {
            $handler = ErrorHandler::register();
            $handler->throwAt(0, true);

            $e = null;
            $x = new \Exception('Foo');

            try {
                $f = new Fixtures\ToStringThrower($x);
                $f .= ''; // Trigger $f->__toString()
            } catch (\Exception $e) {
            }

            $this->assertSame($x, $e);
        } finally {
            restore_error_handler();
            restore_exception_handler();
        }
    }

    public function testHandleDeprecation()
    {
        $logArgCheck = function ($level, $message, $context) {
            $this->assertEquals(LogLevel::INFO, $level);
            $this->assertArrayHasKey('exception', $context);
            $exception = $context['exception'];
            $this->assertInstanceOf(\ErrorException::class, $exception);
            $this->assertSame('User Deprecated: Foo deprecation', $exception->getMessage());
        };

        $logger = $this->getMockBuilder('Psr\Log\LoggerInterface')->getMock();
        $logger
            ->expects($this->once())
            ->method('log')
            ->will($this->returnCallback($logArgCheck))
        ;

        $handler = new ErrorHandler();
        $handler->setDefaultLogger($logger);
        @$handler->handleError(E_USER_DEPRECATED, 'Foo deprecation', __FILE__, __LINE__, array());
    }

    public function testHandleException()
    {
        try {
            $handler = ErrorHandler::register();

            $exception = new \Exception('foo');

            $logger = $this->getMockBuilder('Psr\Log\LoggerInterface')->getMock();

            $logArgCheck = function ($level, $message, $context) {
                $this->assertSame('Uncaught Exception: foo', $message);
                $this->assertArrayHasKey('exception', $context);
                $this->assertInstanceOf(\Exception::class, $context['exception']);
            };

            $logger
                ->expects($this->exactly(2))
                ->method('log')
                ->will($this->returnCallback($logArgCheck))
            ;

            $handler->setDefaultLogger($logger, E_ERROR);

            try {
                $handler->handleException($exception);
                $this->fail('Exception expected');
            } catch (\Exception $e) {
                $this->assertSame($exception, $e);
            }

            $handler->setExceptionHandler(function ($e) use ($exception) {
                $this->assertSame($exception, $e);
            });

            $handler->handleException($exception);
        } finally {
            restore_error_handler();
            restore_exception_handler();
        }
    }

    public function testBootstrappingLogger()
    {
        $bootLogger = new BufferingLogger();
        $handler = new ErrorHandler($bootLogger);

        $loggers = array(
            E_DEPRECATED => array($bootLogger, LogLevel::INFO),
            E_USER_DEPRECATED => array($bootLogger, LogLevel::INFO),
            E_NOTICE => array($bootLogger, LogLevel::WARNING),
            E_USER_NOTICE => array($bootLogger, LogLevel::WARNING),
            E_STRICT => array($bootLogger, LogLevel::WARNING),
            E_WARNING => array($bootLogger, LogLevel::WARNING),
            E_USER_WARNING => array($bootLogger, LogLevel::WARNING),
            E_COMPILE_WARNING => array($bootLogger, LogLevel::WARNING),
            E_CORE_WARNING => array($bootLogger, LogLevel::WARNING),
            E_USER_ERROR => array($bootLogger, LogLevel::CRITICAL),
            E_RECOVERABLE_ERROR => array($bootLogger, LogLevel::CRITICAL),
            E_COMPILE_ERROR => array($bootLogger, LogLevel::CRITICAL),
            E_PARSE => array($bootLogger, LogLevel::CRITICAL),
            E_ERROR => array($bootLogger, LogLevel::CRITICAL),
            E_CORE_ERROR => array($bootLogger, LogLevel::CRITICAL),
        );

        $this->assertSame($loggers, $handler->setLoggers(array()));

        $handler->handleError(E_DEPRECATED, 'Foo message', __FILE__, 123, array());

        $logs = $bootLogger->cleanLogs();

        $this->assertCount(1, $logs);
        $log = $logs[0];
        $this->assertSame('info', $log[0]);
        $this->assertSame('Deprecated: Foo message', $log[1]);
        $this->assertArrayHasKey('exception', $log[2]);
        $exception = $log[2]['exception'];
        $this->assertInstanceOf(\ErrorException::class, $exception);
        $this->assertSame('Deprecated: Foo message', $exception->getMessage());
        $this->assertSame(__FILE__, $exception->getFile());
        $this->assertSame(123, $exception->getLine());
        $this->assertSame(E_DEPRECATED, $exception->getSeverity());

        $bootLogger->log(LogLevel::WARNING, 'Foo message', array('exception' => $exception));

        $mockLogger = $this->getMockBuilder('Psr\Log\LoggerInterface')->getMock();
        $mockLogger->expects($this->once())
            ->method('log')
            ->with(LogLevel::WARNING, 'Foo message', array('exception' => $exception));

        $handler->setLoggers(array(E_DEPRECATED => array($mockLogger, LogLevel::WARNING)));
    }

    public function testSettingLoggerWhenExceptionIsBuffered()
    {
        $bootLogger = new BufferingLogger();
        $handler = new ErrorHandler($bootLogger);

        $exception = new \Exception('Foo message');

        $mockLogger = $this->getMockBuilder('Psr\Log\LoggerInterface')->getMock();
        $mockLogger->expects($this->once())
            ->method('log')
            ->with(LogLevel::CRITICAL, 'Uncaught Exception: Foo message', array('exception' => $exception));

        $handler->setExceptionHandler(function () use ($handler, $mockLogger) {
            $handler->setDefaultLogger($mockLogger);
        });

        $handler->handleException($exception);
    }

    public function testHandleFatalError()
    {
        try {
            $handler = ErrorHandler::register();

            $error = array(
                'type' => E_PARSE,
                'message' => 'foo',
                'file' => 'bar',
                'line' => 123,
            );

            $logger = $this->getMockBuilder('Psr\Log\LoggerInterface')->getMock();

            $logArgCheck = function ($level, $message, $context) {
                $this->assertEquals('Fatal Parse Error: foo', $message);
                $this->assertArrayHasKey('exception', $context);
                $this->assertInstanceOf(\Exception::class, $context['exception']);
            };

            $logger
                ->expects($this->once())
                ->method('log')
                ->will($this->returnCallback($logArgCheck))
            ;

            $handler->setDefaultLogger($logger, E_PARSE);

            $handler->handleFatalError($error);

            restore_error_handler();
            restore_exception_handler();
        } catch (\Exception $e) {
            restore_error_handler();
            restore_exception_handler();

            throw $e;
        }
    }

    public function testHandleErrorException()
    {
        $exception = new \Error("Class 'Foo' not found");

        $handler = new ErrorHandler();
        $handler->setExceptionHandler(function () use (&$args) {
            $args = func_get_args();
        });

        $handler->handleException($exception);

        $this->assertInstanceOf('Symfony\Component\Debug\Exception\ClassNotFoundException', $args[0]);
        $this->assertStringStartsWith("Attempted to load class \"Foo\" from the global namespace.\nDid you forget a \"use\" statement", $args[0]->getMessage());
    }
<<<<<<< HEAD
=======

    /**
     * @group no-hhvm
     */
    public function testHandleFatalErrorOnHHVM()
    {
        try {
            $handler = ErrorHandler::register();

            $logger = $this->getMockBuilder('Psr\Log\LoggerInterface')->getMock();
            $logger
                ->expects($this->once())
                ->method('log')
                ->with(
                    $this->equalTo(LogLevel::CRITICAL),
                    $this->equalTo('Fatal Error: foo')
                )
            ;

            $handler->setDefaultLogger($logger, E_ERROR);

            $error = array(
                'type' => E_ERROR + 0x1000000, // This error level is used by HHVM for fatal errors
                'message' => 'foo',
                'file' => 'bar',
                'line' => 123,
                'context' => array(123),
                'backtrace' => array(456),
            );

            call_user_func_array(array($handler, 'handleError'), $error);
            $handler->handleFatalError($error);
        } finally {
            restore_error_handler();
            restore_exception_handler();
        }
    }

    /**
     * @expectedException \Exception
     * @group no-hhvm
     */
    public function testCustomExceptionHandler()
    {
        $handler = new ErrorHandler();
        $handler->setExceptionHandler(function ($e) use ($handler) {
            $handler->handleException($e);
        });

        $handler->handleException(new \Exception());
    }
>>>>>>> 34d5b5eb
}<|MERGE_RESOLUTION|>--- conflicted
+++ resolved
@@ -464,49 +464,9 @@
         $this->assertInstanceOf('Symfony\Component\Debug\Exception\ClassNotFoundException', $args[0]);
         $this->assertStringStartsWith("Attempted to load class \"Foo\" from the global namespace.\nDid you forget a \"use\" statement", $args[0]->getMessage());
     }
-<<<<<<< HEAD
-=======
-
-    /**
-     * @group no-hhvm
-     */
-    public function testHandleFatalErrorOnHHVM()
-    {
-        try {
-            $handler = ErrorHandler::register();
-
-            $logger = $this->getMockBuilder('Psr\Log\LoggerInterface')->getMock();
-            $logger
-                ->expects($this->once())
-                ->method('log')
-                ->with(
-                    $this->equalTo(LogLevel::CRITICAL),
-                    $this->equalTo('Fatal Error: foo')
-                )
-            ;
-
-            $handler->setDefaultLogger($logger, E_ERROR);
-
-            $error = array(
-                'type' => E_ERROR + 0x1000000, // This error level is used by HHVM for fatal errors
-                'message' => 'foo',
-                'file' => 'bar',
-                'line' => 123,
-                'context' => array(123),
-                'backtrace' => array(456),
-            );
-
-            call_user_func_array(array($handler, 'handleError'), $error);
-            $handler->handleFatalError($error);
-        } finally {
-            restore_error_handler();
-            restore_exception_handler();
-        }
-    }
 
     /**
      * @expectedException \Exception
-     * @group no-hhvm
      */
     public function testCustomExceptionHandler()
     {
@@ -517,5 +477,4 @@
 
         $handler->handleException(new \Exception());
     }
->>>>>>> 34d5b5eb
 }