<?php

/*
 * This file is part of the Symfony package.
 *
 * (c) Fabien Potencier <fabien@symfony.com>
 *
 * For the full copyright and license information, please view the LICENSE
 * file that was distributed with this source code.
 */

namespace Symfony\Component\PropertyAccess\Tests;

use PHPUnit\Framework\TestCase;
use Symfony\Bridge\PhpUnit\ForwardCompatTestTrait;
use Symfony\Component\Cache\Adapter\ArrayAdapter;
use Symfony\Component\PropertyAccess\Exception\NoSuchIndexException;
use Symfony\Component\PropertyAccess\PropertyAccess;
use Symfony\Component\PropertyAccess\PropertyAccessor;
use Symfony\Component\PropertyAccess\Tests\Fixtures\ReturnTyped;
use Symfony\Component\PropertyAccess\Tests\Fixtures\TestClass;
use Symfony\Component\PropertyAccess\Tests\Fixtures\TestClassIsWritable;
use Symfony\Component\PropertyAccess\Tests\Fixtures\TestClassMagicCall;
use Symfony\Component\PropertyAccess\Tests\Fixtures\TestClassMagicGet;
use Symfony\Component\PropertyAccess\Tests\Fixtures\TestClassSetValue;
use Symfony\Component\PropertyAccess\Tests\Fixtures\TestClassTypeErrorInsideCall;
use Symfony\Component\PropertyAccess\Tests\Fixtures\TestSingularAndPluralProps;
use Symfony\Component\PropertyAccess\Tests\Fixtures\Ticket5775Object;
use Symfony\Component\PropertyAccess\Tests\Fixtures\TypeHinted;

class PropertyAccessorTest extends TestCase
{
    use ForwardCompatTestTrait;

    /**
     * @var PropertyAccessor
     */
    private $propertyAccessor;

    private function doSetUp()
    {
        $this->propertyAccessor = new PropertyAccessor();
    }

    public function getPathsWithUnexpectedType()
    {
        return [
            ['', 'foobar'],
            ['foo', 'foobar'],
            [null, 'foobar'],
            [123, 'foobar'],
            [(object) ['prop' => null], 'prop.foobar'],
            [(object) ['prop' => (object) ['subProp' => null]], 'prop.subProp.foobar'],
            [['index' => null], '[index][foobar]'],
            [['index' => ['subIndex' => null]], '[index][subIndex][foobar]'],
        ];
    }

    public function getPathsWithMissingProperty()
    {
        return [
            [(object) ['firstName' => 'Bernhard'], 'lastName'],
            [(object) ['property' => (object) ['firstName' => 'Bernhard']], 'property.lastName'],
            [['index' => (object) ['firstName' => 'Bernhard']], '[index].lastName'],
            [new TestClass('Bernhard'), 'protectedProperty'],
            [new TestClass('Bernhard'), 'privateProperty'],
            [new TestClass('Bernhard'), 'protectedAccessor'],
            [new TestClass('Bernhard'), 'protectedIsAccessor'],
            [new TestClass('Bernhard'), 'protectedHasAccessor'],
            [new TestClass('Bernhard'), 'privateAccessor'],
            [new TestClass('Bernhard'), 'privateIsAccessor'],
            [new TestClass('Bernhard'), 'privateHasAccessor'],

            // Properties are not camelized
            [new TestClass('Bernhard'), 'public_property'],
        ];
    }

    public function getPathsWithMissingIndex()
    {
        return [
            [['firstName' => 'Bernhard'], '[lastName]'],
            [[], '[index][lastName]'],
            [['index' => []], '[index][lastName]'],
            [['index' => ['firstName' => 'Bernhard']], '[index][lastName]'],
            [(object) ['property' => ['firstName' => 'Bernhard']], 'property[lastName]'],
        ];
    }

    /**
     * @dataProvider getValidPropertyPaths
     */
    public function testGetValue($objectOrArray, $path, $value)
    {
        $this->assertSame($value, $this->propertyAccessor->getValue($objectOrArray, $path));
    }

    /**
     * @dataProvider getPathsWithMissingProperty
     */
    public function testGetValueThrowsExceptionIfPropertyNotFound($objectOrArray, $path)
    {
        $this->expectException('Symfony\Component\PropertyAccess\Exception\NoSuchPropertyException');
        $this->propertyAccessor->getValue($objectOrArray, $path);
    }

    /**
     * @dataProvider getPathsWithMissingProperty
     */
    public function testGetValueReturnsNullIfPropertyNotFoundAndExceptionIsDisabled($objectOrArray, $path)
    {
        $this->propertyAccessor = PropertyAccess::createPropertyAccessorBuilder()->disableExceptionOnInvalidPropertyPath()->getPropertyAccessor();

        $this->assertNull($this->propertyAccessor->getValue($objectOrArray, $path), $path);
    }

    /**
     * @dataProvider getPathsWithMissingIndex
     */
    public function testGetValueThrowsNoExceptionIfIndexNotFound($objectOrArray, $path)
    {
        $this->assertNull($this->propertyAccessor->getValue($objectOrArray, $path));
    }

    /**
     * @dataProvider getPathsWithMissingIndex
     */
    public function testGetValueThrowsExceptionIfIndexNotFoundAndIndexExceptionsEnabled($objectOrArray, $path)
    {
        $this->expectException('Symfony\Component\PropertyAccess\Exception\NoSuchIndexException');
        $this->propertyAccessor = new PropertyAccessor(false, true);
        $this->propertyAccessor->getValue($objectOrArray, $path);
    }

    public function testGetValueThrowsExceptionIfNotArrayAccess()
    {
        $this->expectException('Symfony\Component\PropertyAccess\Exception\NoSuchIndexException');
        $this->propertyAccessor->getValue(new \stdClass(), '[index]');
    }

    public function testGetValueReadsMagicGet()
    {
        $this->assertSame('Bernhard', $this->propertyAccessor->getValue(new TestClassMagicGet('Bernhard'), 'magicProperty'));
    }

    public function testGetValueReadsArrayWithMissingIndexForCustomPropertyPath()
    {
        $object = new \ArrayObject();
        $array = ['child' => ['index' => $object]];

        $this->assertNull($this->propertyAccessor->getValue($array, '[child][index][foo][bar]'));
        $this->assertSame([], $object->getArrayCopy());
    }

    // https://github.com/symfony/symfony/pull/4450
    public function testGetValueReadsMagicGetThatReturnsConstant()
    {
        $this->assertSame('constant value', $this->propertyAccessor->getValue(new TestClassMagicGet('Bernhard'), 'constantMagicProperty'));
    }

    public function testGetValueNotModifyObject()
    {
        $object = new \stdClass();
        $object->firstName = ['Bernhard'];

        $this->assertNull($this->propertyAccessor->getValue($object, 'firstName[1]'));
        $this->assertSame(['Bernhard'], $object->firstName);
    }

    public function testGetValueNotModifyObjectException()
    {
        $propertyAccessor = new PropertyAccessor(false, true);
        $object = new \stdClass();
        $object->firstName = ['Bernhard'];

        try {
            $propertyAccessor->getValue($object, 'firstName[1]');
        } catch (NoSuchIndexException $e) {
        }

        $this->assertSame(['Bernhard'], $object->firstName);
    }

    public function testGetValueDoesNotReadMagicCallByDefault()
    {
        $this->expectException('Symfony\Component\PropertyAccess\Exception\NoSuchPropertyException');
        $this->propertyAccessor->getValue(new TestClassMagicCall('Bernhard'), 'magicCallProperty');
    }

    public function testGetValueReadsMagicCallIfEnabled()
    {
        $this->propertyAccessor = new PropertyAccessor(true);

        $this->assertSame('Bernhard', $this->propertyAccessor->getValue(new TestClassMagicCall('Bernhard'), 'magicCallProperty'));
    }

    // https://github.com/symfony/symfony/pull/4450
    public function testGetValueReadsMagicCallThatReturnsConstant()
    {
        $this->propertyAccessor = new PropertyAccessor(true);

        $this->assertSame('constant value', $this->propertyAccessor->getValue(new TestClassMagicCall('Bernhard'), 'constantMagicCallProperty'));
    }

    /**
     * @dataProvider getPathsWithUnexpectedType
     */
    public function testGetValueThrowsExceptionIfNotObjectOrArray($objectOrArray, $path)
    {
        $this->expectException('Symfony\Component\PropertyAccess\Exception\UnexpectedTypeException');
        $this->expectExceptionMessage('PropertyAccessor requires a graph of objects or arrays to operate on');
        $this->propertyAccessor->getValue($objectOrArray, $path);
    }

    /**
     * @dataProvider getValidPropertyPaths
     */
    public function testSetValue($objectOrArray, $path)
    {
        $this->propertyAccessor->setValue($objectOrArray, $path, 'Updated');

        $this->assertSame('Updated', $this->propertyAccessor->getValue($objectOrArray, $path));
    }

    /**
     * @dataProvider getPathsWithMissingProperty
     */
    public function testSetValueThrowsExceptionIfPropertyNotFound($objectOrArray, $path)
    {
        $this->expectException('Symfony\Component\PropertyAccess\Exception\NoSuchPropertyException');
        $this->propertyAccessor->setValue($objectOrArray, $path, 'Updated');
    }

    /**
     * @dataProvider getPathsWithMissingIndex
     */
    public function testSetValueThrowsNoExceptionIfIndexNotFound($objectOrArray, $path)
    {
        $this->propertyAccessor->setValue($objectOrArray, $path, 'Updated');

        $this->assertSame('Updated', $this->propertyAccessor->getValue($objectOrArray, $path));
    }

    /**
     * @dataProvider getPathsWithMissingIndex
     */
    public function testSetValueThrowsNoExceptionIfIndexNotFoundAndIndexExceptionsEnabled($objectOrArray, $path)
    {
        $this->propertyAccessor = new PropertyAccessor(false, true);
        $this->propertyAccessor->setValue($objectOrArray, $path, 'Updated');

        $this->assertSame('Updated', $this->propertyAccessor->getValue($objectOrArray, $path));
    }

    public function testSetValueThrowsExceptionIfNotArrayAccess()
    {
        $this->expectException('Symfony\Component\PropertyAccess\Exception\NoSuchIndexException');
        $object = new \stdClass();

        $this->propertyAccessor->setValue($object, '[index]', 'Updated');
    }

    public function testSetValueUpdatesMagicSet()
    {
        $author = new TestClassMagicGet('Bernhard');

        $this->propertyAccessor->setValue($author, 'magicProperty', 'Updated');

        $this->assertEquals('Updated', $author->__get('magicProperty'));
    }

    public function testSetValueThrowsExceptionIfThereAreMissingParameters()
    {
        $this->expectException('Symfony\Component\PropertyAccess\Exception\NoSuchPropertyException');
        $object = new TestClass('Bernhard');

        $this->propertyAccessor->setValue($object, 'publicAccessorWithMoreRequiredParameters', 'Updated');
    }

    public function testSetValueDoesNotUpdateMagicCallByDefault()
    {
        $this->expectException('Symfony\Component\PropertyAccess\Exception\NoSuchPropertyException');
        $author = new TestClassMagicCall('Bernhard');

        $this->propertyAccessor->setValue($author, 'magicCallProperty', 'Updated');
    }

    public function testSetValueUpdatesMagicCallIfEnabled()
    {
        $this->propertyAccessor = new PropertyAccessor(true);

        $author = new TestClassMagicCall('Bernhard');

        $this->propertyAccessor->setValue($author, 'magicCallProperty', 'Updated');

        $this->assertEquals('Updated', $author->__call('getMagicCallProperty', []));
    }

    /**
     * @dataProvider getPathsWithUnexpectedType
     */
    public function testSetValueThrowsExceptionIfNotObjectOrArray($objectOrArray, $path)
    {
        $this->expectException('Symfony\Component\PropertyAccess\Exception\UnexpectedTypeException');
        $this->expectExceptionMessage('PropertyAccessor requires a graph of objects or arrays to operate on');
        $this->propertyAccessor->setValue($objectOrArray, $path, 'value');
    }

    public function testGetValueWhenArrayValueIsNull()
    {
        $this->propertyAccessor = new PropertyAccessor(false, true);
        $this->assertNull($this->propertyAccessor->getValue(['index' => ['nullable' => null]], '[index][nullable]'));
    }

    /**
     * @dataProvider getValidPropertyPaths
     */
    public function testIsReadable($objectOrArray, $path)
    {
        $this->assertTrue($this->propertyAccessor->isReadable($objectOrArray, $path));
    }

    /**
     * @dataProvider getPathsWithMissingProperty
     */
    public function testIsReadableReturnsFalseIfPropertyNotFound($objectOrArray, $path)
    {
        $this->assertFalse($this->propertyAccessor->isReadable($objectOrArray, $path));
    }

    /**
     * @dataProvider getPathsWithMissingIndex
     */
    public function testIsReadableReturnsTrueIfIndexNotFound($objectOrArray, $path)
    {
        // Non-existing indices can be read. In this case, null is returned
        $this->assertTrue($this->propertyAccessor->isReadable($objectOrArray, $path));
    }

    /**
     * @dataProvider getPathsWithMissingIndex
     */
    public function testIsReadableReturnsFalseIfIndexNotFoundAndIndexExceptionsEnabled($objectOrArray, $path)
    {
        $this->propertyAccessor = new PropertyAccessor(false, true);

        // When exceptions are enabled, non-existing indices cannot be read
        $this->assertFalse($this->propertyAccessor->isReadable($objectOrArray, $path));
    }

    public function testIsReadableRecognizesMagicGet()
    {
        $this->assertTrue($this->propertyAccessor->isReadable(new TestClassMagicGet('Bernhard'), 'magicProperty'));
    }

    public function testIsReadableDoesNotRecognizeMagicCallByDefault()
    {
        $this->assertFalse($this->propertyAccessor->isReadable(new TestClassMagicCall('Bernhard'), 'magicCallProperty'));
    }

    public function testIsReadableRecognizesMagicCallIfEnabled()
    {
        $this->propertyAccessor = new PropertyAccessor(true);

        $this->assertTrue($this->propertyAccessor->isReadable(new TestClassMagicCall('Bernhard'), 'magicCallProperty'));
    }

    /**
     * @dataProvider getPathsWithUnexpectedType
     */
    public function testIsReadableReturnsFalseIfNotObjectOrArray($objectOrArray, $path)
    {
        $this->assertFalse($this->propertyAccessor->isReadable($objectOrArray, $path));
    }

    /**
     * @dataProvider getValidPropertyPaths
     */
    public function testIsWritable($objectOrArray, $path)
    {
        $this->assertTrue($this->propertyAccessor->isWritable($objectOrArray, $path));
    }

    /**
     * @dataProvider getPathsWithMissingProperty
     */
    public function testIsWritableReturnsFalseIfPropertyNotFound($objectOrArray, $path)
    {
        $this->assertFalse($this->propertyAccessor->isWritable($objectOrArray, $path));
    }

    /**
     * @dataProvider getPathsWithMissingIndex
     */
    public function testIsWritableReturnsTrueIfIndexNotFound($objectOrArray, $path)
    {
        // Non-existing indices can be written. Arrays are created on-demand.
        $this->assertTrue($this->propertyAccessor->isWritable($objectOrArray, $path));
    }

    /**
     * @dataProvider getPathsWithMissingIndex
     */
    public function testIsWritableReturnsTrueIfIndexNotFoundAndIndexExceptionsEnabled($objectOrArray, $path)
    {
        $this->propertyAccessor = new PropertyAccessor(false, true);

        // Non-existing indices can be written even if exceptions are enabled
        $this->assertTrue($this->propertyAccessor->isWritable($objectOrArray, $path));
    }

    public function testIsWritableRecognizesMagicSet()
    {
        $this->assertTrue($this->propertyAccessor->isWritable(new TestClassMagicGet('Bernhard'), 'magicProperty'));
    }

    public function testIsWritableDoesNotRecognizeMagicCallByDefault()
    {
        $this->assertFalse($this->propertyAccessor->isWritable(new TestClassMagicCall('Bernhard'), 'magicCallProperty'));
    }

    public function testIsWritableRecognizesMagicCallIfEnabled()
    {
        $this->propertyAccessor = new PropertyAccessor(true);

        $this->assertTrue($this->propertyAccessor->isWritable(new TestClassMagicCall('Bernhard'), 'magicCallProperty'));
    }

    /**
     * @dataProvider getPathsWithUnexpectedType
     */
    public function testIsWritableReturnsFalseIfNotObjectOrArray($objectOrArray, $path)
    {
        $this->assertFalse($this->propertyAccessor->isWritable($objectOrArray, $path));
    }

    public function getValidPropertyPaths()
    {
        return [
            [['Bernhard', 'Schussek'], '[0]', 'Bernhard'],
            [['Bernhard', 'Schussek'], '[1]', 'Schussek'],
            [['firstName' => 'Bernhard'], '[firstName]', 'Bernhard'],
            [['index' => ['firstName' => 'Bernhard']], '[index][firstName]', 'Bernhard'],
            [(object) ['firstName' => 'Bernhard'], 'firstName', 'Bernhard'],
            [(object) ['property' => ['firstName' => 'Bernhard']], 'property[firstName]', 'Bernhard'],
            [['index' => (object) ['firstName' => 'Bernhard']], '[index].firstName', 'Bernhard'],
            [(object) ['property' => (object) ['firstName' => 'Bernhard']], 'property.firstName', 'Bernhard'],

            // Accessor methods
            [new TestClass('Bernhard'), 'publicProperty', 'Bernhard'],
            [new TestClass('Bernhard'), 'publicAccessor', 'Bernhard'],
            [new TestClass('Bernhard'), 'publicAccessorWithDefaultValue', 'Bernhard'],
            [new TestClass('Bernhard'), 'publicAccessorWithRequiredAndDefaultValue', 'Bernhard'],
            [new TestClass('Bernhard'), 'publicIsAccessor', 'Bernhard'],
            [new TestClass('Bernhard'), 'publicHasAccessor', 'Bernhard'],
            [new TestClass('Bernhard'), 'publicGetSetter', 'Bernhard'],
            [new TestClass('Bernhard'), 'publicCanAccessor', 'Bernhard'],

            // Methods are camelized
            [new TestClass('Bernhard'), 'public_accessor', 'Bernhard'],
            [new TestClass('Bernhard'), '_public_accessor', 'Bernhard'],

            // Missing indices
            [['index' => []], '[index][firstName]', null],
            [['root' => ['index' => []]], '[root][index][firstName]', null],

            // Special chars
            [['%!@$§.' => 'Bernhard'], '[%!@$§.]', 'Bernhard'],
            [['index' => ['%!@$§.' => 'Bernhard']], '[index][%!@$§.]', 'Bernhard'],
            [(object) ['%!@$§' => 'Bernhard'], '%!@$§', 'Bernhard'],
            [(object) ['property' => (object) ['%!@$§' => 'Bernhard']], 'property.%!@$§', 'Bernhard'],

            // nested objects and arrays
            [['foo' => new TestClass('bar')], '[foo].publicGetSetter', 'bar'],
            [new TestClass(['foo' => 'bar']), 'publicGetSetter[foo]', 'bar'],
            [new TestClass(new TestClass('bar')), 'publicGetter.publicGetSetter', 'bar'],
            [new TestClass(['foo' => new TestClass('bar')]), 'publicGetter[foo].publicGetSetter', 'bar'],
            [new TestClass(new TestClass(new TestClass('bar'))), 'publicGetter.publicGetter.publicGetSetter', 'bar'],
            [new TestClass(['foo' => ['baz' => new TestClass('bar')]]), 'publicGetter[foo][baz].publicGetSetter', 'bar'],
        ];
    }

    public function testTicket5755()
    {
        $object = new Ticket5775Object();

        $this->propertyAccessor->setValue($object, 'property', 'foobar');

        $this->assertEquals('foobar', $object->getProperty());
    }

    public function testSetValueDeepWithMagicGetter()
    {
        $obj = new TestClassMagicGet('foo');
        $obj->publicProperty = ['foo' => ['bar' => 'some_value']];
        $this->propertyAccessor->setValue($obj, 'publicProperty[foo][bar]', 'Updated');
        $this->assertSame('Updated', $obj->publicProperty['foo']['bar']);
    }

    public function getReferenceChainObjectsForSetValue()
    {
        return [
            [['a' => ['b' => ['c' => 'old-value']]], '[a][b][c]', 'new-value'],
            [new TestClassSetValue(new TestClassSetValue('old-value')), 'value.value', 'new-value'],
            [new TestClassSetValue(['a' => ['b' => ['c' => new TestClassSetValue('old-value')]]]), 'value[a][b][c].value', 'new-value'],
            [new TestClassSetValue(['a' => ['b' => 'old-value']]), 'value[a][b]', 'new-value'],
            [new \ArrayIterator(['a' => ['b' => ['c' => 'old-value']]]), '[a][b][c]', 'new-value'],
        ];
    }

    /**
     * @dataProvider getReferenceChainObjectsForSetValue
     */
    public function testSetValueForReferenceChainIssue($object, $path, $value)
    {
        $this->propertyAccessor->setValue($object, $path, $value);

        $this->assertEquals($value, $this->propertyAccessor->getValue($object, $path));
    }

    public function getReferenceChainObjectsForIsWritable()
    {
        return [
            [new TestClassIsWritable(['a' => ['b' => 'old-value']]), 'value[a][b]', false],
            [new TestClassIsWritable(new \ArrayIterator(['a' => ['b' => 'old-value']])), 'value[a][b]', true],
            [new TestClassIsWritable(['a' => ['b' => ['c' => new TestClassSetValue('old-value')]]]), 'value[a][b][c].value', true],
        ];
    }

    /**
     * @dataProvider getReferenceChainObjectsForIsWritable
     */
    public function testIsWritableForReferenceChainIssue($object, $path, $value)
    {
        $this->assertEquals($value, $this->propertyAccessor->isWritable($object, $path));
    }

<<<<<<< HEAD
    /**
     * @expectedException \Symfony\Component\PropertyAccess\Exception\InvalidArgumentException
     * @expectedExceptionMessage Expected argument of type "DateTime", "string" given at property path "date"
     */
=======
>>>>>>> 8173dafd
    public function testThrowTypeError()
    {
        $this->expectException('Symfony\Component\PropertyAccess\Exception\InvalidArgumentException');
        $this->expectExceptionMessage('Expected argument of type "DateTime", "string" given');
        $object = new TypeHinted();

        $this->propertyAccessor->setValue($object, 'date', 'This is a string, \DateTime expected.');
    }

    public function testThrowTypeErrorWithNullArgument()
    {
        $this->expectException('Symfony\Component\PropertyAccess\Exception\InvalidArgumentException');
        $this->expectExceptionMessage('Expected argument of type "DateTime", "NULL" given');
        $object = new TypeHinted();

        $this->propertyAccessor->setValue($object, 'date', null);
    }

    public function testSetTypeHint()
    {
        $date = new \DateTime();
        $object = new TypeHinted();

        $this->propertyAccessor->setValue($object, 'date', $date);
        $this->assertSame($date, $object->getDate());
    }

    public function testArrayNotBeeingOverwritten()
    {
        $value = ['value1' => 'foo', 'value2' => 'bar'];
        $object = new TestClass($value);

        $this->propertyAccessor->setValue($object, 'publicAccessor[value2]', 'baz');
        $this->assertSame('baz', $this->propertyAccessor->getValue($object, 'publicAccessor[value2]'));
        $this->assertSame(['value1' => 'foo', 'value2' => 'baz'], $object->getPublicAccessor());
    }

    public function testCacheReadAccess()
    {
        $obj = new TestClass('foo');

        $propertyAccessor = new PropertyAccessor(false, false, new ArrayAdapter());
        $this->assertEquals('foo', $propertyAccessor->getValue($obj, 'publicGetSetter'));
        $propertyAccessor->setValue($obj, 'publicGetSetter', 'bar');
        $propertyAccessor->setValue($obj, 'publicGetSetter', 'baz');
        $this->assertEquals('baz', $propertyAccessor->getValue($obj, 'publicGetSetter'));
    }

    public function testAttributeWithSpecialChars()
    {
        $obj = new \stdClass();
        $obj->{'@foo'} = 'bar';
        $obj->{'a/b'} = '1';
        $obj->{'a%2Fb'} = '2';

        $propertyAccessor = new PropertyAccessor(false, false, new ArrayAdapter());
        $this->assertSame('bar', $propertyAccessor->getValue($obj, '@foo'));
        $this->assertSame('1', $propertyAccessor->getValue($obj, 'a/b'));
        $this->assertSame('2', $propertyAccessor->getValue($obj, 'a%2Fb'));
    }

    public function testThrowTypeErrorWithInterface()
    {
        $this->expectException('Symfony\Component\PropertyAccess\Exception\InvalidArgumentException');
        $this->expectExceptionMessage('Expected argument of type "Countable", "string" given');
        $object = new TypeHinted();

        $this->propertyAccessor->setValue($object, 'countable', 'This is a string, \Countable expected.');
    }

    public function testAnonymousClassRead()
    {
        $value = 'bar';

        $obj = $this->generateAnonymousClass($value);

        $propertyAccessor = new PropertyAccessor(false, false, new ArrayAdapter());

        $this->assertEquals($value, $propertyAccessor->getValue($obj, 'foo'));
    }

    /**
     * @expectedException \Symfony\Component\PropertyAccess\Exception\NoSuchPropertyException
     */
    public function testAnonymousClassReadThrowExceptionOnInvalidPropertyPath()
    {
        $obj = $this->generateAnonymousClass('bar');

        $this->propertyAccessor->getValue($obj, 'invalid_property');
    }

    public function testAnonymousClassReadReturnsNullOnInvalidPropertyWithDisabledException()
    {
        $obj = $this->generateAnonymousClass('bar');

        $this->propertyAccessor = PropertyAccess::createPropertyAccessorBuilder()->disableExceptionOnInvalidPropertyPath()->getPropertyAccessor();

        $this->assertNull($this->propertyAccessor->getValue($obj, 'invalid_property'));
    }

    public function testAnonymousClassWrite()
    {
        $value = 'bar';

        $obj = $this->generateAnonymousClass('');

        $propertyAccessor = new PropertyAccessor(false, false, new ArrayAdapter());
        $propertyAccessor->setValue($obj, 'foo', $value);

        $this->assertEquals($value, $propertyAccessor->getValue($obj, 'foo'));
    }

    private function generateAnonymousClass($value)
    {
        $obj = eval('return new class($value)
        {
            private $foo;

            public function __construct($foo)
            {
                $this->foo = $foo;
            }

            /**
             * @return mixed
             */
            public function getFoo()
            {
                return $this->foo;
            }

            /**
             * @param mixed $foo
             */
            public function setFoo($foo)
            {
                $this->foo = $foo;
            }
        };');

        return $obj;
    }

    /**
<<<<<<< HEAD
     * @expectedException \TypeError
=======
     * @requires PHP 7.0
>>>>>>> 8173dafd
     */
    public function testThrowTypeErrorInsideSetterCall()
    {
        $this->expectException('TypeError');
        $object = new TestClassTypeErrorInsideCall();

        $this->propertyAccessor->setValue($object, 'property', 'foo');
    }

    /**
<<<<<<< HEAD
     * @expectedException \TypeError
=======
     * @requires PHP 7
>>>>>>> 8173dafd
     */
    public function testDoNotDiscardReturnTypeError()
    {
        $this->expectException('TypeError');
        $object = new ReturnTyped();

        $this->propertyAccessor->setValue($object, 'foos', [new \DateTime()]);
    }

    /**
<<<<<<< HEAD
     * @expectedException \TypeError
=======
     * @requires PHP 7
>>>>>>> 8173dafd
     */
    public function testDoNotDiscardReturnTypeErrorWhenWriterMethodIsMisconfigured()
    {
        $this->expectException('TypeError');
        $object = new ReturnTyped();

        $this->propertyAccessor->setValue($object, 'name', 'foo');
    }

    public function testWriteToSingularPropertyWhilePluralOneExists()
    {
        $object = new TestSingularAndPluralProps();

        $this->propertyAccessor->isWritable($object, 'email'); //cache access info
        $this->propertyAccessor->setValue($object, 'email', 'test@email.com');

        self::assertEquals('test@email.com', $object->getEmail());
        self::assertEmpty($object->getEmails());
    }

    public function testWriteToPluralPropertyWhileSingularOneExists()
    {
        $object = new TestSingularAndPluralProps();

        $this->propertyAccessor->isWritable($object, 'emails'); //cache access info
        $this->propertyAccessor->setValue($object, 'emails', ['test@email.com']);

        $this->assertEquals(['test@email.com'], $object->getEmails());
        $this->assertNull($object->getEmail());
    }

    public function testAdderAndRemoverArePreferredOverSetter()
    {
        $object = new TestPluralAdderRemoverAndSetter();

        $this->propertyAccessor->isWritable($object, 'emails'); //cache access info
        $this->propertyAccessor->setValue($object, 'emails', ['test@email.com']);

        $this->assertEquals(['test@email.com'], $object->getEmails());
    }

    public function testAdderAndRemoverArePreferredOverSetterForSameSingularAndPlural()
    {
        $object = new TestPluralAdderRemoverAndSetterSameSingularAndPlural();

        $this->propertyAccessor->isWritable($object, 'aircraft'); //cache access info
        $this->propertyAccessor->setValue($object, 'aircraft', ['aeroplane']);

        $this->assertEquals(['aeroplane'], $object->getAircraft());
    }
}<|MERGE_RESOLUTION|>--- conflicted
+++ resolved
@@ -535,17 +535,10 @@
         $this->assertEquals($value, $this->propertyAccessor->isWritable($object, $path));
     }
 
-<<<<<<< HEAD
-    /**
-     * @expectedException \Symfony\Component\PropertyAccess\Exception\InvalidArgumentException
-     * @expectedExceptionMessage Expected argument of type "DateTime", "string" given at property path "date"
-     */
-=======
->>>>>>> 8173dafd
     public function testThrowTypeError()
     {
         $this->expectException('Symfony\Component\PropertyAccess\Exception\InvalidArgumentException');
-        $this->expectExceptionMessage('Expected argument of type "DateTime", "string" given');
+        $this->expectExceptionMessage('Expected argument of type "DateTime", "string" given at property path "date"');
         $object = new TypeHinted();
 
         $this->propertyAccessor->setValue($object, 'date', 'This is a string, \DateTime expected.');
@@ -623,11 +616,9 @@
         $this->assertEquals($value, $propertyAccessor->getValue($obj, 'foo'));
     }
 
-    /**
-     * @expectedException \Symfony\Component\PropertyAccess\Exception\NoSuchPropertyException
-     */
     public function testAnonymousClassReadThrowExceptionOnInvalidPropertyPath()
     {
+        $this->expectException('Symfony\Component\PropertyAccess\Exception\NoSuchPropertyException');
         $obj = $this->generateAnonymousClass('bar');
 
         $this->propertyAccessor->getValue($obj, 'invalid_property');
@@ -685,13 +676,6 @@
         return $obj;
     }
 
-    /**
-<<<<<<< HEAD
-     * @expectedException \TypeError
-=======
-     * @requires PHP 7.0
->>>>>>> 8173dafd
-     */
     public function testThrowTypeErrorInsideSetterCall()
     {
         $this->expectException('TypeError');
@@ -700,13 +684,6 @@
         $this->propertyAccessor->setValue($object, 'property', 'foo');
     }
 
-    /**
-<<<<<<< HEAD
-     * @expectedException \TypeError
-=======
-     * @requires PHP 7
->>>>>>> 8173dafd
-     */
     public function testDoNotDiscardReturnTypeError()
     {
         $this->expectException('TypeError');
@@ -715,13 +692,6 @@
         $this->propertyAccessor->setValue($object, 'foos', [new \DateTime()]);
     }
 
-    /**
-<<<<<<< HEAD
-     * @expectedException \TypeError
-=======
-     * @requires PHP 7
->>>>>>> 8173dafd
-     */
     public function testDoNotDiscardReturnTypeErrorWhenWriterMethodIsMisconfigured()
     {
         $this->expectException('TypeError');
