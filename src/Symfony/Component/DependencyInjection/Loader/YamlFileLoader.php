--- conflicted
+++ resolved
@@ -229,16 +229,10 @@
     /**
      * Parses a definition.
      *
-<<<<<<< HEAD
-     * @param string $id
-     * @param array  $service
-     * @param string $file
-     * @param array  $defaults
-=======
-     * @param string       $id
-     * @param array|string $service
-     * @param string       $file
->>>>>>> ebdbd964
+     * @param string        $id
+     * @param array|string  $service
+     * @param string        $file
+     * @param array         $defaults
      *
      * @throws InvalidArgumentException When tags are invalid
      */
