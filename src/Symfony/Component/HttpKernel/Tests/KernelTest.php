<?php

/*
 * This file is part of the Symfony package.
 *
 * (c) Fabien Potencier <fabien@symfony.com>
 *
 * For the full copyright and license information, please view the LICENSE
 * file that was distributed with this source code.
 */

namespace Symfony\Component\HttpKernel\Tests;

use PHPUnit\Framework\TestCase;
use Symfony\Component\Config\Loader\LoaderInterface;
use Symfony\Component\DependencyInjection\Compiler\CompilerPassInterface;
use Symfony\Component\DependencyInjection\ContainerBuilder;
use Symfony\Component\Filesystem\Filesystem;
use Symfony\Component\HttpFoundation\Request;
use Symfony\Component\HttpFoundation\Response;
use Symfony\Component\HttpKernel\Bundle\BundleInterface;
use Symfony\Component\HttpKernel\DependencyInjection\ResettableServicePass;
use Symfony\Component\HttpKernel\DependencyInjection\ServicesResetter;
use Symfony\Component\HttpKernel\HttpKernelInterface;
use Symfony\Component\HttpKernel\Kernel;
use Symfony\Component\HttpKernel\Tests\Fixtures\KernelForTest;
use Symfony\Component\HttpKernel\Tests\Fixtures\KernelWithoutBundles;
use Symfony\Component\HttpKernel\Tests\Fixtures\ResettableService;

class KernelTest extends TestCase
{
    public static function tearDownAfterClass(): void
    {
        $fs = new Filesystem();
        $fs->remove(__DIR__.'/Fixtures/var');
    }

    public function testConstructor()
    {
        $env = 'test_env';
        $debug = true;
        $kernel = new KernelForTest($env, $debug);

        $this->assertEquals($env, $kernel->getEnvironment());
        $this->assertEquals($debug, $kernel->isDebug());
        $this->assertFalse($kernel->isBooted());
        $this->assertLessThanOrEqual(microtime(true), $kernel->getStartTime());
        $this->assertNull($kernel->getContainer());
    }

    public function testClone()
    {
        $env = 'test_env';
        $debug = true;
        $kernel = new KernelForTest($env, $debug);

        $clone = clone $kernel;

        $this->assertEquals($env, $clone->getEnvironment());
        $this->assertEquals($debug, $clone->isDebug());
        $this->assertFalse($clone->isBooted());
        $this->assertLessThanOrEqual(microtime(true), $clone->getStartTime());
        $this->assertNull($clone->getContainer());
    }

    public function testClassNameValidityGetter()
    {
        $this->expectException('InvalidArgumentException');
        $this->expectExceptionMessage('The environment "test.env" contains invalid characters, it can only contain characters allowed in PHP class names.');
        // We check the classname that will be generated by using a $env that
        // contains invalid characters.
        $env = 'test.env';
        $kernel = new KernelForTest($env, false);

        $kernel->boot();
    }

    public function testInitializeContainerClearsOldContainers()
    {
        $fs = new Filesystem();
        $legacyContainerDir = __DIR__.'/Fixtures/var/cache/custom/ContainerA123456';
        $fs->mkdir($legacyContainerDir);
        touch($legacyContainerDir.'.legacy');

        $kernel = new CustomProjectDirKernel();
        $kernel->boot();

        $containerDir = __DIR__.'/Fixtures/var/cache/custom/'.substr(\get_class($kernel->getContainer()), 0, 16);
        $this->assertTrue(unlink(__DIR__.'/Fixtures/var/cache/custom/Symfony_Component_HttpKernel_Tests_CustomProjectDirKernelCustomDebugContainer.php.meta'));
        $this->assertFileExists($containerDir);
        $this->assertFileNotExists($containerDir.'.legacy');

        $kernel = new CustomProjectDirKernel(function ($container) { $container->register('foo', 'stdClass')->setPublic(true); });
        $kernel->boot();

        $this->assertFileExists($containerDir);
        $this->assertFileExists($containerDir.'.legacy');

        $this->assertFileNotExists($legacyContainerDir);
        $this->assertFileNotExists($legacyContainerDir.'.legacy');
    }

    public function testBootInitializesBundlesAndContainer()
    {
        $kernel = $this->getKernel(['initializeBundles', 'initializeContainer']);
        $kernel->expects($this->once())
            ->method('initializeBundles');
        $kernel->expects($this->once())
            ->method('initializeContainer');

        $kernel->boot();
    }

    public function testBootSetsTheContainerToTheBundles()
    {
        $bundle = $this->getMockBuilder('Symfony\Component\HttpKernel\Bundle\Bundle')->getMock();
        $bundle->expects($this->once())
            ->method('setContainer');

        $kernel = $this->getKernel(['initializeBundles', 'initializeContainer', 'getBundles']);
        $kernel->expects($this->once())
            ->method('getBundles')
            ->willReturn([$bundle]);

        $kernel->boot();
    }

    public function testBootSetsTheBootedFlagToTrue()
    {
        // use test kernel to access isBooted()
        $kernel = $this->getKernelForTest(['initializeBundles', 'initializeContainer']);
        $kernel->boot();

        $this->assertTrue($kernel->isBooted());
    }

    public function testClassCacheIsNotLoadedByDefault()
    {
        $kernel = $this->getKernel(['initializeBundles', 'initializeContainer', 'doLoadClassCache']);
        $kernel->expects($this->never())
            ->method('doLoadClassCache');

        $kernel->boot();
    }

    public function testBootKernelSeveralTimesOnlyInitializesBundlesOnce()
    {
        $kernel = $this->getKernel(['initializeBundles', 'initializeContainer']);
        $kernel->expects($this->once())
            ->method('initializeBundles');

        $kernel->boot();
        $kernel->boot();
    }

    public function testShutdownCallsShutdownOnAllBundles()
    {
        $bundle = $this->getMockBuilder('Symfony\Component\HttpKernel\Bundle\Bundle')->getMock();
        $bundle->expects($this->once())
            ->method('shutdown');

        $kernel = $this->getKernel([], [$bundle]);

        $kernel->boot();
        $kernel->shutdown();
    }

    public function testShutdownGivesNullContainerToAllBundles()
    {
        $bundle = $this->getMockBuilder('Symfony\Component\HttpKernel\Bundle\Bundle')->getMock();
        $bundle->expects($this->at(3))
            ->method('setContainer')
            ->with(null);

        $kernel = $this->getKernel(['getBundles']);
        $kernel->expects($this->any())
            ->method('getBundles')
            ->willReturn([$bundle]);

        $kernel->boot();
        $kernel->shutdown();
    }

    public function testHandleCallsHandleOnHttpKernel()
    {
        $type = HttpKernelInterface::MASTER_REQUEST;
        $catch = true;
        $request = new Request();

        $httpKernelMock = $this->getMockBuilder('Symfony\Component\HttpKernel\HttpKernel')
            ->disableOriginalConstructor()
            ->getMock();
        $httpKernelMock
            ->expects($this->once())
            ->method('handle')
            ->with($request, $type, $catch);

        $kernel = $this->getKernel(['getHttpKernel']);
        $kernel->expects($this->once())
            ->method('getHttpKernel')
            ->willReturn($httpKernelMock);

        $kernel->handle($request, $type, $catch);
    }

    public function testHandleBootsTheKernel()
    {
        $type = HttpKernelInterface::MASTER_REQUEST;
        $catch = true;
        $request = new Request();

        $httpKernelMock = $this->getMockBuilder('Symfony\Component\HttpKernel\HttpKernel')
            ->disableOriginalConstructor()
            ->getMock();

        $kernel = $this->getKernel(['getHttpKernel', 'boot']);
        $kernel->expects($this->once())
            ->method('getHttpKernel')
            ->willReturn($httpKernelMock);

        $kernel->expects($this->once())
            ->method('boot');

        $kernel->handle($request, $type, $catch);
    }

    public function testStripComments()
    {
        $source = <<<'EOF'
<?php

$string = 'string should not be   modified';

$string = 'string should not be

modified';


$heredoc = <<<HD


Heredoc should not be   modified {$a[1+$b]}


HD;

$nowdoc = <<<'ND'


Nowdoc should not be   modified


ND;

/**
 * some class comments to strip
 */
class TestClass
{
    /**
     * some method comments to strip
     */
    public function doStuff()
    {
        // inline comment
    }
}
EOF;
        $expected = <<<'EOF'
<?php
$string = 'string should not be   modified';
$string = 'string should not be

modified';
$heredoc = <<<HD


Heredoc should not be   modified {$a[1+$b]}


HD;
$nowdoc = <<<'ND'


Nowdoc should not be   modified


ND;
class TestClass
{
    public function doStuff()
    {
        }
}
EOF;

        $output = Kernel::stripComments($source);

        // Heredocs are preserved, making the output mixing Unix and Windows line
        // endings, switching to "\n" everywhere on Windows to avoid failure.
        if ('\\' === \DIRECTORY_SEPARATOR) {
            $expected = str_replace("\r\n", "\n", $expected);
            $output = str_replace("\r\n", "\n", $output);
        }

        $this->assertEquals($expected, $output);
    }

    public function testSerialize()
    {
        $env = 'test_env';
        $debug = true;
        $kernel = new KernelForTest($env, $debug);
        $expected = "O:57:\"Symfony\Component\HttpKernel\Tests\Fixtures\KernelForTest\":2:{s:14:\"\0*\0environment\";s:8:\"test_env\";s:8:\"\0*\0debug\";b:1;}";
        $this->assertEquals($expected, serialize($kernel));
    }

    public function testLocateResourceThrowsExceptionWhenNameIsNotValid()
    {
        $this->expectException('InvalidArgumentException');
        $this->getKernel()->locateResource('Foo');
    }

    public function testLocateResourceThrowsExceptionWhenNameIsUnsafe()
    {
        $this->expectException('RuntimeException');
        $this->getKernel()->locateResource('@FooBundle/../bar');
    }

    public function testLocateResourceThrowsExceptionWhenBundleDoesNotExist()
    {
        $this->expectException('InvalidArgumentException');
        $this->getKernel()->locateResource('@FooBundle/config/routing.xml');
    }

    public function testLocateResourceThrowsExceptionWhenResourceDoesNotExist()
    {
        $this->expectException('InvalidArgumentException');
        $kernel = $this->getKernel(['getBundle']);
        $kernel
            ->expects($this->once())
            ->method('getBundle')
            ->willReturn($this->getBundle(__DIR__.'/Fixtures/Bundle1Bundle'))
        ;

        $kernel->locateResource('@Bundle1Bundle/config/routing.xml');
    }

    public function testLocateResourceReturnsTheFirstThatMatches()
    {
        $kernel = $this->getKernel(['getBundle']);
        $kernel
            ->expects($this->once())
            ->method('getBundle')
            ->willReturn($this->getBundle(__DIR__.'/Fixtures/Bundle1Bundle'))
        ;

        $this->assertEquals(__DIR__.'/Fixtures/Bundle1Bundle/foo.txt', $kernel->locateResource('@Bundle1Bundle/foo.txt'));
    }

<<<<<<< HEAD
    /**
     * @group legacy
     */
    public function testLocateResourceIgnoresDirOnNonResource()
    {
        $kernel = $this->getKernel(['getBundle']);
        $kernel
            ->expects($this->once())
            ->method('getBundle')
            ->willReturn($this->getBundle(__DIR__.'/Fixtures/Bundle1Bundle'))
        ;

        $this->assertEquals(
            __DIR__.'/Fixtures/Bundle1Bundle/foo.txt',
            $kernel->locateResource('@Bundle1Bundle/foo.txt', __DIR__.'/Fixtures')
        );
    }

=======
>>>>>>> 9ffa2e3a
    public function testLocateResourceOnDirectories()
    {
        $kernel = $this->getKernel(['getBundle']);
        $kernel
            ->expects($this->exactly(2))
            ->method('getBundle')
            ->willReturn($this->getBundle(__DIR__.'/Fixtures/Bundle1Bundle', null, null, 'Bundle1Bundle'))
        ;

        $this->assertEquals(
            __DIR__.'/Fixtures/Bundle1Bundle/Resources/',
            $kernel->locateResource('@Bundle1Bundle/Resources/')
        );
        $this->assertEquals(
            __DIR__.'/Fixtures/Bundle1Bundle/Resources',
            $kernel->locateResource('@Bundle1Bundle/Resources')
        );
    }

    public function testInitializeBundleThrowsExceptionWhenRegisteringTwoBundlesWithTheSameName()
    {
        $this->expectException('LogicException');
        $this->expectExceptionMessage('Trying to register two bundles with the same name "DuplicateName"');
        $fooBundle = $this->getBundle(__DIR__.'/Fixtures/FooBundle', null, 'FooBundle', 'DuplicateName');
        $barBundle = $this->getBundle(__DIR__.'/Fixtures/BarBundle', null, 'BarBundle', 'DuplicateName');

        $kernel = $this->getKernel([], [$fooBundle, $barBundle]);
        $kernel->boot();
    }

    public function testTerminateReturnsSilentlyIfKernelIsNotBooted()
    {
        $kernel = $this->getKernel(['getHttpKernel']);
        $kernel->expects($this->never())
            ->method('getHttpKernel');

        $kernel->terminate(Request::create('/'), new Response());
    }

    public function testTerminateDelegatesTerminationOnlyForTerminableInterface()
    {
        // does not implement TerminableInterface
        $httpKernel = new TestKernel();

        $kernel = $this->getKernel(['getHttpKernel']);
        $kernel->expects($this->once())
            ->method('getHttpKernel')
            ->willReturn($httpKernel);

        $kernel->boot();
        $kernel->terminate(Request::create('/'), new Response());

        $this->assertFalse($httpKernel->terminateCalled, 'terminate() is never called if the kernel class does not implement TerminableInterface');

        // implements TerminableInterface
        $httpKernelMock = $this->getMockBuilder('Symfony\Component\HttpKernel\HttpKernel')
            ->disableOriginalConstructor()
            ->setMethods(['terminate'])
            ->getMock();

        $httpKernelMock
            ->expects($this->once())
            ->method('terminate');

        $kernel = $this->getKernel(['getHttpKernel']);
        $kernel->expects($this->exactly(2))
            ->method('getHttpKernel')
            ->willReturn($httpKernelMock);

        $kernel->boot();
        $kernel->terminate(Request::create('/'), new Response());
    }

    public function testKernelWithoutBundles()
    {
        $kernel = new KernelWithoutBundles('test', true);
        $kernel->boot();

        $this->assertTrue($kernel->getContainer()->getParameter('test_executed'));
    }

    public function testProjectDirExtension()
    {
        $kernel = new CustomProjectDirKernel();
        $kernel->boot();

        $this->assertSame(__DIR__.'/Fixtures', $kernel->getProjectDir());
        $this->assertSame(__DIR__.\DIRECTORY_SEPARATOR.'Fixtures', $kernel->getContainer()->getParameter('kernel.project_dir'));
    }

    public function testKernelReset()
    {
        (new Filesystem())->remove(__DIR__.'/Fixtures/var/cache');

        $kernel = new CustomProjectDirKernel();
        $kernel->boot();

        $containerClass = \get_class($kernel->getContainer());
        $containerFile = (new \ReflectionClass($kernel->getContainer()))->getFileName();
        unlink(__DIR__.'/Fixtures/var/cache/custom/Symfony_Component_HttpKernel_Tests_CustomProjectDirKernelCustomDebugContainer.php.meta');

        $kernel = new CustomProjectDirKernel();
        $kernel->boot();

        $this->assertInstanceOf($containerClass, $kernel->getContainer());
        $this->assertFileExists($containerFile);
        unlink(__DIR__.'/Fixtures/var/cache/custom/Symfony_Component_HttpKernel_Tests_CustomProjectDirKernelCustomDebugContainer.php.meta');

        $kernel = new CustomProjectDirKernel(function ($container) { $container->register('foo', 'stdClass')->setPublic(true); });
        $kernel->boot();

        $this->assertNotInstanceOf($containerClass, $kernel->getContainer());
        $this->assertFileExists($containerFile);
        $this->assertFileExists(\dirname($containerFile).'.legacy');
    }

    public function testKernelPass()
    {
        $kernel = new PassKernel();
        $kernel->boot();

        $this->assertTrue($kernel->getContainer()->getParameter('test.processed'));
    }

    public function testServicesResetter()
    {
        $httpKernelMock = $this->getMockBuilder(HttpKernelInterface::class)
            ->disableOriginalConstructor()
            ->getMock();
        $httpKernelMock
            ->expects($this->exactly(2))
            ->method('handle');

        $kernel = new CustomProjectDirKernel(function ($container) {
            $container->addCompilerPass(new ResettableServicePass());
            $container->register('one', ResettableService::class)
                ->setPublic(true)
                ->addTag('kernel.reset', ['method' => 'reset']);
            $container->register('services_resetter', ServicesResetter::class)->setPublic(true);
        }, $httpKernelMock, 'resetting');

        ResettableService::$counter = 0;

        $request = new Request();

        $kernel->handle($request);
        $kernel->getContainer()->get('one');

        $this->assertEquals(0, ResettableService::$counter);
        $this->assertFalse($kernel->getContainer()->initialized('services_resetter'));

        $kernel->handle($request);

        $this->assertEquals(1, ResettableService::$counter);
    }

    /**
     * @group time-sensitive
     */
    public function testKernelStartTimeIsResetWhileBootingAlreadyBootedKernel()
    {
        $kernel = $this->getKernelForTest(['initializeBundles'], true);
        $kernel->boot();
        $preReBoot = $kernel->getStartTime();

        sleep(3600); //Intentionally large value to detect if ClockMock ever breaks
        $kernel->reboot(null);

        $this->assertGreaterThan($preReBoot, $kernel->getStartTime());
    }

    /**
     * Returns a mock for the BundleInterface.
     */
    protected function getBundle($dir = null, $parent = null, $className = null, $bundleName = null): BundleInterface
    {
        $bundle = $this
            ->getMockBuilder('Symfony\Component\HttpKernel\Bundle\BundleInterface')
            ->setMethods(['getPath', 'getName'])
            ->disableOriginalConstructor()
        ;

        if ($className) {
            $bundle->setMockClassName($className);
        }

        $bundle = $bundle->getMockForAbstractClass();

        $bundle
            ->expects($this->any())
            ->method('getName')
            ->willReturn(null === $bundleName ? \get_class($bundle) : $bundleName)
        ;

        $bundle
            ->expects($this->any())
            ->method('getPath')
            ->willReturn($dir)
        ;

        return $bundle;
    }

    /**
     * Returns a mock for the abstract kernel.
     *
     * @param array $methods Additional methods to mock (besides the abstract ones)
     * @param array $bundles Bundles to register
     */
    protected function getKernel(array $methods = [], array $bundles = []): Kernel
    {
        $methods[] = 'registerBundles';

        $kernel = $this
            ->getMockBuilder('Symfony\Component\HttpKernel\Kernel')
            ->setMethods($methods)
            ->setConstructorArgs(['test', false])
            ->getMockForAbstractClass()
        ;
        $kernel->expects($this->any())
            ->method('registerBundles')
            ->willReturn($bundles)
        ;

        return $kernel;
    }

    protected function getKernelForTest(array $methods = [], bool $debug = false)
    {
        $kernel = $this->getMockBuilder('Symfony\Component\HttpKernel\Tests\Fixtures\KernelForTest')
            ->setConstructorArgs(['test', $debug])
            ->setMethods($methods)
            ->getMock();

        return $kernel;
    }
}

class TestKernel implements HttpKernelInterface
{
    public $terminateCalled = false;

    public function terminate()
    {
        $this->terminateCalled = true;
    }

    public function handle(Request $request, int $type = self::MASTER_REQUEST, bool $catch = true): Response
    {
    }
}

class CustomProjectDirKernel extends Kernel
{
    private $baseDir;
    private $buildContainer;
    private $httpKernel;

    public function __construct(\Closure $buildContainer = null, HttpKernelInterface $httpKernel = null, $env = 'custom')
    {
        parent::__construct($env, true);

        $this->buildContainer = $buildContainer;
        $this->httpKernel = $httpKernel;
    }

    public function registerBundles(): iterable
    {
        return [];
    }

    public function registerContainerConfiguration(LoaderInterface $loader)
    {
    }

    public function getProjectDir(): string
    {
        return __DIR__.'/Fixtures';
    }

    protected function build(ContainerBuilder $container)
    {
        if ($build = $this->buildContainer) {
            $build($container);
        }
    }

    protected function getHttpKernel(): HttpKernelInterface
    {
        return $this->httpKernel;
    }
}

class PassKernel extends CustomProjectDirKernel implements CompilerPassInterface
{
    public function __construct()
    {
        parent::__construct();
        Kernel::__construct('pass', true);
    }

    public function process(ContainerBuilder $container)
    {
        $container->setParameter('test.processed', true);
    }
}<|MERGE_RESOLUTION|>--- conflicted
+++ resolved
@@ -358,27 +358,6 @@
         $this->assertEquals(__DIR__.'/Fixtures/Bundle1Bundle/foo.txt', $kernel->locateResource('@Bundle1Bundle/foo.txt'));
     }
 
-<<<<<<< HEAD
-    /**
-     * @group legacy
-     */
-    public function testLocateResourceIgnoresDirOnNonResource()
-    {
-        $kernel = $this->getKernel(['getBundle']);
-        $kernel
-            ->expects($this->once())
-            ->method('getBundle')
-            ->willReturn($this->getBundle(__DIR__.'/Fixtures/Bundle1Bundle'))
-        ;
-
-        $this->assertEquals(
-            __DIR__.'/Fixtures/Bundle1Bundle/foo.txt',
-            $kernel->locateResource('@Bundle1Bundle/foo.txt', __DIR__.'/Fixtures')
-        );
-    }
-
-=======
->>>>>>> 9ffa2e3a
     public function testLocateResourceOnDirectories()
     {
         $kernel = $this->getKernel(['getBundle']);
