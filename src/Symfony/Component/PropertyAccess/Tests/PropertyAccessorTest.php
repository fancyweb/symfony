--- conflicted
+++ resolved
@@ -16,12 +16,9 @@
 use Symfony\Component\PropertyAccess\Exception\AccessException;
 use Symfony\Component\PropertyAccess\Exception\InvalidArgumentException;
 use Symfony\Component\PropertyAccess\Exception\NoSuchIndexException;
-<<<<<<< HEAD
-use Symfony\Component\PropertyAccess\Exception\UninitializedPropertyException;
-=======
 use Symfony\Component\PropertyAccess\Exception\NoSuchPropertyException;
 use Symfony\Component\PropertyAccess\Exception\UnexpectedTypeException;
->>>>>>> 22b1eb40
+use Symfony\Component\PropertyAccess\Exception\UninitializedPropertyException;
 use Symfony\Component\PropertyAccess\PropertyAccess;
 use Symfony\Component\PropertyAccess\PropertyAccessor;
 use Symfony\Component\PropertyAccess\Tests\Fixtures\ReturnTyped;
@@ -146,11 +143,7 @@
      */
     public function testGetValueThrowsExceptionIfUninitializedProperty()
     {
-<<<<<<< HEAD
         $this->expectException(UninitializedPropertyException::class);
-=======
-        $this->expectException(AccessException::class);
->>>>>>> 22b1eb40
         $this->expectExceptionMessage('The property "Symfony\Component\PropertyAccess\Tests\Fixtures\UninitializedProperty::$uninitialized" is not readable because it is typed "string". You should initialize it or declare a default value instead.');
 
         $this->propertyAccessor->getValue(new UninitializedProperty(), 'uninitialized');
@@ -158,11 +151,7 @@
 
     public function testGetValueThrowsExceptionIfUninitializedPropertyWithGetter()
     {
-<<<<<<< HEAD
         $this->expectException(UninitializedPropertyException::class);
-=======
-        $this->expectException(AccessException::class);
->>>>>>> 22b1eb40
         $this->expectExceptionMessage('The method "Symfony\Component\PropertyAccess\Tests\Fixtures\UninitializedPrivateProperty::getUninitialized()" returned "null", but expected type "array". Did you forget to initialize a property or to make the return type nullable using "?array"?');
 
         $this->propertyAccessor->getValue(new UninitializedPrivateProperty(), 'uninitialized');
@@ -849,13 +838,8 @@
 
     public function testAdderAndRemoveNeedsTheExactParametersDefined()
     {
-<<<<<<< HEAD
-        $this->expectException(\Symfony\Component\PropertyAccess\Exception\NoSuchPropertyException::class);
+        $this->expectException(NoSuchPropertyException::class);
         $this->expectExceptionMessageMatches('/.*The method "addFoo" in class "Symfony\\\Component\\\PropertyAccess\\\Tests\\\Fixtures\\\TestAdderRemoverInvalidArgumentLength" requires 0 arguments, but should accept only 1\./');
-=======
-        $this->expectException(NoSuchPropertyException::class);
-        $this->expectExceptionMessageMatches('/.*The method "addFoo" in class "Symfony\\\Component\\\PropertyAccess\\\Tests\\\Fixtures\\\TestAdderRemoverInvalidArgumentLength" requires 0 arguments, but should accept only 1\. The method "removeFoo" in class "Symfony\\\Component\\\PropertyAccess\\\Tests\\\Fixtures\\\TestAdderRemoverInvalidArgumentLength" requires 2 arguments, but should accept only 1\./');
->>>>>>> 22b1eb40
         $object = new TestAdderRemoverInvalidArgumentLength();
         $this->propertyAccessor->setValue($object, 'foo', [1, 2]);
     }
