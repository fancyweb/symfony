--- conflicted
+++ resolved
@@ -39,13 +39,6 @@
 
     public function setError(\Throwable $error): void
     {
-<<<<<<< HEAD
-=======
-        if (!$error instanceof \Throwable && !$error instanceof \Exception) {
-            throw new InvalidArgumentException(sprintf('The error passed to ConsoleErrorEvent must be an instance of \Throwable or \Exception, "%s" was passed instead.', \is_object($error) ? \get_class($error) : \gettype($error)));
-        }
-
->>>>>>> f5939a83
         $this->error = $error;
     }
 
