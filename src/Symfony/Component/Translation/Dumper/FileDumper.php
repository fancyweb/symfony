--- conflicted
+++ resolved
@@ -51,7 +51,7 @@
      */
     public function setBackup($backup)
     {
-        @trigger_error(sprintf('The "%s()" method is deprecated since Symfony 4.1.', __METHOD__), E_USER_DEPRECATED);
+        @trigger_error(sprintf('The "%s()" method is deprecated since Symfony 4.1.', __METHOD__), \E_USER_DEPRECATED);
 
         if (false !== $backup) {
             throw new \LogicException('The backup feature is no longer supported.');
@@ -70,16 +70,7 @@
         // save a file for each domain
         foreach ($messages->getDomains() as $domain) {
             $fullpath = $options['path'].'/'.$this->getRelativePath($domain, $messages->getLocale());
-<<<<<<< HEAD
             if (!file_exists($fullpath)) {
-=======
-            if (file_exists($fullpath)) {
-                if ($this->backup) {
-                    @trigger_error('Creating a backup while dumping a message catalogue is deprecated since Symfony 3.1 and will be removed in 4.0. Use TranslationWriter::disableBackup() to disable the backup.', \E_USER_DEPRECATED);
-                    copy($fullpath, $fullpath.'~');
-                }
-            } else {
->>>>>>> 4351a706
                 $directory = \dirname($fullpath);
                 if (!file_exists($directory) && !@mkdir($directory, 0777, true)) {
                     throw new RuntimeException(sprintf('Unable to create directory "%s".', $directory));
