language: php

dist: xenial

git:
    depth: 2

addons:
    apt_packages:
        - parallel
        - language-pack-fr-base
        - ldap-utils
        - slapd
        - zookeeperd
        - libzookeeper-mt-dev
        - rabbitmq-server

env:
    global:
        - MIN_PHP=7.2.5
        - SYMFONY_PROCESS_PHP_TEST_BINARY=~/.phpenv/shims/php
        - MESSENGER_AMQP_DSN=amqp://localhost/%2f/messages
        - MESSENGER_REDIS_DSN=redis://127.0.0.1:7006/messages
        - SYMFONY_PHPUNIT_DISABLE_RESULT_CACHE=1

matrix:
    include:
<<<<<<< HEAD
        - php: 7.2
          env: php_extra="7.4snapshot"
=======
        - php: 7.1
          env: php_extra="7.2 7.4"
>>>>>>> 4e44baf1
        - php: 7.3
          env: deps=high
        - php: 7.4
          env: deps=low
    fast_finish: true

cache:
    directories:
        - .phpunit
        - php-$MIN_PHP
        - ~/php-ext

services:
    - memcached
    - mongodb
    - redis-server
    - rabbitmq
    - docker

before_install:
    - |
      # Enable Sury ppa
      sudo apt-key adv --keyserver keyserver.ubuntu.com --recv-keys 6B05F25D762E3157
      sudo add-apt-repository -y ppa:ondrej/php
      sudo rm /etc/apt/sources.list.d/google-chrome.list
      sudo rm /etc/apt/sources.list.d/mongodb-3.4.list
      sudo apt update
      sudo apt install -y librabbitmq-dev libsodium-dev

    - |
      # Start Redis cluster
      docker pull grokzen/redis-cluster:5.0.4
      docker run -d -p 7000:7000 -p 7001:7001 -p 7002:7002 -p 7003:7003 -p 7004:7004 -p 7005:7005 -p 7006:7006 -p 7007:7007 -e "STANDALONE=true" --name redis-cluster grokzen/redis-cluster:5.0.4
      export REDIS_CLUSTER_HOSTS='localhost:7000 localhost:7001 localhost:7002 localhost:7003 localhost:7004 localhost:7005'

    - |
      # General configuration
      set -e
      stty cols 120
      mkdir /tmp/slapd
      if [ ! -e /tmp/slapd-modules ]; then
          [ -d /usr/lib/openldap ] && ln -s /usr/lib/openldap /tmp/slapd-modules || ln -s /usr/lib/ldap /tmp/slapd-modules
      fi
      slapd -f src/Symfony/Component/Ldap/Tests/Fixtures/conf/slapd.conf -h ldap://localhost:3389 &
      [ -d ~/.composer ] || mkdir ~/.composer
      cp .github/composer-config.json ~/.composer/config.json
      export PHPUNIT=$(readlink -f ./phpunit)
      export PHPUNIT_X="$PHPUNIT --exclude-group tty,benchmark,intl-data"
      export COMPOSER_UP='composer update --no-progress --no-suggest --ansi'
      export COMPONENTS=$(find src/Symfony -mindepth 2 -type f -name phpunit.xml.dist -printf '%h\n' | sort)
      find ~/.phpenv -name xdebug.ini -delete

      nanoseconds () {
          local cmd="date"
          local format="+%s%N"
          local os=$(uname)
          if hash gdate > /dev/null 2>&1; then
            cmd="gdate"
          elif [[ "$os" = Darwin ]]; then
            format="+%s000000000"
          fi
          $cmd -u $format
      }
      export -f nanoseconds

      # tfold is a helper to create folded reports
      tfold () {
          local title="🐘 $PHP $1 $FLIP"
          local fold=$(echo $title | sed -r 's/[^-_A-Za-z0-9]+/./g')
          shift
          local id=$(printf %08x $(( RANDOM * RANDOM )))
          local start=$(nanoseconds)
          echo -e "travis_fold:start:$fold"
          echo -e "travis_time:start:$id"
          echo -e "\\e[1;34m$title\\e[0m"

          bash -xc "$*" 2>&1
          local ok=$?
          local end=$(nanoseconds)
          echo -e "\\ntravis_time:end:$id:start=$start,finish=$end,duration=$(($end-$start))"
          (exit $ok) &&
              echo -e "\\e[32mOK\\e[0m $title\\n\\ntravis_fold:end:$fold" ||
              echo -e "\\e[41mKO\\e[0m $title\\n"
          (exit $ok)
      }
      export -f tfold

      # tpecl is a helper to compile and cache php extensions
      tpecl () {
          local ext_name=$1
          local ext_so=$2
          local INI=$3
          local input=${4:-yes}
          local ext_dir=$(php -r "echo ini_get('extension_dir');")
          local ext_cache=~/php-ext/$(basename $ext_dir)/$ext_name

          if [[ -e $ext_cache/$ext_so ]]; then
              echo extension = $ext_cache/$ext_so >> $INI
          else
              rm ~/.pearrc /tmp/pear 2>/dev/null || true
              mkdir -p $ext_cache
              echo $input | pecl install -f $ext_name &&
              cp $ext_dir/$ext_so $ext_cache
          fi
      }
      export -f tpecl

    - |
      # Install sigchild-enabled PHP to test the Process component on the lowest PHP matrix line
      if [[ ! $deps && $TRAVIS_PHP_VERSION = ${MIN_PHP%.*} && ! -d php-$MIN_PHP/sapi ]]; then
          wget http://php.net/get/php-$MIN_PHP.tar.bz2/from/this/mirror -O - | tar -xj &&
          (cd php-$MIN_PHP && ./configure --enable-sigchild --enable-pcntl && make -j2)
      fi

    - |
      # Install vulcain
      wget https://github.com/symfony/binary-utils/releases/download/v0.1/vulcain_0.1.3_Linux_x86_64.tar.gz -O - | tar xz
      sudo mv vulcain /usr/local/bin
      docker pull php:7.3-alpine

    - |
      # php.ini configuration
      for PHP in $TRAVIS_PHP_VERSION $php_extra; do
          phpenv global $PHP 2>/dev/null || (cd / && wget https://storage.googleapis.com/travis-ci-language-archives/php/binaries/ubuntu/16.04/x86_64/php-$PHP.tar.bz2 -O - | tar -xj)
          INI=~/.phpenv/versions/$PHP/etc/conf.d/travis.ini
          echo date.timezone = Europe/Paris >> $INI
          echo memory_limit = -1 >> $INI
          echo session.gc_probability = 0 >> $INI
          echo opcache.enable_cli = 1 >> $INI
          echo apc.enable_cli = 1 >> $INI
          echo extension = memcached.so >> $INI
      done

    - |
      # Install extra PHP extensions
      for PHP in $TRAVIS_PHP_VERSION $php_extra; do
          export PHP=$PHP
          phpenv global $PHP
          INI=~/.phpenv/versions/$PHP/etc/conf.d/travis.ini
          if ! php --ri sodium > /dev/null; then
              tfold ext.libsodium tpecl libsodium sodium.so $INI
          fi

          tfold ext.apcu tpecl apcu-5.1.17 apcu.so $INI
          tfold ext.mongodb tpecl mongodb-1.6.0alpha1 mongodb.so $INI
          tfold ext.igbinary tpecl igbinary-2.0.8 igbinary.so $INI
          tfold ext.zookeeper tpecl zookeeper-0.7.1 zookeeper.so $INI
          tfold ext.amqp tpecl amqp-1.9.4 amqp.so $INI
          tfold ext.redis tpecl redis-4.3.0 redis.so $INI "no"
      done
    - |
      # List all php extensions with versions
    - php -r 'foreach (get_loaded_extensions() as $extension) echo $extension . " " . phpversion($extension) . PHP_EOL;'

    - |
      # Load fixtures
      if [[ ! $skip ]]; then
          ldapadd -h localhost:3389 -D cn=admin,dc=symfony,dc=com -w symfony -f src/Symfony/Component/Ldap/Tests/Fixtures/data/base.ldif &&
          ldapadd -h localhost:3389 -D cn=admin,dc=symfony,dc=com -w symfony -f src/Symfony/Component/Ldap/Tests/Fixtures/data/fixtures.ldif
      fi

install:
    - |
      # Install the phpunit-bridge from a PR if required
      #
      # To run a PR with a patched phpunit-bridge, first submit the patch for the
      # phpunit-bridge as a separate PR against the next feature-branch then
      # uncomment and update the following line with that PR number
      #SYMFONY_PHPUNIT_BRIDGE_PR=32886

      if [[ $SYMFONY_PHPUNIT_BRIDGE_PR ]]; then
          git fetch --depth=2 origin refs/pull/$SYMFONY_PHPUNIT_BRIDGE_PR/head
          git rm -rq src/Symfony/Bridge/PhpUnit
          git checkout -q FETCH_HEAD -- src/Symfony/Bridge/PhpUnit
          export SYMFONY_VERSION=$(cat src/Symfony/Bridge/PhpUnit/composer.json | grep '^ *"dev-master". *"[1-9]' | grep -o '[0-9.]*')
          sed -i 's/"symfony\/phpunit-bridge": ".*"/"symfony\/phpunit-bridge": "'$SYMFONY_VERSION'.x@dev"/' composer.json
          rm -rf .phpunit
      fi

    - |
      # Create local composer packages for each patched components and reference them in composer.json files when cross-testing components
      git config --global user.email ""
      git config --global user.name "Symfony"

      if [[ ! $deps ]]; then
          php .github/build-packages.php HEAD^ src/Symfony/Bridge/PhpUnit src/Symfony/Contracts
      else
          export SYMFONY_DEPRECATIONS_HELPER=weak &&
          cp composer.json composer.json.orig &&
          echo -e '{\n"require":{'"$(grep phpunit-bridge composer.json)"'"php":"*"},"minimum-stability":"dev"}' > composer.json &&
          php .github/build-packages.php HEAD^ $(find src/Symfony -mindepth 3 -type f -name composer.json -printf '%h\n' | sort) &&
          mv composer.json composer.json.phpunit &&
          mv composer.json.orig composer.json
      fi
      if [[ $SYMFONY_PHPUNIT_BRIDGE_PR ]]; then
          git rm -fq -- src/Symfony/Bridge/PhpUnit/composer.json
          git diff --staged -- src/Symfony/Bridge/PhpUnit/ | git apply -R --index
      fi

    - |
      # For the master branch, when deps=high, the version before master is checked out and tested with the locally patched components
      if [[ $deps = high && $TRAVIS_BRANCH = master ]]; then
          export FLIP='🙃'
          export SYMFONY_VERSION=$(git ls-remote --heads | grep -o '/[1-9].*' | tail -n 1 | sed s/.//) &&
          git fetch --depth=2 origin $SYMFONY_VERSION &&
          git checkout -m FETCH_HEAD &&
          export COMPONENTS=$(find src/Symfony -mindepth 2 -type f -name phpunit.xml.dist -printf '%h\n' | sort)
      else
          export SYMFONY_VERSION=$(cat composer.json | grep '^ *"dev-master". *"[1-9]' | grep -o '[0-9.]*')
      fi

    - |
      # Skip the phpunit-bridge on not-master branches when $deps is empty
      if [[ ! $deps && $TRAVIS_BRANCH != master ]]; then
          export COMPONENTS=$(find src/Symfony -mindepth 3 -type f -name phpunit.xml.dist -not -wholename '*/Bridge/PhpUnit/*' -printf '%h\n' | sort)
      fi

    - |
      # Install symfony/flex
      if [[ $deps = low ]]; then
          export SYMFONY_REQUIRE='>=3.4'
      else
          export SYMFONY_REQUIRE=">=$SYMFONY_VERSION"
      fi
      composer global require --no-progress --no-scripts --no-plugins symfony/flex dev-master

    - |
      # Legacy tests are skipped when deps=high and when the current branch version has not the same major version number as the next one
      [[ $deps = high && ${SYMFONY_VERSION%.*} != $(git show $(git ls-remote --heads | grep -FA1 /$SYMFONY_VERSION | tail -n 1):composer.json | grep '^ *"dev-master". *"[1-9]' | grep -o '[0-9]*' | head -n 1) ]] && export LEGACY=,legacy

      export COMPOSER_ROOT_VERSION=$SYMFONY_VERSION.x-dev
      if [[ $deps ]]; then mv composer.json.phpunit composer.json; fi

    - php -i

    - |
      run_tests () {
          set -e
          export PHP=$1

          if [[ !$deps && $PHP = 7.2 ]]; then
              tfold src/Symfony/Component/HttpClient.h2push "$COMPOSER_UP symfony/contracts && docker run -it --rm -v $(pwd):/app -v $(phpenv which composer):/usr/local/bin/composer -v /usr/local/bin/vulcain:/usr/local/bin/vulcain -w /app php:7.3-alpine ./phpunit src/Symfony/Component/HttpClient/Tests/CurlHttpClientTest.php --filter testHttp2Push"
          fi

          if [[ $PHP != 7.4* && $PHP != $TRAVIS_PHP_VERSION && $TRAVIS_PULL_REQUEST != false ]]; then
              echo -e "\\n\\e[33;1mIntermediate PHP version $PHP is skipped for pull requests.\\e[0m"
              return
          fi
          phpenv global $PHP
          ([[ $deps ]] && cd src/Symfony/Component/HttpFoundation; cp composer.json composer.bak; composer config platform.ext-mongodb 1.6.0; composer require --dev --no-update mongodb/mongodb)
          tfold 'composer update' $COMPOSER_UP
          tfold 'phpunit install' ./phpunit install
          if [[ $deps = high ]]; then
              echo "$COMPONENTS" | parallel --gnu "tfold {} 'cd {} && $COMPOSER_UP && $PHPUNIT_X$LEGACY'" || X=1
              (cd src/Symfony/Component/HttpFoundation; mv composer.bak composer.json)
              COMPONENTS=$(git diff --name-only src/ | grep composer.json || true)

              if [[ $COMPONENTS && $LEGACY && $TRAVIS_BRANCH != master && $TRAVIS_PULL_REQUEST != false ]]; then
                  export FLIP='🙃'
                  SYMFONY_VERSION=$(echo $SYMFONY_VERSION | awk '{print $1 - 1}')
                  echo -e "\\n\\e[33;1mChecking out Symfony $SYMFONY_VERSION and running tests with patched components as deps\\e[0m"
                  export SYMFONY_REQUIRE=">=$SYMFONY_VERSION"
                  export COMPOSER_ROOT_VERSION=$SYMFONY_VERSION.x-dev
                  git fetch --depth=2 origin $SYMFONY_VERSION
                  git checkout -m FETCH_HEAD
                  COMPONENTS=$(echo "$COMPONENTS" | xargs dirname | xargs -n1 -I{} bash -c "[ -e '{}/phpunit.xml.dist' ] && echo '{}'" | sort)
                  (cd src/Symfony/Component/HttpFoundation; composer config platform.ext-mongodb 1.6.0; composer require --dev --no-update mongodb/mongodb)
                  [[ ! $COMPONENTS ]] || tfold 'phpunit install' SYMFONY_PHPUNIT_REMOVE_RETURN_TYPEHINT=1 ./phpunit install
                  [[ ! $COMPONENTS ]] || echo "$COMPONENTS" | parallel --gnu "tfold {} 'cd {} && rm composer.lock vendor/ -Rf && $COMPOSER_UP && $PHPUNIT_X$LEGACY'" || X=1
              fi

              [[ ! $X ]] || (exit 1)
          elif [[ $deps = low ]]; then
              [[ -e ~/php-ext/composer-lowest.lock.tar ]] && tar -xf ~/php-ext/composer-lowest.lock.tar
              tar -cf ~/php-ext/composer-lowest.lock.tar --files-from /dev/null
              php .github/rm-invalid-lowest-lock-files.php $COMPONENTS
              echo "$COMPONENTS" | parallel --gnu "tfold {} 'cd {} && ([ -e composer.lock ] && ${COMPOSER_UP/update/install} || $COMPOSER_UP --prefer-lowest --prefer-stable) && $PHPUNIT_X'"
              echo "$COMPONENTS" | xargs -n1 -I{} tar --append -f ~/php-ext/composer-lowest.lock.tar {}/composer.lock
          else
              if [[ $PHP = 7.4* ]]; then
                  # add return types before running the test suite
                  rm vendor/symfony/contracts -Rf
                  ln -sd $(realpath src/Symfony/Contracts) vendor/symfony/contracts
                  sed -i 's/"\*\*\/Tests\/"//' composer.json
                  composer install --optimize-autoloader
                  SYMFONY_PATCH_TYPE_DECLARATIONS=force=object php .github/patch-types.php
                  SYMFONY_PATCH_TYPE_DECLARATIONS=force=object php .github/patch-types.php # ensure the script is idempotent
                  PHPUNIT_X="$PHPUNIT_X,legacy"
              fi

              echo "$COMPONENTS" | parallel --gnu "tfold {} $PHPUNIT_X {}"

              tfold src/Symfony/Component/Console.tty $PHPUNIT src/Symfony/Component/Console --group tty
              tfold src/Symfony/Bridge/Twig.tty $PHPUNIT src/Symfony/Bridge/Twig --group tty

              if [[ $PHP = ${MIN_PHP%.*} ]]; then
                  export PHP=$MIN_PHP
                  tfold src/Symfony/Component/Process.sigchild SYMFONY_DEPRECATIONS_HELPER=weak php-$MIN_PHP/sapi/cli/php ./phpunit --colors=always src/Symfony/Component/Process/
              fi
          fi
      }
      export -f run_tests

script:
    echo $TRAVIS_PHP_VERSION $php_extra | xargs -n1 bash -c '(</dev/tty run_tests $0)' || false<|MERGE_RESOLUTION|>--- conflicted
+++ resolved
@@ -25,13 +25,8 @@
 
 matrix:
     include:
-<<<<<<< HEAD
         - php: 7.2
-          env: php_extra="7.4snapshot"
-=======
-        - php: 7.1
-          env: php_extra="7.2 7.4"
->>>>>>> 4e44baf1
+          env: php_extra="7.4"
         - php: 7.3
           env: deps=high
         - php: 7.4
