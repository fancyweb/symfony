{
    "name": "symfony/security-bundle",
    "type": "symfony-bundle",
    "description": "Provides a tight integration of the Security component into the Symfony full-stack framework",
    "keywords": [],
    "homepage": "https://symfony.com",
    "license": "MIT",
    "authors": [
        {
            "name": "Fabien Potencier",
            "email": "fabien@symfony.com"
        },
        {
            "name": "Symfony Community",
            "homepage": "https://symfony.com/contributors"
        }
    ],
    "require": {
        "php": ">=8.0.2",
        "ext-xml": "*",
        "symfony/config": "^5.4|^6.0",
        "symfony/dependency-injection": "^5.4|^6.0",
        "symfony/deprecation-contracts": "^2.1",
        "symfony/event-dispatcher": "^5.4|^6.0",
        "symfony/http-kernel": "^5.4|^6.0",
        "symfony/http-foundation": "^5.4|^6.0",
        "symfony/password-hasher": "^5.4|^6.0",
        "symfony/security-core": "^5.4|^6.0",
        "symfony/security-csrf": "^5.4|^6.0",
        "symfony/security-guard": "^5.4|^6.0",
        "symfony/security-http": "^5.4|^6.0"
    },
    "require-dev": {
<<<<<<< HEAD
        "doctrine/doctrine-bundle": "^2.0",
        "symfony/asset": "^5.4|^6.0",
        "symfony/browser-kit": "^5.4|^6.0",
        "symfony/console": "^5.4|^6.0",
        "symfony/css-selector": "^5.4|^6.0",
        "symfony/dom-crawler": "^5.4|^6.0",
        "symfony/expression-language": "^5.4|^6.0",
        "symfony/form": "^5.4|^6.0",
        "symfony/framework-bundle": "^5.4|^6.0",
        "symfony/ldap": "^5.4|^6.0",
        "symfony/process": "^5.4|^6.0",
        "symfony/rate-limiter": "^5.4|^6.0",
        "symfony/serializer": "^5.4|^6.0",
        "symfony/translation": "^5.4|^6.0",
        "symfony/twig-bundle": "^5.4|^6.0",
        "symfony/twig-bridge": "^5.4|^6.0",
        "symfony/validator": "^5.4|^6.0",
        "symfony/yaml": "^5.4|^6.0",
=======
        "doctrine/annotations": "^1.10.4",
        "symfony/asset": "^4.4|^5.0|^6.0",
        "symfony/browser-kit": "^4.4|^5.0|^6.0",
        "symfony/console": "^4.4|^5.0|^6.0",
        "symfony/css-selector": "^4.4|^5.0|^6.0",
        "symfony/dom-crawler": "^4.4|^5.0|^6.0",
        "symfony/expression-language": "^4.4|^5.0|^6.0",
        "symfony/form": "^4.4|^5.0|^6.0",
        "symfony/framework-bundle": "^5.3|^6.0",
        "symfony/ldap": "^5.3|^6.0",
        "symfony/process": "^4.4|^5.0|^6.0",
        "symfony/rate-limiter": "^5.2|^6.0",
        "symfony/serializer": "^4.4|^5.0|^6.0",
        "symfony/translation": "^4.4|^5.0|^6.0",
        "symfony/twig-bundle": "^4.4|^5.0|^6.0",
        "symfony/twig-bridge": "^4.4|^5.0|^6.0",
        "symfony/validator": "^4.4|^5.0|^6.0",
        "symfony/yaml": "^4.4|^5.0|^6.0",
>>>>>>> 5eab165a
        "twig/twig": "^2.13|^3.0.4"
    },
    "conflict": {
        "symfony/browser-kit": "<5.4",
        "symfony/console": "<5.4",
        "symfony/framework-bundle": "<5.4",
        "symfony/ldap": "<5.4",
        "symfony/twig-bundle": "<5.4"
    },
    "autoload": {
        "psr-4": { "Symfony\\Bundle\\SecurityBundle\\": "" },
        "exclude-from-classmap": [
            "/Tests/"
        ]
    },
    "minimum-stability": "dev"
}<|MERGE_RESOLUTION|>--- conflicted
+++ resolved
@@ -31,8 +31,7 @@
         "symfony/security-http": "^5.4|^6.0"
     },
     "require-dev": {
-<<<<<<< HEAD
-        "doctrine/doctrine-bundle": "^2.0",
+        "doctrine/annotations": "^1.10.4",
         "symfony/asset": "^5.4|^6.0",
         "symfony/browser-kit": "^5.4|^6.0",
         "symfony/console": "^5.4|^6.0",
@@ -50,26 +49,6 @@
         "symfony/twig-bridge": "^5.4|^6.0",
         "symfony/validator": "^5.4|^6.0",
         "symfony/yaml": "^5.4|^6.0",
-=======
-        "doctrine/annotations": "^1.10.4",
-        "symfony/asset": "^4.4|^5.0|^6.0",
-        "symfony/browser-kit": "^4.4|^5.0|^6.0",
-        "symfony/console": "^4.4|^5.0|^6.0",
-        "symfony/css-selector": "^4.4|^5.0|^6.0",
-        "symfony/dom-crawler": "^4.4|^5.0|^6.0",
-        "symfony/expression-language": "^4.4|^5.0|^6.0",
-        "symfony/form": "^4.4|^5.0|^6.0",
-        "symfony/framework-bundle": "^5.3|^6.0",
-        "symfony/ldap": "^5.3|^6.0",
-        "symfony/process": "^4.4|^5.0|^6.0",
-        "symfony/rate-limiter": "^5.2|^6.0",
-        "symfony/serializer": "^4.4|^5.0|^6.0",
-        "symfony/translation": "^4.4|^5.0|^6.0",
-        "symfony/twig-bundle": "^4.4|^5.0|^6.0",
-        "symfony/twig-bridge": "^4.4|^5.0|^6.0",
-        "symfony/validator": "^4.4|^5.0|^6.0",
-        "symfony/yaml": "^4.4|^5.0|^6.0",
->>>>>>> 5eab165a
         "twig/twig": "^2.13|^3.0.4"
     },
     "conflict": {
