--- conflicted
+++ resolved
@@ -69,19 +69,11 @@
     public function provideInvalidComparisons(): array
     {
         return [
-<<<<<<< HEAD
             [1, '1', 2, '2', 'int'],
             [10, '10', 3, '3', 'int'],
             [10, '10', 0, '0', 'int'],
-            [42, '42', INF, 'INF', 'float'],
+            [42, '42', \INF, 'INF', 'float'],
             [4.15, '4.15', 0.1, '0.1', 'float'],
-=======
-            [1, '1', 2, '2', 'integer'],
-            [10, '10', 3, '3', 'integer'],
-            [10, '10', 0, '0', 'integer'],
-            [42, '42', \INF, 'INF', 'double'],
-            [4.15, '4.15', 0.1, '0.1', 'double'],
->>>>>>> 6c2a1c9a
             ['22', '"22"', '10', '"10"', 'string'],
         ];
     }
