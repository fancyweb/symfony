--- conflicted
+++ resolved
@@ -121,7 +121,7 @@
 
             $extractRoles = function ($role) {
                 if (!$role instanceof RoleInterface && !$role instanceof Role) {
-                    throw new \InvalidArgumentException(sprintf('Roles must be instances of %s or %s (%s given).', RoleInterface::class, Role::class, is_object($role) ? get_class($role) : gettype($role)));
+                    throw new \InvalidArgumentException(sprintf('Roles must be instances of %s or %s (%s given).', RoleInterface::class, Role::class, \is_object($role) ? \get_class($role) : \gettype($role)));
                 }
 
                 return $role->getRole();
@@ -130,15 +130,11 @@
             $this->data = array(
                 'enabled' => true,
                 'authenticated' => $token->isAuthenticated(),
-<<<<<<< HEAD
                 'impersonated' => null !== $impersonatorUser,
                 'impersonator_user' => $impersonatorUser,
                 'impersonation_exit_path' => null,
                 'token' => $token,
-                'token_class' => $this->hasVarDumper ? new ClassStub(get_class($token)) : get_class($token),
-=======
-                'token_class' => \get_class($token),
->>>>>>> 82d13dae
+                'token_class' => $this->hasVarDumper ? new ClassStub(\get_class($token)) : \get_class($token),
                 'logout_url' => $logoutUrl,
                 'user' => $token->getUsername(),
                 'roles' => array_map($extractRoles, $assignedRoles),
@@ -153,7 +149,7 @@
             $this->data['voter_strategy'] = $this->accessDecisionManager->getStrategy();
 
             foreach ($this->accessDecisionManager->getVoters() as $voter) {
-                $this->data['voters'][] = $this->hasVarDumper ? new ClassStub(get_class($voter)) : get_class($voter);
+                $this->data['voters'][] = $this->hasVarDumper ? new ClassStub(\get_class($voter)) : \get_class($voter);
             }
         } else {
             $this->data['access_decision_log'] = array();
