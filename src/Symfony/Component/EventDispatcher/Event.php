<?php

/*
 * This file is part of the Symfony package.
 *
 * (c) Fabien Potencier <fabien@symfony.com>
 *
 * For the full copyright and license information, please view the LICENSE
 * file that was distributed with this source code.
 */

namespace Symfony\Component\EventDispatcher;

/**
 * Event is the base class for classes containing event data.
 *
 * This class contains no event data. It is used by events that do not pass
 * state information to an event handler when an event is raised.
 *
 * You can call the method stopPropagation() to abort the execution of
 * further listeners in your event listener.
 *
 * @author Guilherme Blanco <guilhermeblanco@hotmail.com>
 * @author Jonathan Wage <jonwage@gmail.com>
 * @author Roman Borschel <roman@code-factory.org>
 * @author Bernhard Schussek <bschussek@gmail.com>
 */
class Event
{
    /**
     * @var bool Whether no further event listeners should be triggered
     */
    private $propagationStopped = false;

    /**
     * Returns whether further event listeners should be triggered.
     *
     * @see Event::stopPropagation()
     *
     * @return bool Whether propagation was already stopped for this event
     */
    public function isPropagationStopped()
    {
        return $this->propagationStopped;
    }

    /**
     * Stops the propagation of the event to further event listeners.
     *
     * If multiple event listeners are connected to the same event, no
     * further event listener will be triggered once any trigger calls
     * stopPropagation().
     */
    public function stopPropagation()
    {
        $this->propagationStopped = true;
    }
<<<<<<< HEAD
=======

    /**
     * Stores the EventDispatcher that dispatches this Event.
     *
     * @param EventDispatcherInterface $dispatcher
     *
     * @deprecated since version 2.4, to be removed in 3.0. The event dispatcher is passed to the listener call.
     */
    public function setDispatcher(EventDispatcherInterface $dispatcher)
    {
        $this->dispatcher = $dispatcher;
    }

    /**
     * Returns the EventDispatcher that dispatches this Event.
     *
     * @return EventDispatcherInterface
     *
     * @deprecated since version 2.4, to be removed in 3.0. The event dispatcher is passed to the listener call.
     */
    public function getDispatcher()
    {
        @trigger_error('The '.__METHOD__.' method is deprecated since version 2.4 and will be removed in 3.0. The event dispatcher instance can be received in the listener call instead.', E_USER_DEPRECATED);

        return $this->dispatcher;
    }

    /**
     * Gets the event's name.
     *
     * @return string
     *
     * @deprecated since version 2.4, to be removed in 3.0. The event name is passed to the listener call.
     */
    public function getName()
    {
        @trigger_error('The '.__METHOD__.' method is deprecated since version 2.4 and will be removed in 3.0. The event name can be received in the listener call instead.', E_USER_DEPRECATED);

        return $this->name;
    }

    /**
     * Sets the event's name property.
     *
     * @param string $name The event name
     *
     * @deprecated since version 2.4, to be removed in 3.0. The event name is passed to the listener call.
     */
    public function setName($name)
    {
        $this->name = $name;
    }
>>>>>>> 62714464
}<|MERGE_RESOLUTION|>--- conflicted
+++ resolved
@@ -55,59 +55,4 @@
     {
         $this->propagationStopped = true;
     }
-<<<<<<< HEAD
-=======
-
-    /**
-     * Stores the EventDispatcher that dispatches this Event.
-     *
-     * @param EventDispatcherInterface $dispatcher
-     *
-     * @deprecated since version 2.4, to be removed in 3.0. The event dispatcher is passed to the listener call.
-     */
-    public function setDispatcher(EventDispatcherInterface $dispatcher)
-    {
-        $this->dispatcher = $dispatcher;
-    }
-
-    /**
-     * Returns the EventDispatcher that dispatches this Event.
-     *
-     * @return EventDispatcherInterface
-     *
-     * @deprecated since version 2.4, to be removed in 3.0. The event dispatcher is passed to the listener call.
-     */
-    public function getDispatcher()
-    {
-        @trigger_error('The '.__METHOD__.' method is deprecated since version 2.4 and will be removed in 3.0. The event dispatcher instance can be received in the listener call instead.', E_USER_DEPRECATED);
-
-        return $this->dispatcher;
-    }
-
-    /**
-     * Gets the event's name.
-     *
-     * @return string
-     *
-     * @deprecated since version 2.4, to be removed in 3.0. The event name is passed to the listener call.
-     */
-    public function getName()
-    {
-        @trigger_error('The '.__METHOD__.' method is deprecated since version 2.4 and will be removed in 3.0. The event name can be received in the listener call instead.', E_USER_DEPRECATED);
-
-        return $this->name;
-    }
-
-    /**
-     * Sets the event's name property.
-     *
-     * @param string $name The event name
-     *
-     * @deprecated since version 2.4, to be removed in 3.0. The event name is passed to the listener call.
-     */
-    public function setName($name)
-    {
-        $this->name = $name;
-    }
->>>>>>> 62714464
 }