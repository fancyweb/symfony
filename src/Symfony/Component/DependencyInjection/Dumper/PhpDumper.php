<?php

/*
 * This file is part of the Symfony package.
 *
 * (c) Fabien Potencier <fabien@symfony.com>
 *
 * For the full copyright and license information, please view the LICENSE
 * file that was distributed with this source code.
 */

namespace Symfony\Component\DependencyInjection\Dumper;

use Symfony\Component\DependencyInjection\Argument\ArgumentInterface;
use Symfony\Component\DependencyInjection\Argument\IteratorArgument;
use Symfony\Component\DependencyInjection\Argument\ServiceClosureArgument;
use Symfony\Component\DependencyInjection\Variable;
use Symfony\Component\DependencyInjection\Definition;
use Symfony\Component\DependencyInjection\Compiler\AnalyzeServiceReferencesPass;
use Symfony\Component\DependencyInjection\ContainerBuilder;
use Symfony\Component\DependencyInjection\Container;
use Symfony\Component\DependencyInjection\ContainerInterface;
use Symfony\Component\DependencyInjection\Reference;
use Symfony\Component\DependencyInjection\TypedReference;
use Symfony\Component\DependencyInjection\Parameter;
use Symfony\Component\DependencyInjection\Exception\EnvParameterException;
use Symfony\Component\DependencyInjection\Exception\InvalidArgumentException;
use Symfony\Component\DependencyInjection\Exception\LogicException;
use Symfony\Component\DependencyInjection\Exception\RuntimeException;
use Symfony\Component\DependencyInjection\Exception\ServiceCircularReferenceException;
use Symfony\Component\DependencyInjection\LazyProxy\PhpDumper\DumperInterface as ProxyDumper;
use Symfony\Component\DependencyInjection\LazyProxy\PhpDumper\NullDumper;
use Symfony\Component\DependencyInjection\ExpressionLanguage;
use Symfony\Component\ExpressionLanguage\Expression;
use Symfony\Component\HttpKernel\Kernel;

/**
 * PhpDumper dumps a service container as a PHP class.
 *
 * @author Fabien Potencier <fabien@symfony.com>
 * @author Johannes M. Schmitt <schmittjoh@gmail.com>
 */
class PhpDumper extends Dumper
{
    /**
     * Characters that might appear in the generated variable name as first character.
     */
    const FIRST_CHARS = 'abcdefghijklmnopqrstuvwxyz';

    /**
     * Characters that might appear in the generated variable name as any but the first character.
     */
    const NON_FIRST_CHARS = 'abcdefghijklmnopqrstuvwxyz0123456789_';

    private $definitionVariables;
    private $referenceVariables;
    private $variableCount;
    private $reservedVariables = array('instance', 'class');
    private $expressionLanguage;
    private $targetDirRegex;
    private $targetDirMaxMatches;
    private $docStar;
    private $serviceIdToMethodNameMap;
    private $usedMethodNames;
    private $namespace;
    private $asFiles;
    private $hotPathTag;
    private $inlineRequires;
    private $inlinedRequires = array();
    private $circularReferences = array();

    /**
     * @var ProxyDumper
     */
    private $proxyDumper;

    /**
     * {@inheritdoc}
     */
    public function __construct(ContainerBuilder $container)
    {
        if (!$container->isCompiled()) {
            throw new LogicException('Cannot dump an uncompiled container.');
        }

        parent::__construct($container);
    }

    /**
     * Sets the dumper to be used when dumping proxies in the generated container.
     */
    public function setProxyDumper(ProxyDumper $proxyDumper)
    {
        $this->proxyDumper = $proxyDumper;
    }

    /**
     * Dumps the service container as a PHP class.
     *
     * Available options:
     *
     *  * class:      The class name
     *  * base_class: The base class name
     *  * namespace:  The class namespace
     *  * as_files:   To split the container in several files
     *
     * @return string|array A PHP class representing the service container or an array of PHP files if the "as_files" option is set
     *
     * @throws EnvParameterException When an env var exists but has not been dumped
     */
    public function dump(array $options = array())
    {
        $this->targetDirRegex = null;
        $this->inlinedRequires = array();
        $options = array_merge(array(
            'class' => 'ProjectServiceContainer',
            'base_class' => 'Container',
            'namespace' => '',
            'as_files' => false,
            'debug' => true,
            'hot_path_tag' => 'container.hot_path',
            'inline_class_loader_parameter' => 'container.dumper.inline_class_loader',
            'build_time' => time(),
        ), $options);

        $this->namespace = $options['namespace'];
        $this->asFiles = $options['as_files'];
        $this->hotPathTag = $options['hot_path_tag'];
        $this->inlineRequires = $options['inline_class_loader_parameter'] && $this->container->hasParameter($options['inline_class_loader_parameter']) && $this->container->getParameter($options['inline_class_loader_parameter']);

        if (0 !== strpos($baseClass = $options['base_class'], '\\') && 'Container' !== $baseClass) {
            $baseClass = sprintf('%s\%s', $options['namespace'] ? '\\'.$options['namespace'] : '', $baseClass);
            $baseClassWithNamespace = $baseClass;
        } elseif ('Container' === $baseClass) {
            $baseClassWithNamespace = Container::class;
        } else {
            $baseClassWithNamespace = $baseClass;
        }

        $this->initializeMethodNamesMap('Container' === $baseClass ? Container::class : $baseClass);

        (new AnalyzeServiceReferencesPass())->process($this->container);
        $this->circularReferences = array();
        $checkedNodes = array();
        foreach ($this->container->getCompiler()->getServiceReferenceGraph()->getNodes() as $id => $node) {
            $currentPath = array($id => $id);
            $this->analyzeCircularReferences($node->getOutEdges(), $checkedNodes, $currentPath);
        }
        $this->container->getCompiler()->getServiceReferenceGraph()->clear();

        $this->docStar = $options['debug'] ? '*' : '';

        if (!empty($options['file']) && is_dir($dir = dirname($options['file']))) {
            // Build a regexp where the first root dirs are mandatory,
            // but every other sub-dir is optional up to the full path in $dir
            // Mandate at least 2 root dirs and not more that 5 optional dirs.

            $dir = explode(DIRECTORY_SEPARATOR, realpath($dir));
            $i = count($dir);

            if (3 <= $i) {
                $regex = '';
                $lastOptionalDir = $i > 8 ? $i - 5 : 3;
                $this->targetDirMaxMatches = $i - $lastOptionalDir;

                while (--$i >= $lastOptionalDir) {
                    $regex = sprintf('(%s%s)?', preg_quote(DIRECTORY_SEPARATOR.$dir[$i], '#'), $regex);
                }

                do {
                    $regex = preg_quote(DIRECTORY_SEPARATOR.$dir[$i], '#').$regex;
                } while (0 < --$i);

                $this->targetDirRegex = '#'.preg_quote($dir[0], '#').$regex.'#';
            }
        }

        $code =
            $this->startClass($options['class'], $baseClass, $baseClassWithNamespace).
            $this->addServices().
            $this->addDefaultParametersMethod().
            $this->endClass()
        ;

        if ($this->asFiles) {
            $fileStart = <<<EOF
<?php

use Symfony\Component\DependencyInjection\Argument\RewindableGenerator;
use Symfony\Component\DependencyInjection\Exception\RuntimeException;

// This file has been auto-generated by the Symfony Dependency Injection Component for internal use.

EOF;
            $files = array();

            $ids = $this->container->getRemovedIds();
            foreach ($this->container->getDefinitions() as $id => $definition) {
                if (!$definition->isPublic()) {
                    $ids[$id] = true;
                }
            }
            if ($ids = array_keys($ids)) {
                sort($ids);
                $c = "<?php\n\nreturn array(\n";
                foreach ($ids as $id) {
                    $c .= '    '.$this->doExport($id)." => true,\n";
                }
                $files['removed-ids.php'] = $c .= ");\n";
            }

            foreach ($this->generateServiceFiles() as $file => $c) {
                $files[$file] = $fileStart.$c;
            }
            foreach ($this->generateProxyClasses() as $file => $c) {
                $files[$file] = "<?php\n".$c;
            }
            $files[$options['class'].'.php'] = $code;
            $hash = ucfirst(strtr(ContainerBuilder::hash($files), '._', 'xx'));
            $code = array();

            foreach ($files as $file => $c) {
                $code["Container{$hash}/{$file}"] = $c;
            }
            array_pop($code);
            $code["Container{$hash}/{$options['class']}.php"] = substr_replace($files[$options['class'].'.php'], "<?php\n\nnamespace Container{$hash};\n", 0, 6);
            $namespaceLine = $this->namespace ? "\nnamespace {$this->namespace};\n" : '';
            $time = $options['build_time'];
            $id = hash('crc32', $hash.$time);

            $code[$options['class'].'.php'] = <<<EOF
<?php
{$namespaceLine}
// This file has been auto-generated by the Symfony Dependency Injection Component for internal use.

if (\\class_exists(\\Container{$hash}\\{$options['class']}::class, false)) {
    // no-op
} elseif (!include __DIR__.'/Container{$hash}/{$options['class']}.php') {
    touch(__DIR__.'/Container{$hash}.legacy');

    return;
}

if (!\\class_exists({$options['class']}::class, false)) {
    \\class_alias(\\Container{$hash}\\{$options['class']}::class, {$options['class']}::class, false);
}

return new \\Container{$hash}\\{$options['class']}(array(
    'container.build_hash' => '$hash',
    'container.build_id' => '$id',
    'container.build_time' => $time,
), __DIR__.\\DIRECTORY_SEPARATOR.'Container{$hash}');

EOF;
        } else {
            foreach ($this->generateProxyClasses() as $c) {
                $code .= $c;
            }
        }

        $this->targetDirRegex = null;
        $this->inlinedRequires = array();
        $this->circularReferences = array();

        $unusedEnvs = array();
        foreach ($this->container->getEnvCounters() as $env => $use) {
            if (!$use) {
                $unusedEnvs[] = $env;
            }
        }
        if ($unusedEnvs) {
            throw new EnvParameterException($unusedEnvs, null, 'Environment variables "%s" are never used. Please, check your container\'s configuration.');
        }

        return $code;
    }

    /**
     * Retrieves the currently set proxy dumper or instantiates one.
     */
    private function getProxyDumper(): ProxyDumper
    {
        if (!$this->proxyDumper) {
            $this->proxyDumper = new NullDumper();
        }

        return $this->proxyDumper;
    }

    private function addServiceLocalTempVariables(string $cId, Definition $definition, \SplObjectStorage $inlinedDefinitions, \SplObjectStorage $allInlinedDefinitions): string
    {
        $allCalls = $calls = $behavior = array();

        foreach ($allInlinedDefinitions as $def) {
            $arguments = array($def->getArguments(), $def->getFactory(), $def->getProperties(), $def->getMethodCalls(), $def->getConfigurator());
            $this->getServiceCallsFromArguments($arguments, $allCalls, false, $cId, $behavior, $allInlinedDefinitions[$def]);
        }

        $isPreInstance = isset($inlinedDefinitions[$definition]) && isset($this->circularReferences[$cId]) && !$this->getProxyDumper()->isProxyCandidate($definition) && $definition->isShared();
        foreach ($inlinedDefinitions as $def) {
            $this->getServiceCallsFromArguments(array($def->getArguments(), $def->getFactory()), $calls, $isPreInstance, $cId);
            if ($def !== $definition) {
                $arguments = array($def->getProperties(), $def->getMethodCalls(), $def->getConfigurator());
                $this->getServiceCallsFromArguments($arguments, $calls, $isPreInstance && !$this->hasReference($cId, $arguments, true), $cId);
            }
        }
        if (!isset($inlinedDefinitions[$definition])) {
            $arguments = array($definition->getProperties(), $definition->getMethodCalls(), $definition->getConfigurator());
            $this->getServiceCallsFromArguments($arguments, $calls, false, $cId);
        }

        $code = '';
        foreach ($calls as $id => $callCount) {
            if ('service_container' === $id || $id === $cId || isset($this->referenceVariables[$id])) {
                continue;
            }
            if ($callCount <= 1 && $allCalls[$id] <= 1) {
                continue;
            }

            $name = $this->getNextVariableName();
            $this->referenceVariables[$id] = new Variable($name);

            $reference = ContainerInterface::EXCEPTION_ON_INVALID_REFERENCE >= $behavior[$id] ? new Reference($id, $behavior[$id]) : null;
            $code .= sprintf("        \$%s = %s;\n", $name, $this->getServiceCall($id, $reference));
        }

        if ('' !== $code) {
            if ($isPreInstance) {
                $code .= sprintf(<<<'EOTXT'

        if (isset($this->%s['%s'])) {
            return $this->%1$s['%2$s'];
        }

EOTXT
                , $definition->isPublic() ? 'services' : 'privates', $cId);
            }

            $code .= "\n";
        }

        return $code;
    }

    private function analyzeCircularReferences(array $edges, &$checkedNodes, &$currentPath)
    {
        foreach ($edges as $edge) {
            $node = $edge->getDestNode();
            $id = $node->getId();

            if ($node->getValue() && ($edge->isLazy() || $edge->isWeak())) {
                // no-op
            } elseif (isset($currentPath[$id])) {
                foreach (array_reverse($currentPath) as $parentId) {
                    $this->circularReferences[$parentId][$id] = $id;
                    $id = $parentId;
                }
            } elseif (!isset($checkedNodes[$id])) {
                $checkedNodes[$id] = true;
                $currentPath[$id] = $id;
                $this->analyzeCircularReferences($node->getOutEdges(), $checkedNodes, $currentPath);
                unset($currentPath[$id]);
            }
        }
    }

    private function collectLineage($class, array &$lineage)
    {
        if (isset($lineage[$class])) {
            return;
        }
        if (!$r = $this->container->getReflectionClass($class, false)) {
            return;
        }
        if ($this->container instanceof $class) {
            return;
        }
        $file = $r->getFileName();
        if (!$file || $this->doExport($file) === $exportedFile = $this->export($file)) {
            return;
        }

        if ($parent = $r->getParentClass()) {
            $this->collectLineage($parent->name, $lineage);
        }

        foreach ($r->getInterfaces() as $parent) {
            $this->collectLineage($parent->name, $lineage);
        }

        foreach ($r->getTraits() as $parent) {
            $this->collectLineage($parent->name, $lineage);
        }

        $lineage[$class] = substr($exportedFile, 1, -1);
    }

    private function generateProxyClasses()
    {
        $definitions = $this->container->getDefinitions();
        $strip = '' === $this->docStar && method_exists('Symfony\Component\HttpKernel\Kernel', 'stripComments');
        $proxyDumper = $this->getProxyDumper();
        ksort($definitions);
        foreach ($definitions as $definition) {
            if (!$proxyDumper->isProxyCandidate($definition)) {
                continue;
            }
            // register class' reflector for resource tracking
            $this->container->getReflectionClass($definition->getClass());
            $proxyCode = "\n".$proxyDumper->getProxyCode($definition);
            if ($strip) {
                $proxyCode = "<?php\n".$proxyCode;
                $proxyCode = substr(Kernel::stripComments($proxyCode), 5);
            }
            yield sprintf('%s.php', explode(' ', $proxyCode, 3)[1]) => $proxyCode;
        }
    }

    private function addServiceInclude(string $cId, Definition $definition, \SplObjectStorage $inlinedDefinitions): string
    {
        $code = '';

        if ($this->inlineRequires && !$this->isHotPath($definition)) {
            $lineage = $calls = $behavior = array();
            foreach ($inlinedDefinitions as $def) {
                if (!$def->isDeprecated() && is_string($class = is_array($factory = $def->getFactory()) && is_string($factory[0]) ? $factory[0] : $def->getClass())) {
                    $this->collectLineage($class, $lineage);
                }
                $arguments = array($def->getArguments(), $def->getFactory(), $def->getProperties(), $def->getMethodCalls(), $def->getConfigurator());
                $this->getServiceCallsFromArguments($arguments, $calls, false, $cId, $behavior, $inlinedDefinitions[$def]);
            }

            foreach ($calls as $id => $callCount) {
                if ('service_container' !== $id && $id !== $cId
                    && ContainerInterface::IGNORE_ON_UNINITIALIZED_REFERENCE !== $behavior[$id]
                    && $this->container->has($id)
                    && $this->isTrivialInstance($def = $this->container->findDefinition($id))
                    && is_string($class = is_array($factory = $def->getFactory()) && is_string($factory[0]) ? $factory[0] : $def->getClass())
                ) {
                    $this->collectLineage($class, $lineage);
                }
            }

            foreach (array_diff_key(array_flip($lineage), $this->inlinedRequires) as $file => $class) {
                $code .= sprintf("        include_once %s;\n", $file);
            }
        }

        foreach ($inlinedDefinitions as $def) {
            if ($file = $def->getFile()) {
                $code .= sprintf("        include_once %s;\n", $this->dumpValue($file));
            }
        }

        if ('' !== $code) {
            $code .= "\n";
        }

        return $code;
    }

    /**
     * Generates the inline definition of a service.
     *
     * @throws RuntimeException                  When the factory definition is incomplete
     * @throws ServiceCircularReferenceException When a circular reference is detected
     */
    private function addServiceInlinedDefinitions(string $id, Definition $definition, \SplObjectStorage $inlinedDefinitions, bool &$isSimpleInstance): string
    {
        $code = '';

        foreach ($inlinedDefinitions as $def) {
            if ($definition === $def) {
                continue;
            }
            if ($inlinedDefinitions[$def] <= 1 && !$def->getMethodCalls() && !$def->getProperties() && !$def->getConfigurator() && false === strpos($this->dumpValue($def->getClass()), '$')) {
                continue;
            }
            if (isset($this->definitionVariables[$def])) {
                $name = $this->definitionVariables[$def];
            } else {
                $name = $this->getNextVariableName();
                $this->definitionVariables[$def] = new Variable($name);
            }

            // a construct like:
            // $a = new ServiceA(ServiceB $b); $b = new ServiceB(ServiceA $a);
            // this is an indication for a wrong implementation, you can circumvent this problem
            // by setting up your service structure like this:
            // $b = new ServiceB();
            // $a = new ServiceA(ServiceB $b);
            // $b->setServiceA(ServiceA $a);
            if (isset($inlinedDefinition[$definition]) && $this->hasReference($id, array($def->getArguments(), $def->getFactory()))) {
                throw new ServiceCircularReferenceException($id, array($id));
            }

            $code .= $this->addNewInstance($def, '$'.$name, ' = ', $id);

            if (!$this->hasReference($id, array($def->getProperties(), $def->getMethodCalls(), $def->getConfigurator()), true)) {
                $code .= $this->addServiceProperties($def, $name);
                $code .= $this->addServiceMethodCalls($def, $name);
                $code .= $this->addServiceConfigurator($def, $name);
            } else {
                $isSimpleInstance = false;
            }

            $code .= "\n";
        }

        return $code;
    }

    /**
     * @throws InvalidArgumentException
     * @throws RuntimeException
     */
    private function addServiceInstance(string $id, Definition $definition, string $isSimpleInstance): string
    {
        $class = $this->dumpValue($definition->getClass());

        if (0 === strpos($class, "'") && false === strpos($class, '$') && !preg_match('/^\'(?:\\\{2})?[a-zA-Z_\x7f-\xff][a-zA-Z0-9_\x7f-\xff]*(?:\\\{2}[a-zA-Z_\x7f-\xff][a-zA-Z0-9_\x7f-\xff]*)*\'$/', $class)) {
            throw new InvalidArgumentException(sprintf('"%s" is not a valid class name for the "%s" service.', $class, $id));
        }

        $isProxyCandidate = $this->getProxyDumper()->isProxyCandidate($definition);
        $instantiation = '';

        if (!$isProxyCandidate && $definition->isShared()) {
            $instantiation = sprintf('$this->%s[\'%s\'] = %s', $this->container->getDefinition($id)->isPublic() ? 'services' : 'privates', $id, $isSimpleInstance ? '' : '$instance');
        } elseif (!$isSimpleInstance) {
            $instantiation = '$instance';
        }

        $return = '';
        if ($isSimpleInstance) {
            $return = 'return ';
        } else {
            $instantiation .= ' = ';
        }

        $code = $this->addNewInstance($definition, $return, $instantiation, $id);

        if (!$isSimpleInstance) {
            $code .= "\n";
        }

        return $code;
    }

    private function isTrivialInstance(Definition $definition): bool
    {
        if ($definition->isSynthetic() || $definition->getFile() || $definition->getMethodCalls() || $definition->getProperties() || $definition->getConfigurator()) {
            return false;
        }
        if ($definition->isDeprecated() || $definition->isLazy() || $definition->getFactory() || 3 < count($definition->getArguments()) || $definition->getErrors()) {
            return false;
        }

        foreach ($definition->getArguments() as $arg) {
            if (!$arg || $arg instanceof Parameter) {
                continue;
            }
            if (is_array($arg) && 3 >= count($arg)) {
                foreach ($arg as $k => $v) {
                    if ($this->dumpValue($k) !== $this->dumpValue($k, false)) {
                        return false;
                    }
                    if (!$v || $v instanceof Parameter) {
                        continue;
                    }
                    if ($v instanceof Reference && $this->container->has($id = (string) $v) && $this->container->findDefinition($id)->isSynthetic()) {
                        continue;
                    }
                    if (!is_scalar($v) || $this->dumpValue($v) !== $this->dumpValue($v, false)) {
                        return false;
                    }
                }
            } elseif ($arg instanceof Reference && $this->container->has($id = (string) $arg) && $this->container->findDefinition($id)->isSynthetic()) {
                continue;
            } elseif (!is_scalar($arg) || $this->dumpValue($arg) !== $this->dumpValue($arg, false)) {
                return false;
            }
        }

        if (false !== strpos($this->dumpLiteralClass($this->dumpValue($definition->getClass())), '$')) {
            return false;
        }

        return true;
    }

    private function addServiceMethodCalls(Definition $definition, string $variableName = 'instance'): string
    {
        $calls = '';
        foreach ($definition->getMethodCalls() as $call) {
            $arguments = array();
            foreach ($call[1] as $value) {
                $arguments[] = $this->dumpValue($value);
            }

            $calls .= $this->wrapServiceConditionals($call[1], sprintf("        \$%s->%s(%s);\n", $variableName, $call[0], implode(', ', $arguments)));
        }

        return $calls;
    }

    private function addServiceProperties(Definition $definition, $variableName = 'instance')
    {
        $code = '';
        foreach ($definition->getProperties() as $name => $value) {
            $code .= sprintf("        \$%s->%s = %s;\n", $variableName, $name, $this->dumpValue($value));
        }

        return $code;
    }

    /**
     * @throws ServiceCircularReferenceException when the container contains a circular reference
     */
    private function addServiceInlinedDefinitionsSetup(string $id, Definition $definition, \SplObjectStorage $inlinedDefinitions, bool $isSimpleInstance): string
    {
        $this->referenceVariables[$id] = new Variable('instance');

        $code = '';
        foreach ($inlinedDefinitions as $def) {
            if ($definition === $def || !$this->hasReference($id, array($def->getProperties(), $def->getMethodCalls(), $def->getConfigurator()), true)) {
                continue;
            }

            // if the instance is simple, the return statement has already been generated
            // so, the only possible way to get there is because of a circular reference
            if ($isSimpleInstance) {
                throw new ServiceCircularReferenceException($id, array($id));
            }

            $name = (string) $this->definitionVariables[$def];
            $code .= $this->addServiceProperties($def, $name);
            $code .= $this->addServiceMethodCalls($def, $name);
            $code .= $this->addServiceConfigurator($def, $name);
        }

        if ('' !== $code && ($definition->getProperties() || $definition->getMethodCalls() || $definition->getConfigurator())) {
            $code .= "\n";
        }

        return $code;
    }

    private function addServiceConfigurator(Definition $definition, string $variableName = 'instance'): string
    {
        if (!$callable = $definition->getConfigurator()) {
            return '';
        }

        if (is_array($callable)) {
            if ($callable[0] instanceof Reference
                || ($callable[0] instanceof Definition && $this->definitionVariables->contains($callable[0]))) {
                return sprintf("        %s->%s(\$%s);\n", $this->dumpValue($callable[0]), $callable[1], $variableName);
            }

            $class = $this->dumpValue($callable[0]);
            // If the class is a string we can optimize away
            if (0 === strpos($class, "'") && false === strpos($class, '$')) {
                return sprintf("        %s::%s(\$%s);\n", $this->dumpLiteralClass($class), $callable[1], $variableName);
            }

            if (0 === strpos($class, 'new ')) {
                return sprintf("        (%s)->%s(\$%s);\n", $this->dumpValue($callable[0]), $callable[1], $variableName);
            }

            return sprintf("        [%s, '%s'](\$%s);\n", $this->dumpValue($callable[0]), $callable[1], $variableName);
        }

        return sprintf("        %s(\$%s);\n", $callable, $variableName);
    }

    private function addService(string $id, Definition $definition, string &$file = null): string
    {
        $this->definitionVariables = new \SplObjectStorage();
        $this->referenceVariables = array();
        $this->variableCount = 0;

        $return = array();

        if ($class = $definition->getClass()) {
            $class = $this->container->resolveEnvPlaceholders($class);
            $return[] = sprintf(0 === strpos($class, '%') ? '@return object A %1$s instance' : '@return \%s', ltrim($class, '\\'));
        } elseif ($definition->getFactory()) {
            $factory = $definition->getFactory();
            if (is_string($factory)) {
                $return[] = sprintf('@return object An instance returned by %s()', $factory);
            } elseif (is_array($factory) && (is_string($factory[0]) || $factory[0] instanceof Definition || $factory[0] instanceof Reference)) {
                if (is_string($factory[0]) || $factory[0] instanceof Reference) {
                    $return[] = sprintf('@return object An instance returned by %s::%s()', (string) $factory[0], $factory[1]);
                } elseif ($factory[0] instanceof Definition) {
                    $return[] = sprintf('@return object An instance returned by %s::%s()', $factory[0]->getClass(), $factory[1]);
                }
            }
        }

        if ($definition->isDeprecated()) {
            if ($return && 0 === strpos($return[count($return) - 1], '@return')) {
                $return[] = '';
            }

            $return[] = sprintf('@deprecated %s', $definition->getDeprecationMessage($id));
        }

        $return = str_replace("\n     * \n", "\n     *\n", implode("\n     * ", $return));
        $return = $this->container->resolveEnvPlaceholders($return);

        $shared = $definition->isShared() ? ' shared' : '';
        $public = $definition->isPublic() ? 'public' : 'private';
        $autowired = $definition->isAutowired() ? ' autowired' : '';

        if ($definition->isLazy()) {
            $lazyInitialization = '$lazyLoad = true';
        } else {
            $lazyInitialization = '';
        }

        $asFile = $this->asFiles && !$this->isHotPath($definition);
        $methodName = $this->generateMethodName($id);
        if ($asFile) {
            $file = $methodName.'.php';
            $code = "        // Returns the $public '$id'$shared$autowired service.\n\n";
        } else {
            $code = <<<EOF

    /*{$this->docStar}
     * Gets the $public '$id'$shared$autowired service.
     *
     * $return
     */
    protected function {$methodName}($lazyInitialization)
    {

EOF;
        }

<<<<<<< HEAD
        if ($e = $definition->getErrors()) {
            $e = sprintf("throw new RuntimeException(%s);\n", $this->export(reset($e)));
=======
        if ($this->getProxyDumper()->isProxyCandidate($definition)) {
            $factoryCode = $asFile ? "\$this->load('%s.php', false)" : '$this->%s(false)';
            $code .= $this->getProxyDumper()->getProxyFactoryCode($definition, $id, sprintf($factoryCode, $methodName));
        }
>>>>>>> a5a44472

            return $asFile ? substr($code, 8).$e : $code.'        '.$e."    }\n";
        }

        $inlinedDefinitions = $this->getDefinitionsFromArguments(array($definition));
        $constructorDefinitions = $this->getDefinitionsFromArguments(array($definition->getArguments(), $definition->getFactory()));
        $otherDefinitions = new \SplObjectStorage();

        foreach ($inlinedDefinitions as $def) {
            if ($def === $definition || isset($constructorDefinitions[$def])) {
                $constructorDefinitions[$def] = $inlinedDefinitions[$def];
            } else {
                $otherDefinitions[$def] = $inlinedDefinitions[$def];
            }
        }

        $isSimpleInstance = !$definition->getProperties() && !$definition->getMethodCalls() && !$definition->getConfigurator();

        $code .= $this->addServiceInclude($id, $definition, $inlinedDefinitions);

        if ($this->getProxyDumper()->isProxyCandidate($definition)) {
            $factoryCode = $asFile ? "\$this->load(__DIR__.'/%s.php', false)" : '$this->%s(false)';
            $code .= $this->getProxyDumper()->getProxyFactoryCode($definition, $id, sprintf($factoryCode, $methodName));
        }

        if ($definition->isDeprecated()) {
            $code .= sprintf("        @trigger_error(%s, E_USER_DEPRECATED);\n\n", $this->export($definition->getDeprecationMessage($id)));
        }

        $code .=
            $this->addServiceLocalTempVariables($id, $definition, $constructorDefinitions, $inlinedDefinitions).
            $this->addServiceInlinedDefinitions($id, $definition, $constructorDefinitions, $isSimpleInstance).
            $this->addServiceInstance($id, $definition, $isSimpleInstance).
            $this->addServiceLocalTempVariables($id, $definition, $otherDefinitions, $inlinedDefinitions).
            $this->addServiceInlinedDefinitions($id, $definition, $otherDefinitions, $isSimpleInstance).
            $this->addServiceInlinedDefinitionsSetup($id, $definition, $inlinedDefinitions, $isSimpleInstance).
            $this->addServiceProperties($definition).
            $this->addServiceMethodCalls($definition).
            $this->addServiceConfigurator($definition).
            (!$isSimpleInstance ? "\n        return \$instance;\n" : '')
        ;

        if ($asFile) {
            $code = implode("\n", array_map(function ($line) { return $line ? substr($line, 8) : $line; }, explode("\n", $code)));
        } else {
            $code .= "    }\n";
        }

        $this->definitionVariables = null;
        $this->referenceVariables = null;

        return $code;
    }

    private function addServices(): string
    {
        $publicServices = $privateServices = '';
        $definitions = $this->container->getDefinitions();
        ksort($definitions);
        foreach ($definitions as $id => $definition) {
            if ($definition->isSynthetic() || ($this->asFiles && !$this->isHotPath($definition))) {
                continue;
            }
            if ($definition->isPublic()) {
                $publicServices .= $this->addService($id, $definition);
            } elseif (!$this->isTrivialInstance($definition)) {
                $privateServices .= $this->addService($id, $definition);
            }
        }

        return $publicServices.$privateServices;
    }

    private function generateServiceFiles()
    {
        $definitions = $this->container->getDefinitions();
        ksort($definitions);
        foreach ($definitions as $id => $definition) {
            if (!$definition->isSynthetic() && !$this->isHotPath($definition)) {
                $code = $this->addService($id, $definition, $file);

                if (!$definition->isShared()) {
                    $i = strpos($code, "\n\ninclude_once ");
                    if (false !== $i && false !== $i = strpos($code, "\n\n", 2 + $i)) {
                        $code = array(substr($code, 0, 2 + $i), substr($code, 2 + $i));
                    } else {
                        $code = array("\n", $code);
                    }
                    $code[1] = implode("\n", array_map(function ($line) { return $line ? '    '.$line : $line; }, explode("\n", $code[1])));
                    $factory = sprintf('$this->factories%s[\'%s\']', $definition->isPublic() ? '' : "['service_container']", $id);
                    $code[1] = sprintf("%s = function () {\n%s};\n\nreturn %1\$s();\n", $factory, $code[1]);
                    $code = $code[0].$code[1];
                }

                yield $file => $code;
            }
        }
    }

    private function addNewInstance(Definition $definition, $return, $instantiation, $id)
    {
        $class = $this->dumpValue($definition->getClass());
        $return = '        '.$return.$instantiation;

        $arguments = array();
        foreach ($definition->getArguments() as $value) {
            $arguments[] = $this->dumpValue($value);
        }

        if (null !== $definition->getFactory()) {
            $callable = $definition->getFactory();
            if (is_array($callable)) {
                if (!preg_match('/^[a-zA-Z_\x7f-\xff][a-zA-Z0-9_\x7f-\xff]*$/', $callable[1])) {
                    throw new RuntimeException(sprintf('Cannot dump definition because of invalid factory method (%s)', $callable[1] ?: 'n/a'));
                }

                if ($callable[0] instanceof Reference
                    || ($callable[0] instanceof Definition && $this->definitionVariables->contains($callable[0]))) {
                    return $return.sprintf("%s->%s(%s);\n", $this->dumpValue($callable[0]), $callable[1], $arguments ? implode(', ', $arguments) : '');
                }

                $class = $this->dumpValue($callable[0]);
                // If the class is a string we can optimize away
                if (0 === strpos($class, "'") && false === strpos($class, '$')) {
                    if ("''" === $class) {
                        throw new RuntimeException(sprintf('Cannot dump definition: The "%s" service is defined to be created by a factory but is missing the service reference, did you forget to define the factory service id or class?', $id));
                    }

                    return $return.sprintf("%s::%s(%s);\n", $this->dumpLiteralClass($class), $callable[1], $arguments ? implode(', ', $arguments) : '');
                }

                if (0 === strpos($class, 'new ')) {
                    return $return.sprintf("(%s)->%s(%s);\n", $class, $callable[1], $arguments ? implode(', ', $arguments) : '');
                }

                return $return.sprintf("[%s, '%s'](%s);\n", $class, $callable[1], $arguments ? implode(', ', $arguments) : '');
            }

            return $return.sprintf("%s(%s);\n", $this->dumpLiteralClass($this->dumpValue($callable)), $arguments ? implode(', ', $arguments) : '');
        }

        if (false !== strpos($class, '$')) {
            return sprintf("        \$class = %s;\n\n%snew \$class(%s);\n", $class, $return, implode(', ', $arguments));
        }

        return $return.sprintf("new %s(%s);\n", $this->dumpLiteralClass($class), implode(', ', $arguments));
    }

    private function startClass(string $class, string $baseClass, string $baseClassWithNamespace): string
    {
        $namespaceLine = !$this->asFiles && $this->namespace ? "\nnamespace {$this->namespace};\n" : '';

        $code = <<<EOF
<?php
$namespaceLine
use Symfony\Component\DependencyInjection\Argument\RewindableGenerator;
use Symfony\Component\DependencyInjection\ContainerInterface;
use Symfony\Component\DependencyInjection\Container;
use Symfony\Component\DependencyInjection\Exception\InvalidArgumentException;
use Symfony\Component\DependencyInjection\Exception\LogicException;
use Symfony\Component\DependencyInjection\Exception\RuntimeException;
use Symfony\Component\DependencyInjection\ParameterBag\FrozenParameterBag;

/*{$this->docStar}
 * This class has been auto-generated
 * by the Symfony Dependency Injection Component.
 *
 * @final since Symfony 3.3
 */
class $class extends $baseClass
{
    private \$parameters;
    private \$targetDirs = array();

    /*{$this->docStar}
     * @internal but protected for BC on cache:clear
     */
    protected \$privates = array();

    public function __construct()
    {

EOF;
        if (null !== $this->targetDirRegex) {
            $dir = $this->asFiles ? '$this->targetDirs[0] = \\dirname($containerDir)' : '__DIR__';
            $code .= <<<EOF
        \$dir = {$dir};
        for (\$i = 1; \$i <= {$this->targetDirMaxMatches}; ++\$i) {
            \$this->targetDirs[\$i] = \$dir = \\dirname(\$dir);
        }

EOF;
        }
        if ($this->asFiles) {
            $code = str_replace('$parameters', "\$buildParameters;\n    private \$containerDir;\n    private \$parameters", $code);
            $code = str_replace('__construct()', '__construct(array $buildParameters = array(), $containerDir = __DIR__)', $code);
            $code .= "        \$this->buildParameters = \$buildParameters;\n";
            $code .= "        \$this->containerDir = \$containerDir;\n";
        }

        if (Container::class !== $baseClassWithNamespace) {
            $r = $this->container->getReflectionClass($baseClassWithNamespace, false);
            if (null !== $r
                && (null !== $constructor = $r->getConstructor())
                && 0 === $constructor->getNumberOfRequiredParameters()
                && Container::class !== $constructor->getDeclaringClass()->name
            ) {
                $code .= "        parent::__construct();\n";
                $code .= "        \$this->parameterBag = null;\n\n";
            }
        }

        if ($this->container->getParameterBag()->all()) {
            $code .= "        \$this->parameters = \$this->getDefaultParameters();\n\n";
        }
        $code .= "        \$this->services = \$this->privates = array();\n";

        $code .= $this->addSyntheticIds();
        $code .= $this->addMethodMap();
        $code .= $this->asFiles ? $this->addFileMap() : '';
        $code .= $this->addAliases();
        $code .= $this->addInlineRequires();
        $code .= <<<EOF
    }

    public function reset()
    {
        \$this->privates = array();
        parent::reset();
    }

    public function compile()
    {
        throw new LogicException('You cannot compile a dumped container that was already compiled.');
    }

    public function isCompiled()
    {
        return true;
    }

EOF;
        $code .= $this->addRemovedIds();

        if ($this->asFiles) {
            $code .= <<<EOF

    protected function load(\$file, \$lazyLoad = true)
    {
        return require \$this->containerDir.\\DIRECTORY_SEPARATOR.\$file;
    }

EOF;
        }

        $proxyDumper = $this->getProxyDumper();
        foreach ($this->container->getDefinitions() as $definition) {
            if (!$proxyDumper->isProxyCandidate($definition)) {
                continue;
            }
            if ($this->asFiles) {
                $proxyLoader = '$this->load("{$class}.php")';
            } elseif ($this->namespace) {
                $proxyLoader = 'class_alias("'.$this->namespace.'\\\\{$class}", $class, false)';
            } else {
                $proxyLoader = '';
            }
            if ($proxyLoader) {
                $proxyLoader = "class_exists(\$class, false) || {$proxyLoader};\n\n        ";
            }
            $code .= <<<EOF

    protected function createProxy(\$class, \Closure \$factory)
    {
        {$proxyLoader}return \$factory();
    }

EOF;
            break;
        }

        return $code;
    }

    private function addSyntheticIds(): string
    {
        $code = '';
        $definitions = $this->container->getDefinitions();
        ksort($definitions);
        foreach ($definitions as $id => $definition) {
            if ($definition->isSynthetic() && 'service_container' !== $id) {
                $code .= '            '.$this->doExport($id)." => true,\n";
            }
        }

        return $code ? "        \$this->syntheticIds = array(\n{$code}        );\n" : '';
    }

    private function addRemovedIds(): string
    {
        $ids = $this->container->getRemovedIds();
        foreach ($this->container->getDefinitions() as $id => $definition) {
            if (!$definition->isPublic()) {
                $ids[$id] = true;
            }
        }
        if (!$ids) {
            return '';
        }
        if ($this->asFiles) {
            $code = "require \$this->containerDir.\\DIRECTORY_SEPARATOR.'removed-ids.php'";
        } else {
            $code = '';
            $ids = array_keys($ids);
            sort($ids);
            foreach ($ids as $id) {
                $code .= '            '.$this->doExport($id)." => true,\n";
            }

            $code = "array(\n{$code}        )";
        }

        return <<<EOF

    public function getRemovedIds()
    {
        return {$code};
    }

EOF;
    }

    private function addMethodMap(): string
    {
        $code = '';
        $definitions = $this->container->getDefinitions();
        ksort($definitions);
        foreach ($definitions as $id => $definition) {
            if (!$definition->isSynthetic() && $definition->isPublic() && (!$this->asFiles || $this->isHotPath($definition))) {
                $code .= '            '.$this->doExport($id).' => '.$this->doExport($this->generateMethodName($id)).",\n";
            }
        }

        return $code ? "        \$this->methodMap = array(\n{$code}        );\n" : '';
    }

    private function addFileMap(): string
    {
        $code = '';
        $definitions = $this->container->getDefinitions();
        ksort($definitions);
        foreach ($definitions as $id => $definition) {
<<<<<<< HEAD
            if (!$definition->isSynthetic() && $definition->isPublic() && !$this->isHotPath($definition)) {
                $code .= sprintf("            %s => __DIR__.'/%s.php',\n", $this->doExport($id), $this->generateMethodName($id));
=======
            if (!$definition->isSynthetic() && $definition->isPublic() && $definition->isShared() && !$this->isHotPath($definition)) {
                $code .= sprintf("            %s => '%s.php',\n", $this->doExport($id), $this->generateMethodName($id));
>>>>>>> a5a44472
            }
        }

        return $code ? "        \$this->fileMap = array(\n{$code}        );\n" : '';
    }

    private function addAliases(): string
    {
        if (!$aliases = $this->container->getAliases()) {
            return "\n        \$this->aliases = array();\n";
        }

        $code = "        \$this->aliases = array(\n";
        ksort($aliases);
        foreach ($aliases as $alias => $id) {
            $id = (string) $id;
            while (isset($aliases[$id])) {
                $id = (string) $aliases[$id];
            }
            $code .= '            '.$this->doExport($alias).' => '.$this->doExport($id).",\n";
        }

        return $code."        );\n";
    }

    private function addInlineRequires(): string
    {
        if (!$this->hotPathTag || !$this->inlineRequires) {
            return '';
        }

        $lineage = array();

        foreach ($this->container->findTaggedServiceIds($this->hotPathTag) as $id => $tags) {
            $definition = $this->container->getDefinition($id);
            $inlinedDefinitions = $this->getDefinitionsFromArguments(array($definition));

            foreach ($inlinedDefinitions as $def) {
                if (is_string($class = is_array($factory = $def->getFactory()) && is_string($factory[0]) ? $factory[0] : $def->getClass())) {
                    $this->collectLineage($class, $lineage);
                }
            }
        }

        $code = '';

        foreach ($lineage as $file) {
            if (!isset($this->inlinedRequires[$file])) {
                $this->inlinedRequires[$file] = true;
                $code .= sprintf("\n            include_once %s;", $file);
            }
        }

        return $code ? sprintf("\n        \$this->privates['service_container'] = function () {%s\n        };\n", $code) : '';
    }

    private function addDefaultParametersMethod(): string
    {
        if (!$this->container->getParameterBag()->all()) {
            return '';
        }

        $php = array();
        $dynamicPhp = array();

        foreach ($this->container->getParameterBag()->all() as $key => $value) {
            if ($key !== $resolvedKey = $this->container->resolveEnvPlaceholders($key)) {
                throw new InvalidArgumentException(sprintf('Parameter name cannot use env parameters: %s.', $resolvedKey));
            }
            $export = $this->exportParameters(array($value));
            $export = explode('0 => ', substr(rtrim($export, " )\n"), 7, -1), 2);

            if (preg_match("/\\\$this->(?:getEnv\('(?:\w++:)*+\w++'\)|targetDirs\[\d++\])/", $export[1])) {
                $dynamicPhp[$key] = sprintf('%scase %s: $value = %s; break;', $export[0], $this->export($key), $export[1]);
            } else {
                $php[] = sprintf('%s%s => %s,', $export[0], $this->export($key), $export[1]);
            }
        }
        $parameters = sprintf("array(\n%s\n%s)", implode("\n", $php), str_repeat(' ', 8));

        $code = <<<'EOF'

    public function getParameter($name)
    {
        $name = (string) $name;
        if (isset($this->buildParameters[$name])) {
            return $this->buildParameters[$name];
        }

        if (!(isset($this->parameters[$name]) || isset($this->loadedDynamicParameters[$name]) || array_key_exists($name, $this->parameters))) {
            throw new InvalidArgumentException(sprintf('The parameter "%s" must be defined.', $name));
        }
        if (isset($this->loadedDynamicParameters[$name])) {
            return $this->loadedDynamicParameters[$name] ? $this->dynamicParameters[$name] : $this->getDynamicParameter($name);
        }

        return $this->parameters[$name];
    }

    public function hasParameter($name)
    {
        $name = (string) $name;
        if (isset($this->buildParameters[$name])) {
            return true;
        }

        return isset($this->parameters[$name]) || isset($this->loadedDynamicParameters[$name]) || array_key_exists($name, $this->parameters);
    }

    public function setParameter($name, $value)
    {
        throw new LogicException('Impossible to call set() on a frozen ParameterBag.');
    }

    public function getParameterBag()
    {
        if (null === $this->parameterBag) {
            $parameters = $this->parameters;
            foreach ($this->loadedDynamicParameters as $name => $loaded) {
                $parameters[$name] = $loaded ? $this->dynamicParameters[$name] : $this->getDynamicParameter($name);
            }
            foreach ($this->buildParameters as $name => $value) {
                $parameters[$name] = $value;
            }
            $this->parameterBag = new FrozenParameterBag($parameters);
        }

        return $this->parameterBag;
    }

EOF;
        if (!$this->asFiles) {
            $code = preg_replace('/^.*buildParameters.*\n.*\n.*\n/m', '', $code);
        }

        if ($dynamicPhp) {
            $loadedDynamicParameters = $this->exportParameters(array_combine(array_keys($dynamicPhp), array_fill(0, count($dynamicPhp), false)), '', 8);
            $getDynamicParameter = <<<'EOF'
        switch ($name) {
%s
            default: throw new InvalidArgumentException(sprintf('The dynamic parameter "%%s" must be defined.', $name));
        }
        $this->loadedDynamicParameters[$name] = true;

        return $this->dynamicParameters[$name] = $value;
EOF;
            $getDynamicParameter = sprintf($getDynamicParameter, implode("\n", $dynamicPhp));
        } else {
            $loadedDynamicParameters = 'array()';
            $getDynamicParameter = str_repeat(' ', 8).'throw new InvalidArgumentException(sprintf(\'The dynamic parameter "%s" must be defined.\', $name));';
        }

        $code .= <<<EOF

    private \$loadedDynamicParameters = {$loadedDynamicParameters};
    private \$dynamicParameters = array();

    /*{$this->docStar}
     * Computes a dynamic parameter.
     *
     * @param string The name of the dynamic parameter to load
     *
     * @return mixed The value of the dynamic parameter
     *
     * @throws InvalidArgumentException When the dynamic parameter does not exist
     */
    private function getDynamicParameter(\$name)
    {
{$getDynamicParameter}
    }

    /*{$this->docStar}
     * Gets the default parameters.
     *
     * @return array An array of the default parameters
     */
    protected function getDefaultParameters()
    {
        return $parameters;
    }

EOF;

        return $code;
    }

    /**
     * @throws InvalidArgumentException
     */
    private function exportParameters(array $parameters, string $path = '', int $indent = 12): string
    {
        $php = array();
        foreach ($parameters as $key => $value) {
            if (is_array($value)) {
                $value = $this->exportParameters($value, $path.'/'.$key, $indent + 4);
            } elseif ($value instanceof ArgumentInterface) {
                throw new InvalidArgumentException(sprintf('You cannot dump a container with parameters that contain special arguments. "%s" found in "%s".', get_class($value), $path.'/'.$key));
            } elseif ($value instanceof Variable) {
                throw new InvalidArgumentException(sprintf('You cannot dump a container with parameters that contain variable references. Variable "%s" found in "%s".', $value, $path.'/'.$key));
            } elseif ($value instanceof Definition) {
                throw new InvalidArgumentException(sprintf('You cannot dump a container with parameters that contain service definitions. Definition for "%s" found in "%s".', $value->getClass(), $path.'/'.$key));
            } elseif ($value instanceof Reference) {
                throw new InvalidArgumentException(sprintf('You cannot dump a container with parameters that contain references to other services (reference to service "%s" found in "%s").', $value, $path.'/'.$key));
            } elseif ($value instanceof Expression) {
                throw new InvalidArgumentException(sprintf('You cannot dump a container with parameters that contain expressions. Expression "%s" found in "%s".', $value, $path.'/'.$key));
            } else {
                $value = $this->export($value);
            }

            $php[] = sprintf('%s%s => %s,', str_repeat(' ', $indent), $this->export($key), $value);
        }

        return sprintf("array(\n%s\n%s)", implode("\n", $php), str_repeat(' ', $indent - 4));
    }

    private function endClass(): string
    {
        return <<<'EOF'
}

EOF;
    }

    private function wrapServiceConditionals($value, string $code): string
    {
        if (!$condition = $this->getServiceConditionals($value)) {
            return $code;
        }

        // re-indent the wrapped code
        $code = implode("\n", array_map(function ($line) { return $line ? '    '.$line : $line; }, explode("\n", $code)));

        return sprintf("        if (%s) {\n%s        }\n", $condition, $code);
    }

    private function getServiceConditionals($value): string
    {
        $conditions = array();
        foreach (ContainerBuilder::getInitializedConditionals($value) as $service) {
            if (!$this->container->hasDefinition($service)) {
                return 'false';
            }
            $conditions[] = sprintf("isset(\$this->%s['%s'])", $this->container->getDefinition($service)->isPublic() ? 'services' : 'privates', $service);
        }
        foreach (ContainerBuilder::getServiceConditionals($value) as $service) {
            if ($this->container->hasDefinition($service) && !$this->container->getDefinition($service)->isPublic()) {
                continue;
            }

            $conditions[] = sprintf("\$this->has('%s')", $service);
        }

        if (!$conditions) {
            return '';
        }

        return implode(' && ', $conditions);
    }

    private function getServiceCallsFromArguments(array $arguments, array &$calls, bool $isPreInstance, string $callerId, array &$behavior = array(), int $step = 1)
    {
        foreach ($arguments as $argument) {
            if (is_array($argument)) {
                $this->getServiceCallsFromArguments($argument, $calls, $isPreInstance, $callerId, $behavior, $step);
            } elseif ($argument instanceof Reference) {
                $id = (string) $argument;

                if (!isset($calls[$id])) {
                    $calls[$id] = (int) ($isPreInstance && isset($this->circularReferences[$callerId][$id]));
                }
                if (!isset($behavior[$id])) {
                    $behavior[$id] = $argument->getInvalidBehavior();
                } else {
                    $behavior[$id] = min($behavior[$id], $argument->getInvalidBehavior());
                }

                $calls[$id] += $step;
            }
        }
    }

    private function getDefinitionsFromArguments(array $arguments, \SplObjectStorage $definitions = null): \SplObjectStorage
    {
        if (null === $definitions) {
            $definitions = new \SplObjectStorage();
        }

        foreach ($arguments as $argument) {
            if (is_array($argument)) {
                $this->getDefinitionsFromArguments($argument, $definitions);
            } elseif (!$argument instanceof Definition) {
                // no-op
            } elseif (isset($definitions[$argument])) {
                $definitions[$argument] = 1 + $definitions[$argument];
            } else {
                $definitions[$argument] = 1;
                $this->getDefinitionsFromArguments($argument->getArguments(), $definitions);
                $this->getDefinitionsFromArguments(array($argument->getFactory()), $definitions);
                $this->getDefinitionsFromArguments($argument->getProperties(), $definitions);
                $this->getDefinitionsFromArguments($argument->getMethodCalls(), $definitions);
                $this->getDefinitionsFromArguments(array($argument->getConfigurator()), $definitions);
                // move current definition last in the list
                $nbOccurences = $definitions[$argument];
                unset($definitions[$argument]);
                $definitions[$argument] = $nbOccurences;
            }
        }

        return $definitions;
    }

    private function hasReference(string $id, array $arguments, bool $deep = false, array &$visited = array()): bool
    {
        if (!isset($this->circularReferences[$id])) {
            return false;
        }

        foreach ($arguments as $argument) {
            if (is_array($argument)) {
                if ($this->hasReference($id, $argument, $deep, $visited)) {
                    return true;
                }

                continue;
            } elseif ($argument instanceof Reference) {
                $argumentId = (string) $argument;
                if ($id === $argumentId) {
                    return true;
                }

                if (!$deep || isset($visited[$argumentId]) || !isset($this->circularReferences[$id][$argumentId])) {
                    continue;
                }

                $visited[$argumentId] = true;

                $service = $this->container->getDefinition($argumentId);
            } elseif ($argument instanceof Definition) {
                $service = $argument;
            } else {
                continue;
            }

            // if the proxy manager is enabled, disable searching for references in lazy services,
            // as these services will be instantiated lazily and don't have direct related references.
            if ($service->isLazy() && !$this->getProxyDumper() instanceof NullDumper) {
                continue;
            }

            if ($this->hasReference($id, array($service->getArguments(), $service->getFactory(), $service->getProperties(), $service->getMethodCalls(), $service->getConfigurator()), $deep, $visited)) {
                return true;
            }
        }

        return false;
    }

    /**
     * @throws RuntimeException
     */
    private function dumpValue($value, bool $interpolate = true): string
    {
        if (is_array($value)) {
            if ($value && $interpolate && false !== $param = array_search($value, $this->container->getParameterBag()->all(), true)) {
                return $this->dumpValue("%$param%");
            }
            $code = array();
            foreach ($value as $k => $v) {
                $code[] = sprintf('%s => %s', $this->dumpValue($k, $interpolate), $this->dumpValue($v, $interpolate));
            }

            return sprintf('array(%s)', implode(', ', $code));
        } elseif ($value instanceof ArgumentInterface) {
            $scope = array($this->definitionVariables, $this->referenceVariables, $this->variableCount);
            $this->definitionVariables = $this->referenceVariables = null;

            try {
                if ($value instanceof ServiceClosureArgument) {
                    $value = $value->getValues()[0];
                    $code = $this->dumpValue($value, $interpolate);

                    $returnedType = '';
                    if ($value instanceof TypedReference) {
                        $returnedType = sprintf(': %s\%s', ContainerInterface::EXCEPTION_ON_INVALID_REFERENCE >= $value->getInvalidBehavior() ? '' : '?', $value->getType());
                    }

                    $code = sprintf('return %s;', $code);

                    return sprintf("function ()%s {\n            %s\n        }", $returnedType, $code);
                }

                if ($value instanceof IteratorArgument) {
                    $operands = array(0);
                    $code = array();
                    $code[] = 'new RewindableGenerator(function () {';

                    if (!$values = $value->getValues()) {
                        $code[] = '            return new \EmptyIterator();';
                    } else {
                        $countCode = array();
                        $countCode[] = 'function () {';

                        foreach ($values as $k => $v) {
                            ($c = $this->getServiceConditionals($v)) ? $operands[] = "(int) ($c)" : ++$operands[0];
                            $v = $this->wrapServiceConditionals($v, sprintf("        yield %s => %s;\n", $this->dumpValue($k, $interpolate), $this->dumpValue($v, $interpolate)));
                            foreach (explode("\n", $v) as $v) {
                                if ($v) {
                                    $code[] = '    '.$v;
                                }
                            }
                        }

                        $countCode[] = sprintf('            return %s;', implode(' + ', $operands));
                        $countCode[] = '        }';
                    }

                    $code[] = sprintf('        }, %s)', count($operands) > 1 ? implode("\n", $countCode) : $operands[0]);

                    return implode("\n", $code);
                }
            } finally {
                list($this->definitionVariables, $this->referenceVariables, $this->variableCount) = $scope;
            }
        } elseif ($value instanceof Definition) {
            if (null !== $this->definitionVariables && $this->definitionVariables->contains($value)) {
                return $this->dumpValue($this->definitionVariables[$value], $interpolate);
            }
            if ($value->getMethodCalls()) {
                throw new RuntimeException('Cannot dump definitions which have method calls.');
            }
            if ($value->getProperties()) {
                throw new RuntimeException('Cannot dump definitions which have properties.');
            }
            if (null !== $value->getConfigurator()) {
                throw new RuntimeException('Cannot dump definitions which have a configurator.');
            }

            $arguments = array();
            foreach ($value->getArguments() as $argument) {
                $arguments[] = $this->dumpValue($argument);
            }

            if (null !== $value->getFactory()) {
                $factory = $value->getFactory();

                if (is_string($factory)) {
                    return sprintf('%s(%s)', $this->dumpLiteralClass($this->dumpValue($factory)), implode(', ', $arguments));
                }

                if (is_array($factory)) {
                    if (!preg_match('/^[a-zA-Z_\x7f-\xff][a-zA-Z0-9_\x7f-\xff]*$/', $factory[1])) {
                        throw new RuntimeException(sprintf('Cannot dump definition because of invalid factory method (%s)', $factory[1] ?: 'n/a'));
                    }

                    $class = $this->dumpValue($factory[0]);
                    if (is_string($factory[0])) {
                        return sprintf('%s::%s(%s)', $this->dumpLiteralClass($class), $factory[1], implode(', ', $arguments));
                    }

                    if ($factory[0] instanceof Definition) {
                        if (0 === strpos($class, 'new ')) {
                            return sprintf('(%s)->%s(%s)', $class, $factory[1], implode(', ', $arguments));
                        }

                        return sprintf("[%s, '%s'](%s)", $class, $factory[1], implode(', ', $arguments));
                    }

                    if ($factory[0] instanceof Reference) {
                        return sprintf('%s->%s(%s)', $class, $factory[1], implode(', ', $arguments));
                    }
                }

                throw new RuntimeException('Cannot dump definition because of invalid factory');
            }

            $class = $value->getClass();
            if (null === $class) {
                throw new RuntimeException('Cannot dump definitions which have no class nor factory.');
            }

            return sprintf('new %s(%s)', $this->dumpLiteralClass($this->dumpValue($class)), implode(', ', $arguments));
        } elseif ($value instanceof Variable) {
            return '$'.$value;
        } elseif ($value instanceof Reference) {
            $id = (string) $value;
            if (null !== $this->referenceVariables && isset($this->referenceVariables[$id])) {
                return $this->dumpValue($this->referenceVariables[$id], $interpolate);
            }

            return $this->getServiceCall($id, $value);
        } elseif ($value instanceof Expression) {
            return $this->getExpressionLanguage()->compile((string) $value, array('this' => 'container'));
        } elseif ($value instanceof Parameter) {
            return $this->dumpParameter($value);
        } elseif (true === $interpolate && is_string($value)) {
            if (preg_match('/^%([^%]+)%$/', $value, $match)) {
                // we do this to deal with non string values (Boolean, integer, ...)
                // the preg_replace_callback converts them to strings
                return $this->dumpParameter($match[1]);
            } else {
                $replaceParameters = function ($match) {
                    return "'.".$this->dumpParameter($match[2]).".'";
                };

                $code = str_replace('%%', '%', preg_replace_callback('/(?<!%)(%)([^%]+)\1/', $replaceParameters, $this->export($value)));

                return $code;
            }
        } elseif (is_object($value) || is_resource($value)) {
            throw new RuntimeException('Unable to dump a service container if a parameter is an object or a resource.');
        }

        return $this->export($value);
    }

    /**
     * Dumps a string to a literal (aka PHP Code) class value.
     *
     * @throws RuntimeException
     */
    private function dumpLiteralClass(string $class): string
    {
        if (false !== strpos($class, '$')) {
            return sprintf('${($_ = %s) && false ?: "_"}', $class);
        }
        if (0 !== strpos($class, "'") || !preg_match('/^\'(?:\\\{2})?[a-zA-Z_\x7f-\xff][a-zA-Z0-9_\x7f-\xff]*(?:\\\{2}[a-zA-Z_\x7f-\xff][a-zA-Z0-9_\x7f-\xff]*)*\'$/', $class)) {
            throw new RuntimeException(sprintf('Cannot dump definition because of invalid class name (%s)', $class ?: 'n/a'));
        }

        $class = substr(str_replace('\\\\', '\\', $class), 1, -1);

        return 0 === strpos($class, '\\') ? $class : '\\'.$class;
    }

    private function dumpParameter(string $name): string
    {
        if ($this->container->hasParameter($name)) {
            $value = $this->container->getParameter($name);
            $dumpedValue = $this->dumpValue($value, false);

            if (!$value || !is_array($value)) {
                return $dumpedValue;
            }

            if (!preg_match("/\\\$this->(?:getEnv\('(?:\w++:)*+\w++'\)|targetDirs\[\d++\])/", $dumpedValue)) {
                return sprintf("\$this->parameters['%s']", $name);
            }
        }

        return sprintf("\$this->getParameter('%s')", $name);
    }

    private function getServiceCall(string $id, Reference $reference = null): string
    {
        while ($this->container->hasAlias($id)) {
            $id = (string) $this->container->getAlias($id);
        }

        if ('service_container' === $id) {
            return '$this';
        }

        if ($this->container->hasDefinition($id) && ($definition = $this->container->getDefinition($id)) && !$definition->isSynthetic()) {
            if (null !== $reference && ContainerInterface::IGNORE_ON_UNINITIALIZED_REFERENCE === $reference->getInvalidBehavior()) {
                $code = 'null';
            } elseif ($this->isTrivialInstance($definition)) {
                $code = substr($this->addNewInstance($definition, '', '', $id), 8, -2);
                if ($definition->isShared()) {
                    $code = sprintf('$this->%s[\'%s\'] = %s', $definition->isPublic() ? 'services' : 'privates', $id, $code);
                }
<<<<<<< HEAD
            } elseif ($this->asFiles && !$this->isHotPath($definition)) {
                $code = sprintf("\$this->load(__DIR__.'/%s.php')", $this->generateMethodName($id));
                if (!$definition->isShared()) {
                    $factory = sprintf('$this->factories%s[\'%s\']', $definition->isPublic() ? '' : "['service_container']", $id);
                    $code = sprintf('(isset(%s) ? %1$s() : %s)', $factory, $code);
                }
=======
            } elseif ($this->asFiles && $definition->isShared() && !$this->isHotPath($definition)) {
                $code = sprintf("\$this->load('%s.php')", $this->generateMethodName($id));
>>>>>>> a5a44472
            } else {
                $code = sprintf('$this->%s()', $this->generateMethodName($id));
            }
            if ($definition->isShared()) {
                $code = sprintf('($this->%s[\'%s\'] ?? %s)', $definition->isPublic() ? 'services' : 'privates', $id, $code);
            }

            return $code;
        }
        if (null !== $reference && ContainerInterface::IGNORE_ON_UNINITIALIZED_REFERENCE === $reference->getInvalidBehavior()) {
            return 'null';
        }
        if (null !== $reference && ContainerInterface::EXCEPTION_ON_INVALID_REFERENCE < $reference->getInvalidBehavior()) {
            $code = sprintf('$this->get(\'%s\', /* ContainerInterface::NULL_ON_INVALID_REFERENCE */ %d)', $id, ContainerInterface::NULL_ON_INVALID_REFERENCE);
        } else {
            $code = sprintf('$this->get(\'%s\')', $id);
        }

        return sprintf('($this->services[\'%s\'] ?? %s)', $id, $code);
    }

    /**
     * Initializes the method names map to avoid conflicts with the Container methods.
     */
    private function initializeMethodNamesMap(string $class)
    {
        $this->serviceIdToMethodNameMap = array();
        $this->usedMethodNames = array();

        if ($reflectionClass = $this->container->getReflectionClass($class)) {
            foreach ($reflectionClass->getMethods() as $method) {
                $this->usedMethodNames[strtolower($method->getName())] = true;
            }
        }
    }

    /**
     * @throws InvalidArgumentException
     */
    private function generateMethodName(string $id): string
    {
        if (isset($this->serviceIdToMethodNameMap[$id])) {
            return $this->serviceIdToMethodNameMap[$id];
        }

        $i = strrpos($id, '\\');
        $name = Container::camelize(false !== $i && isset($id[1 + $i]) ? substr($id, 1 + $i) : $id);
        $name = preg_replace('/[^a-zA-Z0-9_\x7f-\xff]/', '', $name);
        $methodName = 'get'.$name.'Service';
        $suffix = 1;

        while (isset($this->usedMethodNames[strtolower($methodName)])) {
            ++$suffix;
            $methodName = 'get'.$name.$suffix.'Service';
        }

        $this->serviceIdToMethodNameMap[$id] = $methodName;
        $this->usedMethodNames[strtolower($methodName)] = true;

        return $methodName;
    }

    private function getNextVariableName(): string
    {
        $firstChars = self::FIRST_CHARS;
        $firstCharsLength = strlen($firstChars);
        $nonFirstChars = self::NON_FIRST_CHARS;
        $nonFirstCharsLength = strlen($nonFirstChars);

        while (true) {
            $name = '';
            $i = $this->variableCount;

            if ('' === $name) {
                $name .= $firstChars[$i % $firstCharsLength];
                $i = (int) ($i / $firstCharsLength);
            }

            while ($i > 0) {
                --$i;
                $name .= $nonFirstChars[$i % $nonFirstCharsLength];
                $i = (int) ($i / $nonFirstCharsLength);
            }

            ++$this->variableCount;

            // check that the name is not reserved
            if (in_array($name, $this->reservedVariables, true)) {
                continue;
            }

            return $name;
        }
    }

    private function getExpressionLanguage()
    {
        if (null === $this->expressionLanguage) {
            if (!class_exists('Symfony\Component\ExpressionLanguage\ExpressionLanguage')) {
                throw new RuntimeException('Unable to use expressions as the Symfony ExpressionLanguage component is not installed.');
            }
            $providers = $this->container->getExpressionLanguageProviders();
            $this->expressionLanguage = new ExpressionLanguage(null, $providers, function ($arg) {
                $id = '""' === substr_replace($arg, '', 1, -1) ? stripcslashes(substr($arg, 1, -1)) : null;

                if (null !== $id && ($this->container->hasAlias($id) || $this->container->hasDefinition($id))) {
                    return $this->getServiceCall($id);
                }

                return sprintf('$this->get(%s)', $arg);
            });

            if ($this->container->isTrackingResources()) {
                foreach ($providers as $provider) {
                    $this->container->addObjectResource($provider);
                }
            }
        }

        return $this->expressionLanguage;
    }

    private function isHotPath(Definition $definition)
    {
        return $this->hotPathTag && $definition->hasTag($this->hotPathTag) && !$definition->isDeprecated();
    }

    private function export($value)
    {
        if (null !== $this->targetDirRegex && is_string($value) && preg_match($this->targetDirRegex, $value, $matches, PREG_OFFSET_CAPTURE)) {
            $prefix = $matches[0][1] ? $this->doExport(substr($value, 0, $matches[0][1]), true).'.' : '';
            $suffix = $matches[0][1] + strlen($matches[0][0]);
            $suffix = isset($value[$suffix]) ? '.'.$this->doExport(substr($value, $suffix), true) : '';
            $dirname = $this->asFiles ? '$this->containerDir' : '__DIR__';
            $offset = 1 + $this->targetDirMaxMatches - count($matches);

            if ($this->asFiles || 0 < $offset) {
                $dirname = sprintf('$this->targetDirs[%d]', $offset);
            }

            if ($prefix || $suffix) {
                return sprintf('(%s%s%s)', $prefix, $dirname, $suffix);
            }

            return $dirname;
        }

        return $this->doExport($value, true);
    }

    private function doExport($value, $resolveEnv = false)
    {
        if (is_string($value) && false !== strpos($value, "\n")) {
            $cleanParts = explode("\n", $value);
            $cleanParts = array_map(function ($part) { return var_export($part, true); }, $cleanParts);
            $export = implode('."\n".', $cleanParts);
        } else {
            $export = var_export($value, true);
        }

        if ($resolveEnv && "'" === $export[0] && $export !== $resolvedExport = $this->container->resolveEnvPlaceholders($export, "'.\$this->getEnv('string:%s').'")) {
            $export = $resolvedExport;
            if (".''" === substr($export, -3)) {
                $export = substr($export, 0, -3);
                if ("'" === $export[1]) {
                    $export = substr_replace($export, '', 18, 7);
                }
            }
            if ("'" === $export[1]) {
                $export = substr($export, 3);
            }
        }

        return $export;
    }
}<|MERGE_RESOLUTION|>--- conflicted
+++ resolved
@@ -739,15 +739,8 @@
 EOF;
         }
 
-<<<<<<< HEAD
         if ($e = $definition->getErrors()) {
             $e = sprintf("throw new RuntimeException(%s);\n", $this->export(reset($e)));
-=======
-        if ($this->getProxyDumper()->isProxyCandidate($definition)) {
-            $factoryCode = $asFile ? "\$this->load('%s.php', false)" : '$this->%s(false)';
-            $code .= $this->getProxyDumper()->getProxyFactoryCode($definition, $id, sprintf($factoryCode, $methodName));
-        }
->>>>>>> a5a44472
 
             return $asFile ? substr($code, 8).$e : $code.'        '.$e."    }\n";
         }
@@ -769,7 +762,7 @@
         $code .= $this->addServiceInclude($id, $definition, $inlinedDefinitions);
 
         if ($this->getProxyDumper()->isProxyCandidate($definition)) {
-            $factoryCode = $asFile ? "\$this->load(__DIR__.'/%s.php', false)" : '$this->%s(false)';
+            $factoryCode = $asFile ? "\$this->load('%s.php', false)" : '$this->%s(false)';
             $code .= $this->getProxyDumper()->getProxyFactoryCode($definition, $id, sprintf($factoryCode, $methodName));
         }
 
@@ -1100,13 +1093,8 @@
         $definitions = $this->container->getDefinitions();
         ksort($definitions);
         foreach ($definitions as $id => $definition) {
-<<<<<<< HEAD
             if (!$definition->isSynthetic() && $definition->isPublic() && !$this->isHotPath($definition)) {
-                $code .= sprintf("            %s => __DIR__.'/%s.php',\n", $this->doExport($id), $this->generateMethodName($id));
-=======
-            if (!$definition->isSynthetic() && $definition->isPublic() && $definition->isShared() && !$this->isHotPath($definition)) {
                 $code .= sprintf("            %s => '%s.php',\n", $this->doExport($id), $this->generateMethodName($id));
->>>>>>> a5a44472
             }
         }
 
@@ -1677,17 +1665,12 @@
                 if ($definition->isShared()) {
                     $code = sprintf('$this->%s[\'%s\'] = %s', $definition->isPublic() ? 'services' : 'privates', $id, $code);
                 }
-<<<<<<< HEAD
             } elseif ($this->asFiles && !$this->isHotPath($definition)) {
-                $code = sprintf("\$this->load(__DIR__.'/%s.php')", $this->generateMethodName($id));
+                $code = sprintf("\$this->load('%s.php')", $this->generateMethodName($id));
                 if (!$definition->isShared()) {
                     $factory = sprintf('$this->factories%s[\'%s\']', $definition->isPublic() ? '' : "['service_container']", $id);
                     $code = sprintf('(isset(%s) ? %1$s() : %s)', $factory, $code);
                 }
-=======
-            } elseif ($this->asFiles && $definition->isShared() && !$this->isHotPath($definition)) {
-                $code = sprintf("\$this->load('%s.php')", $this->generateMethodName($id));
->>>>>>> a5a44472
             } else {
                 $code = sprintf('$this->%s()', $this->generateMethodName($id));
             }
