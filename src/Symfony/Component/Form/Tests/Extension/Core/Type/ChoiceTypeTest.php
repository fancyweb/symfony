--- conflicted
+++ resolved
@@ -231,10 +231,7 @@
         $this->assertEquals('b', $form->getViewData());
     }
 
-<<<<<<< HEAD
-    public function testSubmitSingleNonExpandedObjectChoices()
-=======
-    public function testBindSingleNonExpandedInvalidChoice()
+    public function testSubmitSingleNonExpandedInvalidChoice()
     {
         $form = $this->factory->create('choice', null, array(
             'multiple' => false,
@@ -242,15 +239,14 @@
             'choices' => $this->choices,
         ));
 
-        $form->bind('foobar');
+        $form->submit('foobar');
 
         $this->assertNull($form->getData());
         $this->assertEquals('foobar', $form->getViewData());
         $this->assertFalse($form->isSynchronized());
     }
 
-    public function testBindSingleNonExpandedObjectChoices()
->>>>>>> 2a304e09
+    public function testSubmitSingleNonExpandedObjectChoices()
     {
         $form = $this->factory->create('choice', null, array(
             'multiple' => false,
@@ -287,10 +283,7 @@
         $this->assertEquals(array('a', 'b'), $form->getViewData());
     }
 
-<<<<<<< HEAD
-    public function testSubmitMultipleNonExpandedObjectChoices()
-=======
-    public function testBindMultipleNonExpandedInvalidScalarChoice()
+    public function testSubmitMultipleNonExpandedInvalidScalarChoice()
     {
         $form = $this->factory->create('choice', null, array(
             'multiple' => true,
@@ -298,14 +291,14 @@
             'choices' => $this->choices,
         ));
 
-        $form->bind('foobar');
+        $form->submit('foobar');
 
         $this->assertNull($form->getData());
         $this->assertEquals('foobar', $form->getViewData());
         $this->assertFalse($form->isSynchronized());
     }
 
-    public function testBindMultipleNonExpandedInvalidArrayChoice()
+    public function testSubmitMultipleNonExpandedInvalidArrayChoice()
     {
         $form = $this->factory->create('choice', null, array(
             'multiple' => true,
@@ -313,15 +306,14 @@
             'choices' => $this->choices,
         ));
 
-        $form->bind(array('a', 'foobar'));
+        $form->submit(array('a', 'foobar'));
 
         $this->assertNull($form->getData());
         $this->assertEquals(array('a', 'foobar'), $form->getViewData());
         $this->assertFalse($form->isSynchronized());
     }
 
-    public function testBindMultipleNonExpandedObjectChoices()
->>>>>>> 2a304e09
+    public function testSubmitMultipleNonExpandedObjectChoices()
     {
         $form = $this->factory->create('choice', null, array(
             'multiple' => true,
@@ -343,11 +335,7 @@
         $this->assertEquals(array('2', '3'), $form->getViewData());
     }
 
-<<<<<<< HEAD
     public function testSubmitSingleExpandedRequired()
-=======
-    public function testBindSingleExpandedRequired()
->>>>>>> 2a304e09
     {
         $form = $this->factory->create('choice', null, array(
             'multiple' => false,
@@ -356,11 +344,7 @@
             'choices' => $this->choices,
         ));
 
-<<<<<<< HEAD
         $form->submit('b');
-=======
-        $form->bind('b');
->>>>>>> 2a304e09
 
         $this->assertSame('b', $form->getData());
         $this->assertSame(array(
@@ -370,11 +354,8 @@
             3 => false,
             4 => false,
         ), $form->getViewData());
-<<<<<<< HEAD
-=======
         $this->assertEmpty($form->getExtraData());
         $this->assertTrue($form->isSynchronized());
->>>>>>> 2a304e09
 
         $this->assertFalse($form[0]->getData());
         $this->assertTrue($form[1]->getData());
@@ -388,10 +369,7 @@
         $this->assertNull($form[4]->getViewData());
     }
 
-<<<<<<< HEAD
-    public function testSubmitSingleExpandedNonRequired()
-=======
-    public function testBindSingleExpandedRequiredInvalidChoice()
+    public function testSubmitSingleExpandedRequiredInvalidChoice()
     {
         $form = $this->factory->create('choice', null, array(
             'multiple' => false,
@@ -400,7 +378,7 @@
             'choices' => $this->choices,
         ));
 
-        $form->bind('foobar');
+        $form->submit('foobar');
 
         $this->assertSame(null, $form->getData());
         $this->assertSame('foobar', $form->getViewData());
@@ -419,8 +397,7 @@
         $this->assertNull($form[4]->getViewData());
     }
 
-    public function testBindSingleExpandedNonRequired()
->>>>>>> 2a304e09
+    public function testSubmitSingleExpandedNonRequired()
     {
         $form = $this->factory->create('choice', null, array(
             'multiple' => false,
@@ -438,17 +415,12 @@
             2 => false,
             3 => false,
             4 => false,
-<<<<<<< HEAD
             'placeholder' => false,
-        ), $form->getViewData());
-
-        $this->assertFalse($form['placeholder']->getData());
-=======
         ), $form->getViewData());
         $this->assertEmpty($form->getExtraData());
         $this->assertTrue($form->isSynchronized());
 
->>>>>>> 2a304e09
+        $this->assertFalse($form['placeholder']->getData());
         $this->assertFalse($form[0]->getData());
         $this->assertTrue($form[1]->getData());
         $this->assertFalse($form[2]->getData());
@@ -462,10 +434,7 @@
         $this->assertNull($form[4]->getViewData());
     }
 
-<<<<<<< HEAD
-    public function testSubmitSingleExpandedRequiredNothingChecked()
-=======
-    public function testBindSingleExpandedNonRequiredInvalidChoice()
+    public function testSubmitSingleExpandedNonRequiredInvalidChoice()
     {
         $form = $this->factory->create('choice', null, array(
             'multiple' => false,
@@ -474,7 +443,7 @@
             'choices' => $this->choices,
         ));
 
-        $form->bind('foobar');
+        $form->submit('foobar');
 
         $this->assertSame(null, $form->getData());
         $this->assertSame('foobar', $form->getViewData());
@@ -493,8 +462,7 @@
         $this->assertNull($form[4]->getViewData());
     }
 
-    public function testBindSingleExpandedRequiredNull()
->>>>>>> 2a304e09
+    public function testSubmitSingleExpandedRequiredNull()
     {
         $form = $this->factory->create('choice', null, array(
             'multiple' => false,
@@ -504,50 +472,6 @@
         ));
 
         $form->submit(null);
-
-        $this->assertNull($form->getData());
-        $this->assertSame(array(
-            0 => false,
-            1 => false,
-            2 => false,
-            3 => false,
-            4 => false,
-        ), $form->getViewData());
-<<<<<<< HEAD
-=======
-        $this->assertEmpty($form->getExtraData());
-        $this->assertTrue($form->isSynchronized());
->>>>>>> 2a304e09
-
-        $this->assertFalse($form[0]->getData());
-        $this->assertFalse($form[1]->getData());
-        $this->assertFalse($form[2]->getData());
-        $this->assertFalse($form[3]->getData());
-        $this->assertFalse($form[4]->getData());
-        $this->assertNull($form[0]->getViewData());
-        $this->assertNull($form[1]->getViewData());
-        $this->assertNull($form[2]->getViewData());
-        $this->assertNull($form[3]->getViewData());
-        $this->assertNull($form[4]->getViewData());
-    }
-
-<<<<<<< HEAD
-    public function testSubmitSingleExpandedNonRequiredNothingChecked()
-=======
-    public function testBindSingleExpandedRequiredEmpty()
->>>>>>> 2a304e09
-    {
-        $form = $this->factory->create('choice', null, array(
-            'multiple' => false,
-            'expanded' => true,
-<<<<<<< HEAD
-            'required' => false,
-=======
-            'required' => true,
-            'choices' => $this->choices,
-        ));
-
-        $form->bind('');
 
         $this->assertNull($form->getData());
         $this->assertSame(array(
@@ -572,52 +496,16 @@
         $this->assertNull($form[4]->getViewData());
     }
 
-    public function testBindSingleExpandedRequiredFalse()
+    public function testSubmitSingleExpandedRequiredEmpty()
     {
         $form = $this->factory->create('choice', null, array(
             'multiple' => false,
             'expanded' => true,
             'required' => true,
->>>>>>> 2a304e09
-            'choices' => $this->choices,
-        ));
-
-        $form->submit(null);
-
-        $this->assertNull($form->getData());
-        $this->assertSame(array(
-            0 => false,
-            1 => false,
-            2 => false,
-            3 => false,
-            4 => false,
-            'placeholder' => true,
-        ), $form->getViewData());
-
-        $this->assertTrue($form['placeholder']->getData());
-        $this->assertFalse($form[0]->getData());
-        $this->assertFalse($form[1]->getData());
-        $this->assertFalse($form[2]->getData());
-        $this->assertFalse($form[3]->getData());
-        $this->assertFalse($form[4]->getData());
-        $this->assertSame('', $form['placeholder']->getViewData());
-        $this->assertNull($form[0]->getViewData());
-        $this->assertNull($form[1]->getViewData());
-        $this->assertNull($form[2]->getViewData());
-        $this->assertNull($form[3]->getViewData());
-        $this->assertNull($form[4]->getViewData());
-    }
-
-    public function testSubmitFalseToSingleExpandedRequiredDoesNotProduceExtraChildrenError()
-    {
-        $form = $this->factory->create('choice', null, array(
-            'multiple' => false,
-            'expanded' => true,
-            'required' => true,
-            'choices' => $this->choices,
-        ));
-
-        $form->submit(false);
+            'choices' => $this->choices,
+        ));
+
+        $form->submit('');
 
         $this->assertNull($form->getData());
         $this->assertSame(array(
@@ -642,15 +530,16 @@
         $this->assertNull($form[4]->getViewData());
     }
 
-    public function testBindSingleExpandedNonRequiredNull()
-    {
-        $form = $this->factory->create('choice', null, array(
-            'multiple' => false,
-            'expanded' => true,
-            'choices' => $this->choices,
-        ));
-
-        $form->bind(null);
+    public function testSubmitSingleExpandedRequiredFalse()
+    {
+        $form = $this->factory->create('choice', null, array(
+            'multiple' => false,
+            'expanded' => true,
+            'required' => true,
+            'choices' => $this->choices,
+        ));
+
+        $form->submit(false);
 
         $this->assertNull($form->getData());
         $this->assertSame(array(
@@ -675,7 +564,7 @@
         $this->assertNull($form[4]->getViewData());
     }
 
-    public function testBindSingleExpandedNonRequiredEmpty()
+    public function testSubmitSingleExpandedNonRequiredNull()
     {
         $form = $this->factory->create('choice', null, array(
             'multiple' => false,
@@ -684,7 +573,7 @@
             'choices' => $this->choices,
         ));
 
-        $form->bind('');
+        $form->submit(null);
 
         $this->assertNull($form->getData());
         $this->assertSame(array(
@@ -693,23 +582,26 @@
             2 => false,
             3 => false,
             4 => false,
+            'placeholder' => true,
         ), $form->getViewData());
         $this->assertEmpty($form->getExtraData());
         $this->assertTrue($form->isSynchronized());
 
-        $this->assertFalse($form[0]->getData());
-        $this->assertFalse($form[1]->getData());
-        $this->assertFalse($form[2]->getData());
-        $this->assertFalse($form[3]->getData());
-        $this->assertFalse($form[4]->getData());
-        $this->assertNull($form[0]->getViewData());
-        $this->assertNull($form[1]->getViewData());
-        $this->assertNull($form[2]->getViewData());
-        $this->assertNull($form[3]->getViewData());
-        $this->assertNull($form[4]->getViewData());
-    }
-
-    public function testBindSingleExpandedNonRequiredFalse()
+        $this->assertTrue($form['placeholder']->getData());
+        $this->assertFalse($form[0]->getData());
+        $this->assertFalse($form[1]->getData());
+        $this->assertFalse($form[2]->getData());
+        $this->assertFalse($form[3]->getData());
+        $this->assertFalse($form[4]->getData());
+        $this->assertSame('', $form['placeholder']->getViewData());
+        $this->assertNull($form[0]->getViewData());
+        $this->assertNull($form[1]->getViewData());
+        $this->assertNull($form[2]->getViewData());
+        $this->assertNull($form[3]->getViewData());
+        $this->assertNull($form[4]->getViewData());
+    }
+
+    public function testSubmitSingleExpandedNonRequiredEmpty()
     {
         $form = $this->factory->create('choice', null, array(
             'multiple' => false,
@@ -718,7 +610,7 @@
             'choices' => $this->choices,
         ));
 
-        $form->bind(false);
+        $form->submit('');
 
         $this->assertNull($form->getData());
         $this->assertSame(array(
@@ -727,23 +619,26 @@
             2 => false,
             3 => false,
             4 => false,
+            'placeholder' => true,
         ), $form->getViewData());
         $this->assertEmpty($form->getExtraData());
         $this->assertTrue($form->isSynchronized());
 
-        $this->assertFalse($form[0]->getData());
-        $this->assertFalse($form[1]->getData());
-        $this->assertFalse($form[2]->getData());
-        $this->assertFalse($form[3]->getData());
-        $this->assertFalse($form[4]->getData());
-        $this->assertNull($form[0]->getViewData());
-        $this->assertNull($form[1]->getViewData());
-        $this->assertNull($form[2]->getViewData());
-        $this->assertNull($form[3]->getViewData());
-        $this->assertNull($form[4]->getViewData());
-    }
-
-    public function testSubmitFalseToSingleExpandedNonRequiredDoesNotProduceExtraChildrenError()
+        $this->assertTrue($form['placeholder']->getData());
+        $this->assertFalse($form[0]->getData());
+        $this->assertFalse($form[1]->getData());
+        $this->assertFalse($form[2]->getData());
+        $this->assertFalse($form[3]->getData());
+        $this->assertFalse($form[4]->getData());
+        $this->assertSame('', $form['placeholder']->getViewData());
+        $this->assertNull($form[0]->getViewData());
+        $this->assertNull($form[1]->getViewData());
+        $this->assertNull($form[2]->getViewData());
+        $this->assertNull($form[3]->getViewData());
+        $this->assertNull($form[4]->getViewData());
+    }
+
+    public function testSubmitSingleExpandedNonRequiredFalse()
     {
         $form = $this->factory->create('choice', null, array(
             'multiple' => false,
@@ -754,8 +649,30 @@
 
         $form->submit(false);
 
+        $this->assertNull($form->getData());
+        $this->assertSame(array(
+            0 => false,
+            1 => false,
+            2 => false,
+            3 => false,
+            4 => false,
+            'placeholder' => true,
+        ), $form->getViewData());
         $this->assertEmpty($form->getExtraData());
-        $this->assertNull($form->getData());
+        $this->assertTrue($form->isSynchronized());
+
+        $this->assertTrue($form['placeholder']->getData());
+        $this->assertFalse($form[0]->getData());
+        $this->assertFalse($form[1]->getData());
+        $this->assertFalse($form[2]->getData());
+        $this->assertFalse($form[3]->getData());
+        $this->assertFalse($form[4]->getData());
+        $this->assertSame('', $form['placeholder']->getViewData());
+        $this->assertNull($form[0]->getViewData());
+        $this->assertNull($form[1]->getViewData());
+        $this->assertNull($form[2]->getViewData());
+        $this->assertNull($form[3]->getViewData());
+        $this->assertNull($form[4]->getViewData());
     }
 
     public function testSubmitSingleExpandedWithEmptyChild()
@@ -865,18 +782,15 @@
         $this->assertNull($form[4]->getViewData());
     }
 
-<<<<<<< HEAD
-    public function testSubmitMultipleExpandedEmpty()
-=======
-    public function testBindMultipleExpandedInvalidScalarChoice()
-    {
-        $form = $this->factory->create('choice', null, array(
-            'multiple' => true,
-            'expanded' => true,
-            'choices' => $this->choices,
-        ));
-
-        $form->bind('foobar');
+    public function testSubmitMultipleExpandedInvalidScalarChoice()
+    {
+        $form = $this->factory->create('choice', null, array(
+            'multiple' => true,
+            'expanded' => true,
+            'choices' => $this->choices,
+        ));
+
+        $form->submit('foobar');
 
         $this->assertNull($form->getData());
         $this->assertSame('foobar', $form->getViewData());
@@ -895,15 +809,15 @@
         $this->assertNull($form[4]->getViewData());
     }
 
-    public function testBindMultipleExpandedInvalidArrayChoice()
-    {
-        $form = $this->factory->create('choice', null, array(
-            'multiple' => true,
-            'expanded' => true,
-            'choices' => $this->choices,
-        ));
-
-        $form->bind(array('a', 'foobar'));
+    public function testSubmitMultipleExpandedInvalidArrayChoice()
+    {
+        $form = $this->factory->create('choice', null, array(
+            'multiple' => true,
+            'expanded' => true,
+            'choices' => $this->choices,
+        ));
+
+        $form->submit(array('a', 'foobar'));
 
         $this->assertNull($form->getData());
         $this->assertSame(array('a', 'foobar'), $form->getViewData());
@@ -922,8 +836,7 @@
         $this->assertNull($form[4]->getViewData());
     }
 
-    public function testBindMultipleExpandedEmpty()
->>>>>>> 2a304e09
+    public function testSubmitMultipleExpandedEmpty()
     {
         $form = $this->factory->create('choice', null, array(
             'multiple' => true,
