<?php

/*
 * This file is part of the Symfony package.
 *
 * (c) Fabien Potencier <fabien@symfony.com>
 *
 * For the full copyright and license information, please view the LICENSE
 * file that was distributed with this source code.
 */

namespace Symfony\Component\HttpFoundation;

/**
 * Response represents an HTTP response.
 *
 * @author Fabien Potencier <fabien@symfony.com>
 *
 * @api
 */
class Response
{
    const HTTP_CONTINUE = 100;
    const HTTP_SWITCHING_PROTOCOLS = 101;
    const HTTP_PROCESSING = 102;            // RFC2518
    const HTTP_OK = 200;
    const HTTP_CREATED = 201;
    const HTTP_ACCEPTED = 202;
    const HTTP_NON_AUTHORITATIVE_INFORMATION = 203;
    const HTTP_NO_CONTENT = 204;
    const HTTP_RESET_CONTENT = 205;
    const HTTP_PARTIAL_CONTENT = 206;
    const HTTP_MULTI_STATUS = 207;          // RFC4918
    const HTTP_ALREADY_REPORTED = 208;      // RFC5842
    const HTTP_IM_USED = 226;               // RFC3229
    const HTTP_MULTIPLE_CHOICES = 300;
    const HTTP_MOVED_PERMANENTLY = 301;
    const HTTP_FOUND = 302;
    const HTTP_SEE_OTHER = 303;
    const HTTP_NOT_MODIFIED = 304;
    const HTTP_USE_PROXY = 305;
    const HTTP_RESERVED = 306;
    const HTTP_TEMPORARY_REDIRECT = 307;
    const HTTP_PERMANENTLY_REDIRECT = 308;  // RFC7238
    const HTTP_BAD_REQUEST = 400;
    const HTTP_UNAUTHORIZED = 401;
    const HTTP_PAYMENT_REQUIRED = 402;
    const HTTP_FORBIDDEN = 403;
    const HTTP_NOT_FOUND = 404;
    const HTTP_METHOD_NOT_ALLOWED = 405;
    const HTTP_NOT_ACCEPTABLE = 406;
    const HTTP_PROXY_AUTHENTICATION_REQUIRED = 407;
    const HTTP_REQUEST_TIMEOUT = 408;
    const HTTP_CONFLICT = 409;
    const HTTP_GONE = 410;
    const HTTP_LENGTH_REQUIRED = 411;
    const HTTP_PRECONDITION_FAILED = 412;
    const HTTP_REQUEST_ENTITY_TOO_LARGE = 413;
    const HTTP_REQUEST_URI_TOO_LONG = 414;
    const HTTP_UNSUPPORTED_MEDIA_TYPE = 415;
    const HTTP_REQUESTED_RANGE_NOT_SATISFIABLE = 416;
    const HTTP_EXPECTATION_FAILED = 417;
    const HTTP_I_AM_A_TEAPOT = 418;                                               // RFC2324
    const HTTP_UNPROCESSABLE_ENTITY = 422;                                        // RFC4918
    const HTTP_LOCKED = 423;                                                      // RFC4918
    const HTTP_FAILED_DEPENDENCY = 424;                                           // RFC4918
    const HTTP_RESERVED_FOR_WEBDAV_ADVANCED_COLLECTIONS_EXPIRED_PROPOSAL = 425;   // RFC2817
    const HTTP_UPGRADE_REQUIRED = 426;                                            // RFC2817
    const HTTP_PRECONDITION_REQUIRED = 428;                                       // RFC6585
    const HTTP_TOO_MANY_REQUESTS = 429;                                           // RFC6585
    const HTTP_REQUEST_HEADER_FIELDS_TOO_LARGE = 431;                             // RFC6585
    const HTTP_INTERNAL_SERVER_ERROR = 500;
    const HTTP_NOT_IMPLEMENTED = 501;
    const HTTP_BAD_GATEWAY = 502;
    const HTTP_SERVICE_UNAVAILABLE = 503;
    const HTTP_GATEWAY_TIMEOUT = 504;
    const HTTP_VERSION_NOT_SUPPORTED = 505;
    const HTTP_VARIANT_ALSO_NEGOTIATES_EXPERIMENTAL = 506;                        // RFC2295
    const HTTP_INSUFFICIENT_STORAGE = 507;                                        // RFC4918
    const HTTP_LOOP_DETECTED = 508;                                               // RFC5842
    const HTTP_NOT_EXTENDED = 510;                                                // RFC2774
    const HTTP_NETWORK_AUTHENTICATION_REQUIRED = 511;                             // RFC6585

    /**
     * @var \Symfony\Component\HttpFoundation\ResponseHeaderBag
     */
    public $headers;

    /**
     * @var string
     */
    protected $content;

    /**
     * @var string
     */
    protected $version;

    /**
     * @var int
     */
    protected $statusCode;

    /**
     * @var string
     */
    protected $statusText;

    /**
     * @var string
     */
    protected $charset;

    /**
     * Status codes translation table.
     *
     * The list of codes is complete according to the
     * {@link http://www.iana.org/assignments/http-status-codes/ Hypertext Transfer Protocol (HTTP) Status Code Registry}
     * (last updated 2012-02-13).
     *
     * Unless otherwise noted, the status code is defined in RFC2616.
     *
     * @var array
     */
    public static $statusTexts = array(
        100 => 'Continue',
        101 => 'Switching Protocols',
        102 => 'Processing',            // RFC2518
        200 => 'OK',
        201 => 'Created',
        202 => 'Accepted',
        203 => 'Non-Authoritative Information',
        204 => 'No Content',
        205 => 'Reset Content',
        206 => 'Partial Content',
        207 => 'Multi-Status',          // RFC4918
        208 => 'Already Reported',      // RFC5842
        226 => 'IM Used',               // RFC3229
        300 => 'Multiple Choices',
        301 => 'Moved Permanently',
        302 => 'Found',
        303 => 'See Other',
        304 => 'Not Modified',
        305 => 'Use Proxy',
        306 => 'Reserved',
        307 => 'Temporary Redirect',
        308 => 'Permanent Redirect',    // RFC7238
        400 => 'Bad Request',
        401 => 'Unauthorized',
        402 => 'Payment Required',
        403 => 'Forbidden',
        404 => 'Not Found',
        405 => 'Method Not Allowed',
        406 => 'Not Acceptable',
        407 => 'Proxy Authentication Required',
        408 => 'Request Timeout',
        409 => 'Conflict',
        410 => 'Gone',
        411 => 'Length Required',
        412 => 'Precondition Failed',
        413 => 'Request Entity Too Large',
        414 => 'Request-URI Too Long',
        415 => 'Unsupported Media Type',
        416 => 'Requested Range Not Satisfiable',
        417 => 'Expectation Failed',
        418 => 'I\'m a teapot',                                               // RFC2324
        422 => 'Unprocessable Entity',                                        // RFC4918
        423 => 'Locked',                                                      // RFC4918
        424 => 'Failed Dependency',                                           // RFC4918
        425 => 'Reserved for WebDAV advanced collections expired proposal',   // RFC2817
        426 => 'Upgrade Required',                                            // RFC2817
        428 => 'Precondition Required',                                       // RFC6585
        429 => 'Too Many Requests',                                           // RFC6585
        431 => 'Request Header Fields Too Large',                             // RFC6585
        500 => 'Internal Server Error',
        501 => 'Not Implemented',
        502 => 'Bad Gateway',
        503 => 'Service Unavailable',
        504 => 'Gateway Timeout',
        505 => 'HTTP Version Not Supported',
        506 => 'Variant Also Negotiates (Experimental)',                      // RFC2295
        507 => 'Insufficient Storage',                                        // RFC4918
        508 => 'Loop Detected',                                               // RFC5842
        510 => 'Not Extended',                                                // RFC2774
        511 => 'Network Authentication Required',                             // RFC6585
    );

    /**
     * Constructor.
     *
     * @param mixed $content The response content, see setContent()
     * @param int   $status  The response status code
     * @param array $headers An array of response headers
     *
     * @throws \InvalidArgumentException When the HTTP status code is not valid
     *
     * @api
     */
    public function __construct($content = '', $status = 200, $headers = array())
    {
        $this->headers = new ResponseHeaderBag($headers);
        $this->setContent($content);
        $this->setStatusCode($status);
        $this->setProtocolVersion('1.0');
        if (!$this->headers->has('Date')) {
            $this->setDate(new \DateTime(null, new \DateTimeZone('UTC')));
        }
    }

    /**
     * Factory method for chainability.
     *
     * Example:
     *
     *     return Response::create($body, 200)
     *         ->setSharedMaxAge(300);
     *
     * @param mixed $content The response content, see setContent()
     * @param int   $status  The response status code
     * @param array $headers An array of response headers
     *
     * @return Response
     */
    public static function create($content = '', $status = 200, $headers = array())
    {
        return new static($content, $status, $headers);
    }

    /**
     * Returns the Response as an HTTP string.
     *
     * The string representation of the Response is the same as the
     * one that will be sent to the client only if the prepare() method
     * has been called before.
     *
     * @return string The Response as an HTTP string
     *
     * @see prepare()
     */
    public function __toString()
    {
        return
            sprintf('HTTP/%s %s %s', $this->version, $this->statusCode, $this->statusText)."\r\n".
            $this->headers."\r\n".
            $this->getContent();
    }

    /**
     * Clones the current Response instance.
     */
    public function __clone()
    {
        $this->headers = clone $this->headers;
    }

    /**
     * Prepares the Response before it is sent to the client.
     *
     * This method tweaks the Response to ensure that it is
     * compliant with RFC 2616. Most of the changes are based on
     * the Request that is "associated" with this Response.
     *
     * @param Request $request A Request instance
     *
     * @return Response The current response.
     */
    public function prepare(Request $request)
    {
        $headers = $this->headers;

        if ($this->isInformational() || in_array($this->statusCode, array(204, 304))) {
            $this->setContent(null);
            $headers->remove('Content-Type');
            $headers->remove('Content-Length');
        } else {
            // Content-type based on the Request
            if (!$headers->has('Content-Type')) {
                $format = $request->getRequestFormat();
                if (null !== $format && $mimeType = $request->getMimeType($format)) {
                    $headers->set('Content-Type', $mimeType);
                }
            }

            // Fix Content-Type
            $charset = $this->charset ?: 'UTF-8';
            if (!$headers->has('Content-Type')) {
                $headers->set('Content-Type', 'text/html; charset='.$charset);
            } elseif (0 === stripos($headers->get('Content-Type'), 'text/') && false === stripos($headers->get('Content-Type'), 'charset')) {
                // add the charset
                $headers->set('Content-Type', $headers->get('Content-Type').'; charset='.$charset);
            }

            // Fix Content-Length
            if ($headers->has('Transfer-Encoding')) {
                $headers->remove('Content-Length');
            }

            if ($request->isMethod('HEAD')) {
                // cf. RFC2616 14.13
                $length = $headers->get('Content-Length');
                $this->setContent(null);
                if ($length) {
                    $headers->set('Content-Length', $length);
                }
            }
        }

        // Fix protocol
        if ('HTTP/1.0' != $request->server->get('SERVER_PROTOCOL')) {
            $this->setProtocolVersion('1.1');
        }

        // Check if we need to send extra expire info headers
        if ('1.0' == $this->getProtocolVersion() && 'no-cache' == $this->headers->get('Cache-Control')) {
            $this->headers->set('pragma', 'no-cache');
            $this->headers->set('expires', -1);
        }

        $this->ensureIEOverSSLCompatibility($request);

        return $this;
    }

    /**
     * Sends HTTP headers.
     *
     * @return Response
     */
    public function sendHeaders()
    {
        // headers have already been sent by the developer
        if (headers_sent()) {
            return $this;
        }

        // status
        header(sprintf('HTTP/%s %s %s', $this->version, $this->statusCode, $this->statusText), true, $this->statusCode);

        // headers
        foreach ($this->headers->allPreserveCase() as $name => $values) {
            foreach ($values as $value) {
                header($name.': '.$value, false, $this->statusCode);
            }
        }

        // cookies
        foreach ($this->headers->getCookies() as $cookie) {
            setcookie($cookie->getName(), $cookie->getValue(), $cookie->getExpiresTime(), $cookie->getPath(), $cookie->getDomain(), $cookie->isSecure(), $cookie->isHttpOnly());
        }

        return $this;
    }

    /**
     * Sends content for the current web response.
     *
     * @return Response
     */
    public function sendContent()
    {
        echo $this->content;

        return $this;
    }

    /**
     * Sends HTTP headers and content.
     *
     * @return Response
     *
     * @api
     */
    public function send()
    {
        $this->sendHeaders();
        $this->sendContent();

        if (function_exists('fastcgi_finish_request')) {
            fastcgi_finish_request();
        } elseif ('cli' !== PHP_SAPI) {
            static::closeOutputBuffers(0, true);
        }

        return $this;
    }

    /**
     * Sets the response content.
     *
     * Valid types are strings, numbers, null, and objects that implement a __toString() method.
     *
     * @param mixed $content Content that can be cast to string
     *
     * @return Response
     *
     * @throws \UnexpectedValueException
     *
     * @api
     */
    public function setContent($content)
    {
        if (null !== $content && !is_string($content) && !is_numeric($content) && !is_callable(array($content, '__toString'))) {
            throw new \UnexpectedValueException(sprintf('The Response content must be a string or object implementing __toString(), "%s" given.', gettype($content)));
        }

        $this->content = (string) $content;

        return $this;
    }

    /**
     * Gets the current response content.
     *
     * @return string Content
     *
     * @api
     */
    public function getContent()
    {
        return $this->content;
    }

    /**
     * Sets the HTTP protocol version (1.0 or 1.1).
     *
     * @param string $version The HTTP protocol version
     *
     * @return Response
     *
     * @api
     */
    public function setProtocolVersion($version)
    {
        $this->version = $version;

        return $this;
    }

    /**
     * Gets the HTTP protocol version.
     *
     * @return string The HTTP protocol version
     *
     * @api
     */
    public function getProtocolVersion()
    {
        return $this->version;
    }

    /**
     * Sets the response status code.
     *
     * @param int   $code HTTP status code
     * @param mixed $text HTTP status text
     *
     * If the status text is null it will be automatically populated for the known
     * status codes and left empty otherwise.
     *
     * @return Response
     *
     * @throws \InvalidArgumentException When the HTTP status code is not valid
     *
     * @api
     */
    public function setStatusCode($code, $text = null)
    {
        $this->statusCode = $code = (int) $code;
        if ($this->isInvalid()) {
            throw new \InvalidArgumentException(sprintf('The HTTP status code "%s" is not valid.', $code));
        }

        if (null === $text) {
            $this->statusText = isset(self::$statusTexts[$code]) ? self::$statusTexts[$code] : '';

            return $this;
        }

        if (false === $text) {
            $this->statusText = '';

            return $this;
        }

        $this->statusText = $text;

        return $this;
    }

    /**
     * Retrieves the status code for the current web response.
     *
     * @return int Status code
     *
     * @api
     */
    public function getStatusCode()
    {
        return $this->statusCode;
    }

    /**
     * Sets the response charset.
     *
     * @param string $charset Character set
     *
     * @return Response
     *
     * @api
     */
    public function setCharset($charset)
    {
        $this->charset = $charset;

        return $this;
    }

    /**
     * Retrieves the response charset.
     *
     * @return string Character set
     *
     * @api
     */
    public function getCharset()
    {
        return $this->charset;
    }

    /**
     * Returns true if the response is worth caching under any circumstance.
     *
     * Responses marked "private" with an explicit Cache-Control directive are
     * considered uncacheable.
     *
     * Responses with neither a freshness lifetime (Expires, max-age) nor cache
     * validator (Last-Modified, ETag) are considered uncacheable.
     *
     * @return bool true if the response is worth caching, false otherwise
     *
     * @api
     */
    public function isCacheable()
    {
        if (!in_array($this->statusCode, array(200, 203, 300, 301, 302, 404, 410))) {
            return false;
        }

        if ($this->headers->hasCacheControlDirective('no-store') || $this->headers->getCacheControlDirective('private')) {
            return false;
        }

        return $this->isValidateable() || $this->isFresh();
    }

    /**
     * Returns true if the response is "fresh".
     *
     * Fresh responses may be served from cache without any interaction with the
     * origin. A response is considered fresh when it includes a Cache-Control/max-age
     * indicator or Expires header and the calculated age is less than the freshness lifetime.
     *
     * @return bool true if the response is fresh, false otherwise
     *
     * @api
     */
    public function isFresh()
    {
        return $this->getTtl() > 0;
    }

    /**
     * Returns true if the response includes headers that can be used to validate
     * the response with the origin server using a conditional GET request.
     *
     * @return bool true if the response is validateable, false otherwise
     *
     * @api
     */
    public function isValidateable()
    {
        return $this->headers->has('Last-Modified') || $this->headers->has('ETag');
    }

    /**
     * Marks the response as "private".
     *
     * It makes the response ineligible for serving other clients.
     *
     * @return Response
     *
     * @api
     */
    public function setPrivate()
    {
        $this->headers->removeCacheControlDirective('public');
        $this->headers->addCacheControlDirective('private');

        return $this;
    }

    /**
     * Marks the response as "public".
     *
     * It makes the response eligible for serving other clients.
     *
     * @return Response
     *
     * @api
     */
    public function setPublic()
    {
        $this->headers->addCacheControlDirective('public');
        $this->headers->removeCacheControlDirective('private');

        return $this;
    }

    /**
     * Returns true if the response must be revalidated by caches.
     *
     * This method indicates that the response must not be served stale by a
     * cache in any circumstance without first revalidating with the origin.
     * When present, the TTL of the response should not be overridden to be
     * greater than the value provided by the origin.
     *
     * @return bool true if the response must be revalidated by a cache, false otherwise
     *
     * @api
     */
    public function mustRevalidate()
    {
        return $this->headers->hasCacheControlDirective('must-revalidate') || $this->headers->has('proxy-revalidate');
    }

    /**
     * Returns the Date header as a DateTime instance.
     *
     * @return \DateTime A \DateTime instance
     *
     * @throws \RuntimeException When the header is not parseable
     *
     * @api
     */
    public function getDate()
    {
        return $this->headers->getDate('Date', new \DateTime());
    }

    /**
     * Sets the Date header.
     *
     * @param \DateTime $date A \DateTime instance
     *
     * @return Response
     *
     * @api
     */
    public function setDate(\DateTime $date)
    {
        $date->setTimezone(new \DateTimeZone('UTC'));
        $this->headers->set('Date', $date->format('D, d M Y H:i:s').' GMT');

        return $this;
    }

    /**
     * Returns the age of the response.
     *
     * @return int The age of the response in seconds
     */
    public function getAge()
    {
        if (null !== $age = $this->headers->get('Age')) {
            return (int) $age;
        }

        return max(time() - $this->getDate()->format('U'), 0);
    }

    /**
     * Marks the response stale by setting the Age header to be equal to the maximum age of the response.
     *
     * @return Response
     *
     * @api
     */
    public function expire()
    {
        if ($this->isFresh()) {
            $this->headers->set('Age', $this->getMaxAge());
        }

        return $this;
    }

    /**
     * Returns the value of the Expires header as a DateTime instance.
     *
     * @return \DateTime|null A DateTime instance or null if the header does not exist
     *
     * @api
     */
    public function getExpires()
    {
        try {
            return $this->headers->getDate('Expires');
        } catch (\RuntimeException $e) {
            // according to RFC 2616 invalid date formats (e.g. "0" and "-1") must be treated as in the past
            return \DateTime::createFromFormat(DATE_RFC2822, 'Sat, 01 Jan 00 00:00:00 +0000');
        }
    }

    /**
     * Sets the Expires HTTP header with a DateTime instance.
     *
     * Passing null as value will remove the header.
     *
     * @param \DateTime|null $date A \DateTime instance or null to remove the header
     *
     * @return Response
     *
     * @api
     */
    public function setExpires(\DateTime $date = null)
    {
        if (null === $date) {
            $this->headers->remove('Expires');
        } else {
            $date = clone $date;
            $date->setTimezone(new \DateTimeZone('UTC'));
            $this->headers->set('Expires', $date->format('D, d M Y H:i:s').' GMT');
        }

        return $this;
    }

    /**
     * Returns the number of seconds after the time specified in the response's Date
     * header when the response should no longer be considered fresh.
     *
     * First, it checks for a s-maxage directive, then a max-age directive, and then it falls
     * back on an expires header. It returns null when no maximum age can be established.
     *
     * @return int|null Number of seconds
     *
     * @api
     */
    public function getMaxAge()
    {
        if ($this->headers->hasCacheControlDirective('s-maxage')) {
            return (int) $this->headers->getCacheControlDirective('s-maxage');
        }

        if ($this->headers->hasCacheControlDirective('max-age')) {
            return (int) $this->headers->getCacheControlDirective('max-age');
        }

        if (null !== $this->getExpires()) {
            return $this->getExpires()->format('U') - $this->getDate()->format('U');
        }
    }

    /**
     * Sets the number of seconds after which the response should no longer be considered fresh.
     *
     * This methods sets the Cache-Control max-age directive.
     *
     * @param int $value Number of seconds
     *
     * @return Response
     *
     * @api
     */
    public function setMaxAge($value)
    {
        $this->headers->addCacheControlDirective('max-age', $value);

        return $this;
    }

    /**
     * Sets the number of seconds after which the response should no longer be considered fresh by shared caches.
     *
     * This methods sets the Cache-Control s-maxage directive.
     *
     * @param int $value Number of seconds
     *
     * @return Response
     *
     * @api
     */
    public function setSharedMaxAge($value)
    {
        $this->setPublic();
        $this->headers->addCacheControlDirective('s-maxage', $value);

        return $this;
    }

    /**
     * Returns the response's time-to-live in seconds.
     *
     * It returns null when no freshness information is present in the response.
     *
     * When the responses TTL is <= 0, the response may not be served from cache without first
     * revalidating with the origin.
     *
     * @return int|null The TTL in seconds
     *
     * @api
     */
    public function getTtl()
    {
        if (null !== $maxAge = $this->getMaxAge()) {
            return $maxAge - $this->getAge();
        }
    }

    /**
     * Sets the response's time-to-live for shared caches.
     *
     * This method adjusts the Cache-Control/s-maxage directive.
     *
     * @param int $seconds Number of seconds
     *
     * @return Response
     *
     * @api
     */
    public function setTtl($seconds)
    {
        $this->setSharedMaxAge($this->getAge() + $seconds);

        return $this;
    }

    /**
     * Sets the response's time-to-live for private/client caches.
     *
     * This method adjusts the Cache-Control/max-age directive.
     *
     * @param int $seconds Number of seconds
     *
     * @return Response
     *
     * @api
     */
    public function setClientTtl($seconds)
    {
        $this->setMaxAge($this->getAge() + $seconds);

        return $this;
    }

    /**
     * Returns the Last-Modified HTTP header as a DateTime instance.
     *
     * @return \DateTime|null A DateTime instance or null if the header does not exist
     *
     * @throws \RuntimeException When the HTTP header is not parseable
     *
     * @api
     */
    public function getLastModified()
    {
        return $this->headers->getDate('Last-Modified');
    }

    /**
     * Sets the Last-Modified HTTP header with a DateTime instance.
     *
     * Passing null as value will remove the header.
     *
     * @param \DateTime|null $date A \DateTime instance or null to remove the header
     *
     * @return Response
     *
     * @api
     */
    public function setLastModified(\DateTime $date = null)
    {
        if (null === $date) {
            $this->headers->remove('Last-Modified');
        } else {
            $date = clone $date;
            $date->setTimezone(new \DateTimeZone('UTC'));
            $this->headers->set('Last-Modified', $date->format('D, d M Y H:i:s').' GMT');
        }

        return $this;
    }

    /**
     * Returns the literal value of the ETag HTTP header.
     *
     * @return string|null The ETag HTTP header or null if it does not exist
     *
     * @api
     */
    public function getEtag()
    {
        return $this->headers->get('ETag');
    }

    /**
     * Sets the ETag value.
     *
     * @param string|null $etag The ETag unique identifier or null to remove the header
     * @param bool        $weak Whether you want a weak ETag or not
     *
     * @return Response
     *
     * @api
     */
    public function setEtag($etag = null, $weak = false)
    {
        if (null === $etag) {
            $this->headers->remove('Etag');
        } else {
            if (0 !== strpos($etag, '"')) {
                $etag = '"'.$etag.'"';
            }

            $this->headers->set('ETag', (true === $weak ? 'W/' : '').$etag);
        }

        return $this;
    }

    /**
     * Sets the response's cache headers (validation and/or expiration).
     *
     * Available options are: etag, last_modified, max_age, s_maxage, private, and public.
     *
     * @param array $options An array of cache options
     *
     * @return Response
     *
     * @throws \InvalidArgumentException
     *
     * @api
     */
    public function setCache(array $options)
    {
        if ($diff = array_diff(array_keys($options), array('etag', 'last_modified', 'max_age', 's_maxage', 'private', 'public'))) {
            throw new \InvalidArgumentException(sprintf('Response does not support the following options: "%s".', implode('", "', array_values($diff))));
        }

        if (isset($options['etag'])) {
            $this->setEtag($options['etag']);
        }

        if (isset($options['last_modified'])) {
            $this->setLastModified($options['last_modified']);
        }

        if (isset($options['max_age'])) {
            $this->setMaxAge($options['max_age']);
        }

        if (isset($options['s_maxage'])) {
            $this->setSharedMaxAge($options['s_maxage']);
        }

        if (isset($options['public'])) {
            if ($options['public']) {
                $this->setPublic();
            } else {
                $this->setPrivate();
            }
        }

        if (isset($options['private'])) {
            if ($options['private']) {
                $this->setPrivate();
            } else {
                $this->setPublic();
            }
        }

        return $this;
    }

    /**
     * Modifies the response so that it conforms to the rules defined for a 304 status code.
     *
     * This sets the status, removes the body, and discards any headers
     * that MUST NOT be included in 304 responses.
     *
     * @return Response
     *
     * @see http://tools.ietf.org/html/rfc2616#section-10.3.5
     *
     * @api
     */
    public function setNotModified()
    {
        $this->setStatusCode(304);
        $this->setContent(null);

        // remove headers that MUST NOT be included with 304 Not Modified responses
        foreach (array('Allow', 'Content-Encoding', 'Content-Language', 'Content-Length', 'Content-MD5', 'Content-Type', 'Last-Modified') as $header) {
            $this->headers->remove($header);
        }

        return $this;
    }

    /**
     * Returns true if the response includes a Vary header.
     *
     * @return bool true if the response includes a Vary header, false otherwise
     *
     * @api
     */
    public function hasVary()
    {
        return null !== $this->headers->get('Vary');
    }

    /**
     * Returns an array of header names given in the Vary header.
     *
     * @return array An array of Vary names
     *
     * @api
     */
    public function getVary()
    {
        if (!$vary = $this->headers->get('Vary', null, false)) {
            return array();
        }

        $ret = array();
        foreach ($vary as $item) {
            $ret = array_merge($ret, preg_split('/[\s,]+/', $item));
        }

        return $ret;
    }

    /**
     * Sets the Vary header.
     *
     * @param string|array $headers
     * @param bool         $replace Whether to replace the actual value of not (true by default)
     *
     * @return Response
     *
     * @api
     */
    public function setVary($headers, $replace = true)
    {
        $this->headers->set('Vary', $headers, $replace);

        return $this;
    }

    /**
     * Determines if the Response validators (ETag, Last-Modified) match
     * a conditional value specified in the Request.
     *
     * If the Response is not modified, it sets the status code to 304 and
     * removes the actual content by calling the setNotModified() method.
     *
     * @param Request $request A Request instance
     *
     * @return bool true if the Response validators match the Request, false otherwise
     *
     * @api
     */
    public function isNotModified(Request $request)
    {
        if (!$request->isMethodSafe()) {
            return false;
        }

        $notModified = false;
        $lastModified = $this->headers->get('Last-Modified');
        $modifiedSince = $request->headers->get('If-Modified-Since');

        if ($etags = $request->getEtags()) {
            $notModified = in_array($this->getEtag(), $etags) || in_array('*', $etags);
        }

        if ($modifiedSince && $lastModified) {
            $notModified = strtotime($modifiedSince) >= strtotime($lastModified) && (!$etags || $notModified);
        }

        if ($notModified) {
            $this->setNotModified();
        }

        return $notModified;
    }

    // http://www.w3.org/Protocols/rfc2616/rfc2616-sec10.html
    /**
     * Is response invalid?
     *
     * @return bool
     *
     * @api
     */
    public function isInvalid()
    {
        return $this->statusCode < 100 || $this->statusCode >= 600;
    }

    /**
     * Is response informative?
     *
     * @return bool
     *
     * @api
     */
    public function isInformational()
    {
        return $this->statusCode >= 100 && $this->statusCode < 200;
    }

    /**
     * Is response successful?
     *
     * @return bool
     *
     * @api
     */
    public function isSuccessful()
    {
        return $this->statusCode >= 200 && $this->statusCode < 300;
    }

    /**
     * Is the response a redirect?
     *
     * @return bool
     *
     * @api
     */
    public function isRedirection()
    {
        return $this->statusCode >= 300 && $this->statusCode < 400;
    }

    /**
     * Is there a client error?
     *
     * @return bool
     *
     * @api
     */
    public function isClientError()
    {
        return $this->statusCode >= 400 && $this->statusCode < 500;
    }

    /**
     * Was there a server side error?
     *
     * @return bool
     *
     * @api
     */
    public function isServerError()
    {
        return $this->statusCode >= 500 && $this->statusCode < 600;
    }

    /**
     * Is the response OK?
     *
     * @return bool
     *
     * @api
     */
    public function isOk()
    {
        return 200 === $this->statusCode;
    }

    /**
     * Is the response forbidden?
     *
     * @return bool
     *
     * @api
     */
    public function isForbidden()
    {
        return 403 === $this->statusCode;
    }

    /**
     * Is the response a not found error?
     *
     * @return bool
     *
     * @api
     */
    public function isNotFound()
    {
        return 404 === $this->statusCode;
    }

    /**
     * Is the response a redirect of some form?
     *
     * @param string $location
     *
     * @return bool
     *
     * @api
     */
    public function isRedirect($location = null)
    {
        return in_array($this->statusCode, array(201, 301, 302, 303, 307, 308)) && (null === $location ?: $location == $this->headers->get('Location'));
    }

    /**
     * Is the response empty?
     *
     * @return bool
     *
     * @api
     */
    public function isEmpty()
    {
        return in_array($this->statusCode, array(204, 304));
    }

    /**
<<<<<<< HEAD
     * Cleans or flushes output buffers up to target level.
     *
     * Resulting level can be greater than target level if a non-removable buffer has been encountered.
     *
     * @param int  $targetLevel The target output buffering level
     * @param bool $flush       Whether to flush or clean the buffers
     */
    public static function closeOutputBuffers($targetLevel, $flush)
    {
        $status = ob_get_status(true);
        $level = count($status);

        while ($level-- > $targetLevel
            && (!empty($status[$level]['del'])
                || (isset($status[$level]['flags'])
                    && ($status[$level]['flags'] & PHP_OUTPUT_HANDLER_REMOVABLE)
                    && ($status[$level]['flags'] & ($flush ? PHP_OUTPUT_HANDLER_FLUSHABLE : PHP_OUTPUT_HANDLER_CLEANABLE))
                )
            )
        ) {
            if ($flush) {
                ob_end_flush();
            } else {
                ob_end_clean();
            }
        }
    }

    /**
     * Checks if we need to remove Cache-Control for SSL encrypted downloads when using IE < 9
=======
     * Check if we need to remove Cache-Control for SSL encrypted downloads when using IE < 9.
>>>>>>> cbbd0624
     *
     * @link http://support.microsoft.com/kb/323308
     */
    protected function ensureIEOverSSLCompatibility(Request $request)
    {
        if (false !== stripos($this->headers->get('Content-Disposition'), 'attachment') && preg_match('/MSIE (.*?);/i', $request->server->get('HTTP_USER_AGENT'), $match) == 1 && true === $request->isSecure()) {
            if (intval(preg_replace("/(MSIE )(.*?);/", "$2", $match[0])) < 9) {
                $this->headers->remove('Cache-Control');
            }
        }
    }
}<|MERGE_RESOLUTION|>--- conflicted
+++ resolved
@@ -1231,7 +1231,6 @@
     }
 
     /**
-<<<<<<< HEAD
      * Cleans or flushes output buffers up to target level.
      *
      * Resulting level can be greater than target level if a non-removable buffer has been encountered.
@@ -1261,10 +1260,7 @@
     }
 
     /**
-     * Checks if we need to remove Cache-Control for SSL encrypted downloads when using IE < 9
-=======
-     * Check if we need to remove Cache-Control for SSL encrypted downloads when using IE < 9.
->>>>>>> cbbd0624
+     * Checks if we need to remove Cache-Control for SSL encrypted downloads when using IE < 9.
      *
      * @link http://support.microsoft.com/kb/323308
      */
