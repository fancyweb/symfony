<?xml version="1.0" ?>

<container xmlns="http://symfony.com/schema/dic/services"
    xmlns:xsi="http://www.w3.org/2001/XMLSchema-instance"
    xsi:schemaLocation="http://symfony.com/schema/dic/services http://symfony.com/schema/dic/services/services-1.0.xsd">

    <parameters>
        <parameter key="security.authentication.trust_resolver.anonymous_class">Symfony\Component\Security\Core\Authentication\Token\AnonymousToken</parameter>
        <parameter key="security.authentication.trust_resolver.rememberme_class">Symfony\Component\Security\Core\Authentication\Token\RememberMeToken</parameter>
        <parameter key="security.role_hierarchy.roles" type="collection" />
    </parameters>

    <services>
        <defaults public="false" />

        <service id="security.authorization_checker" class="Symfony\Component\Security\Core\Authorization\AuthorizationChecker" public="true">
            <argument type="service" id="security.token_storage" />
            <argument type="service" id="security.authentication.manager" />
            <argument type="service" id="security.access.decision_manager" />
            <argument>%security.access.always_authenticate_before_granting%</argument>
        </service>
        <service id="Symfony\Component\Security\Core\Authorization\AuthorizationCheckerInterface" alias="security.authorization_checker" />

        <service id="security.token_storage" class="Symfony\Component\Security\Core\Authentication\Token\Storage\TokenStorage" public="true">
            <tag name="kernel.reset" method="setToken" />
        </service>
        <service id="Symfony\Component\Security\Core\Authentication\Token\Storage\TokenStorageInterface" alias="security.token_storage" />

        <service id="security.helper" class="Symfony\Component\Security\Core\Security">
            <argument type="service">
                <service class="Symfony\Component\DependencyInjection\ServiceLocator">
                    <tag name="container.service_locator" />
                    <argument type="collection">
                        <argument key="security.token_storage" type="service" id="security.token_storage" />
                        <argument key="security.authorization_checker" type="service" id="security.authorization_checker" />
                    </argument>
                </service>
            </argument>
        </service>
        <service id="Symfony\Component\Security\Core\Security" alias="security.helper" />

        <service id="security.user_value_resolver" class="Symfony\Bundle\SecurityBundle\SecurityUserValueResolver">
            <argument type="service" id="security.token_storage" />
            <tag name="controller.argument_value_resolver" priority="40" />
        </service>

        <!-- Authentication related services -->
        <service id="security.authentication.manager" class="Symfony\Component\Security\Core\Authentication\AuthenticationProviderManager">
            <argument /> <!-- providers -->
            <argument>%security.authentication.manager.erase_credentials%</argument>
            <call method="setEventDispatcher">
                <argument type="service" id="event_dispatcher" />
            </call>
        </service>
        <service id="Symfony\Component\Security\Core\Authentication\AuthenticationManagerInterface" alias="security.authentication.manager" />

        <service id="security.authentication.trust_resolver" class="Symfony\Component\Security\Core\Authentication\AuthenticationTrustResolver">
            <argument>%security.authentication.trust_resolver.anonymous_class%</argument>
            <argument>%security.authentication.trust_resolver.rememberme_class%</argument>
        </service>

        <service id="security.authentication.session_strategy" class="Symfony\Component\Security\Http\Session\SessionAuthenticationStrategy">
            <argument>%security.authentication.session_strategy.strategy%</argument>
        </service>
        <service id="Symfony\Component\Security\Http\Session\SessionAuthenticationStrategyInterface" alias="security.authentication.session_strategy" />

        <service id="security.encoder_factory.generic" class="Symfony\Component\Security\Core\Encoder\EncoderFactory">
            <argument type="collection" />
        </service>

        <service id="security.encoder_factory" alias="security.encoder_factory.generic" />
        <service id="Symfony\Component\Security\Core\Encoder\EncoderFactoryInterface" alias="security.encoder_factory" />

        <service id="security.user_password_encoder.generic" class="Symfony\Component\Security\Core\Encoder\UserPasswordEncoder">
            <argument type="service" id="security.encoder_factory"></argument>
        </service>

        <service id="security.password_encoder" alias="security.user_password_encoder.generic" public="true" />
        <service id="Symfony\Component\Security\Core\Encoder\UserPasswordEncoderInterface" alias="security.password_encoder" />

        <service id="security.user_checker" class="Symfony\Component\Security\Core\User\UserChecker" />

        <service id="security.expression_language" class="Symfony\Component\Security\Core\Authorization\ExpressionLanguage" />

        <service id="security.authentication_utils" class="Symfony\Component\Security\Http\Authentication\AuthenticationUtils" public="true">
            <argument type="service" id="request_stack" />
        </service>
        <service id="Symfony\Component\Security\Http\Authentication\AuthenticationUtils" alias="security.authentication_utils" />

        <!-- Authorization related services -->
        <service id="security.access.decision_manager" class="Symfony\Component\Security\Core\Authorization\AccessDecisionManager">
            <argument type="collection" />
        </service>
        <service id="Symfony\Component\Security\Core\Authorization\AccessDecisionManagerInterface" alias="security.access.decision_manager" />

        <service id="security.role_hierarchy" class="Symfony\Component\Security\Core\Role\RoleHierarchy">
            <argument>%security.role_hierarchy.roles%</argument>
        </service>


        <!-- Security Voters -->
        <service id="security.access.simple_role_voter" class="Symfony\Component\Security\Core\Authorization\Voter\RoleVoter">
            <tag name="security.voter" priority="245" />
        </service>

        <service id="security.access.authenticated_voter" class="Symfony\Component\Security\Core\Authorization\Voter\AuthenticatedVoter">
            <argument type="service" id="security.authentication.trust_resolver" />
            <tag name="security.voter" priority="250" />
        </service>

        <service id="security.access.role_hierarchy_voter" class="Symfony\Component\Security\Core\Authorization\Voter\RoleHierarchyVoter">
            <argument type="service" id="security.role_hierarchy" />
            <tag name="security.voter" priority="245" />
        </service>

        <service id="security.access.expression_voter" class="Symfony\Component\Security\Core\Authorization\Voter\ExpressionVoter">
            <argument type="service" id="security.expression_language" />
            <argument type="service" id="security.authentication.trust_resolver" />
            <argument type="service" id="security.role_hierarchy" on-invalid="null" />
            <tag name="security.voter" priority="245" />
        </service>


        <!-- Firewall related services -->
        <service id="security.firewall" class="Symfony\Bundle\SecurityBundle\EventListener\FirewallListener">
            <tag name="kernel.event_subscriber" />
            <argument type="service" id="security.firewall.map" />
            <argument type="service" id="event_dispatcher" />
            <argument type="service" id="security.logout_url_generator" />
        </service>
        <service id="Symfony\Component\Security\Http\Firewall" alias="security.firewall" />

        <service id="security.firewall.map" class="Symfony\Bundle\SecurityBundle\Security\FirewallMap">
            <argument /> <!-- Firewall context locator -->
            <argument /> <!-- Request matchers -->
        </service>

        <service id="security.firewall.context" class="Symfony\Bundle\SecurityBundle\Security\FirewallContext" abstract="true">
            <argument type="collection" />
            <argument type="service" id="security.exception_listener" />
<<<<<<< HEAD
            <argument />  <!-- FirewallConfig -->
=======
            <argument />  <!-- LogoutListener -->
>>>>>>> a8122f82
        </service>

        <service id="security.firewall.config" class="Symfony\Bundle\SecurityBundle\Security\FirewallConfig" abstract="true">
            <argument />                   <!-- name -->
            <argument />                   <!-- user_checker -->
            <argument />                   <!-- request_matcher -->
            <argument />                   <!-- security enabled -->
            <argument />                   <!-- stateless -->
            <argument />                   <!-- provider -->
            <argument />                   <!-- context -->
            <argument />                   <!-- entry_point -->
            <argument />                   <!-- access_denied_handler -->
            <argument />                   <!-- access_denied_url -->
            <argument type="collection" /> <!-- listeners -->
            <argument />                   <!-- switch_user -->
        </service>

        <service id="security.logout_url_generator" class="Symfony\Component\Security\Http\Logout\LogoutUrlGenerator">
            <argument type="service" id="request_stack" on-invalid="null" />
            <argument type="service" id="router" on-invalid="null" />
            <argument type="service" id="security.token_storage" on-invalid="null" />
        </service>

        <!-- Provisioning -->
        <service id="security.user.provider.in_memory" class="Symfony\Component\Security\Core\User\InMemoryUserProvider" abstract="true" />
        <service id="security.user.provider.in_memory.user" class="Symfony\Component\Security\Core\User\User" abstract="true" />

        <service id="security.user.provider.ldap" class="Symfony\Component\Security\Core\User\LdapUserProvider" abstract="true">
            <argument /> <!-- security.ldap.ldap -->
            <argument /> <!-- base dn -->
            <argument /> <!-- search dn -->
            <argument /> <!-- search password -->
            <argument /> <!-- default_roles -->
            <argument /> <!-- uid key -->
            <argument /> <!-- filter -->
            <argument /> <!-- password_attribute -->
        </service>

        <service id="security.user.provider.chain" class="Symfony\Component\Security\Core\User\ChainUserProvider" abstract="true" />

        <service id="security.http_utils" class="Symfony\Component\Security\Http\HttpUtils">
            <argument type="service" id="router" on-invalid="null" />
            <argument type="service" id="router" on-invalid="null" />
        </service>


        <!-- Validator -->
        <service id="security.validator.user_password" class="Symfony\Component\Security\Core\Validator\Constraints\UserPasswordValidator">
            <tag name="validator.constraint_validator" alias="security.validator.user_password" />
            <argument type="service" id="security.token_storage" />
            <argument type="service" id="security.encoder_factory" />
        </service>
    </services>
</container><|MERGE_RESOLUTION|>--- conflicted
+++ resolved
@@ -138,11 +138,8 @@
         <service id="security.firewall.context" class="Symfony\Bundle\SecurityBundle\Security\FirewallContext" abstract="true">
             <argument type="collection" />
             <argument type="service" id="security.exception_listener" />
-<<<<<<< HEAD
+            <argument />  <!-- LogoutListener -->
             <argument />  <!-- FirewallConfig -->
-=======
-            <argument />  <!-- LogoutListener -->
->>>>>>> a8122f82
         </service>
 
         <service id="security.firewall.config" class="Symfony\Bundle\SecurityBundle\Security\FirewallConfig" abstract="true">
