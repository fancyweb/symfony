{
    "name": "symfony/doctrine-messenger",
    "type": "symfony-bridge",
    "description": "Symfony Doctrine Messenger Bridge",
    "keywords": [],
    "homepage": "https://symfony.com",
    "license": "MIT",
    "authors": [
        {
            "name": "Fabien Potencier",
            "email": "fabien@symfony.com"
        },
        {
            "name": "Symfony Community",
            "homepage": "https://symfony.com/contributors"
        }
    ],
    "require": {
        "php": ">=7.2.5",
        "doctrine/persistence": "^1.3",
        "symfony/messenger": "^5.1",
        "symfony/service-contracts": "^1.1|^2"
    },
    "require-dev": {
<<<<<<< HEAD
        "doctrine/dbal": "^2.10|^3.0",
        "doctrine/persistence": "^1.3",
=======
        "doctrine/dbal": "^2.6|^3.0",
        "doctrine/persistence": "^1.3|^2",
>>>>>>> 20cf5df0
        "symfony/property-access": "^4.4|^5.0",
        "symfony/serializer": "^4.4|^5.0"
    },
    "conflict": {
        "doctrine/dbal": "<2.10",
        "doctrine/persistence": "<1.3"
    },
    "autoload": {
        "psr-4": { "Symfony\\Component\\Messenger\\Bridge\\Doctrine\\": "" },
        "exclude-from-classmap": [
            "/Tests/"
        ]
    },
    "minimum-stability": "dev",
    "extra": {
        "branch-alias": {
            "dev-master": "5.2-dev"
        }
    }
}<|MERGE_RESOLUTION|>--- conflicted
+++ resolved
@@ -22,13 +22,8 @@
         "symfony/service-contracts": "^1.1|^2"
     },
     "require-dev": {
-<<<<<<< HEAD
         "doctrine/dbal": "^2.10|^3.0",
-        "doctrine/persistence": "^1.3",
-=======
-        "doctrine/dbal": "^2.6|^3.0",
         "doctrine/persistence": "^1.3|^2",
->>>>>>> 20cf5df0
         "symfony/property-access": "^4.4|^5.0",
         "symfony/serializer": "^4.4|^5.0"
     },
