<?php

/*
 * This file is part of the Symfony package.
 *
 * (c) Fabien Potencier <fabien@symfony.com>
 *
 * For the full copyright and license information, please view the LICENSE
 * file that was distributed with this source code.
 */

namespace Symfony\Component\Security\Guard\Tests\Authenticator;

use PHPUnit\Framework\TestCase;
use Symfony\Component\HttpFoundation\Request;
use Symfony\Component\HttpFoundation\Response;
use Symfony\Component\Security\Core\Authentication\Token\TokenInterface;
use Symfony\Component\Security\Core\Exception\AuthenticationException;
use Symfony\Component\Security\Core\User\UserInterface;
use Symfony\Component\Security\Core\User\UserProviderInterface;
use Symfony\Component\Security\Guard\Authenticator\AbstractFormLoginAuthenticator;

/**
 * @author Jean Pasdeloup <jpasdeloup@sedona.fr>
 */
class FormLoginAuthenticatorTest extends TestCase
{
    private $requestWithoutSession;
    private $requestWithSession;
    private $authenticator;

    const LOGIN_URL = 'http://login';
    const DEFAULT_SUCCESS_URL = 'http://defaultsuccess';
    const CUSTOM_SUCCESS_URL = 'http://customsuccess';

    public function testAuthenticationFailureWithoutSession()
    {
        $failureResponse = $this->authenticator->onAuthenticationFailure($this->requestWithoutSession, new AuthenticationException());

        $this->assertInstanceOf('Symfony\\Component\\HttpFoundation\\RedirectResponse', $failureResponse);
        $this->assertEquals(self::LOGIN_URL, $failureResponse->getTargetUrl());
    }

    public function testAuthenticationFailureWithSession()
    {
        $this->requestWithSession->getSession()
            ->expects($this->once())
            ->method('set');

        $failureResponse = $this->authenticator->onAuthenticationFailure($this->requestWithSession, new AuthenticationException());

        $this->assertInstanceOf('Symfony\\Component\\HttpFoundation\\RedirectResponse', $failureResponse);
        $this->assertEquals(self::LOGIN_URL, $failureResponse->getTargetUrl());
    }

    public function testRememberMe()
    {
        $doSupport = $this->authenticator->supportsRememberMe();

        $this->assertTrue($doSupport);
    }

    public function testStartWithoutSession()
    {
        $failureResponse = $this->authenticator->start($this->requestWithoutSession, new AuthenticationException());

        $this->assertInstanceOf('Symfony\\Component\\HttpFoundation\\RedirectResponse', $failureResponse);
        $this->assertEquals(self::LOGIN_URL, $failureResponse->getTargetUrl());
    }

    public function testStartWithSession()
    {
        $failureResponse = $this->authenticator->start($this->requestWithSession, new AuthenticationException());

        $this->assertInstanceOf('Symfony\\Component\\HttpFoundation\\RedirectResponse', $failureResponse);
        $this->assertEquals(self::LOGIN_URL, $failureResponse->getTargetUrl());
    }

    protected function setUp(): void
    {
        $this->requestWithoutSession = new Request([], [], [], [], [], []);
        $this->requestWithSession = new Request([], [], [], [], [], []);

        $session = $this->getMockBuilder('Symfony\\Component\\HttpFoundation\\Session\\SessionInterface')
            ->disableOriginalConstructor()
            ->getMock();
        $this->requestWithSession->setSession($session);

        $this->authenticator = new TestFormLoginAuthenticator();
        $this->authenticator
            ->setLoginUrl(self::LOGIN_URL)
            ->setDefaultSuccessRedirectUrl(self::DEFAULT_SUCCESS_URL)
        ;
    }
}

class TestFormLoginAuthenticator extends AbstractFormLoginAuthenticator
{
    private $loginUrl;
    private $defaultSuccessRedirectUrl;

    public function supports(Request $request): bool
    {
        return true;
    }

<<<<<<< HEAD
    public function onAuthenticationSuccess(Request $request, TokenInterface $token, string $providerKey)
=======
    public function onAuthenticationSuccess(Request $request, TokenInterface $token, $providerKey): ?Response
>>>>>>> 55cd8d6f
    {
    }

    /**
     * @param mixed $defaultSuccessRedirectUrl
     */
    public function setDefaultSuccessRedirectUrl($defaultSuccessRedirectUrl): TestFormLoginAuthenticator
    {
        $this->defaultSuccessRedirectUrl = $defaultSuccessRedirectUrl;

        return $this;
    }

    /**
     * @param mixed $loginUrl
     */
    public function setLoginUrl($loginUrl): TestFormLoginAuthenticator
    {
        $this->loginUrl = $loginUrl;

        return $this;
    }

    /**
     * {@inheritdoc}
     */
    protected function getLoginUrl(): string
    {
        return $this->loginUrl;
    }

    /**
     * {@inheritdoc}
     */
    protected function getDefaultSuccessRedirectUrl()
    {
        return $this->defaultSuccessRedirectUrl;
    }

    /**
     * {@inheritdoc}
     */
    public function getCredentials(Request $request)
    {
        return 'credentials';
    }

    /**
     * {@inheritdoc}
     */
    public function getUser($credentials, UserProviderInterface $userProvider): ?UserInterface
    {
        return $userProvider->loadUserByUsername($credentials);
    }

    /**
     * {@inheritdoc}
     */
    public function checkCredentials($credentials, UserInterface $user): bool
    {
        return true;
    }
}<|MERGE_RESOLUTION|>--- conflicted
+++ resolved
@@ -104,11 +104,7 @@
         return true;
     }
 
-<<<<<<< HEAD
-    public function onAuthenticationSuccess(Request $request, TokenInterface $token, string $providerKey)
-=======
-    public function onAuthenticationSuccess(Request $request, TokenInterface $token, $providerKey): ?Response
->>>>>>> 55cd8d6f
+    public function onAuthenticationSuccess(Request $request, TokenInterface $token, string $providerKey): ?Response
     {
     }
 
