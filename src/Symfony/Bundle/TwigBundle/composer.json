{
    "name": "symfony/twig-bundle",
    "type": "symfony-bundle",
    "description": "Symfony TwigBundle",
    "keywords": [],
    "homepage": "https://symfony.com",
    "license": "MIT",
    "authors": [
        {
            "name": "Fabien Potencier",
            "email": "fabien@symfony.com"
        },
        {
            "name": "Symfony Community",
            "homepage": "https://symfony.com/contributors"
        }
    ],
    "require": {
<<<<<<< HEAD
        "php": ">=5.5.9",
        "symfony/asset": "~2.8|~3.0",
        "symfony/twig-bridge": "~2.8|~3.0",
        "symfony/http-foundation": "~2.8|~3.0",
        "symfony/http-kernel": "~2.8|~3.0",
=======
        "php": ">=5.3.9",
        "symfony/asset": "~2.7|~3.0.0",
        "symfony/twig-bridge": "~2.7|~3.0.0",
        "symfony/http-foundation": "~2.5|~3.0.0",
        "symfony/http-kernel": "~2.7.23|~2.8.16"
>>>>>>> 829b6bd4
        "twig/twig": "~1.28|~2.0"
    },
    "require-dev": {
        "symfony/stopwatch": "~2.8|~3.0",
        "symfony/dependency-injection": "~2.8|~3.0",
        "symfony/expression-language": "~2.8|~3.0",
        "symfony/config": "~2.8|~3.0",
        "symfony/finder": "~2.8|~3.0",
        "symfony/routing": "~2.8|~3.0",
        "symfony/templating": "~2.8|~3.0",
        "symfony/yaml": "~2.8|~3.0",
        "symfony/framework-bundle": "~2.8|~3.0",
        "doctrine/annotations": "~1.0"
    },
    "autoload": {
        "psr-4": { "Symfony\\Bundle\\TwigBundle\\": "" },
        "exclude-from-classmap": [
            "/Tests/"
        ]
    },
    "minimum-stability": "dev",
    "extra": {
        "branch-alias": {
            "dev-master": "3.1-dev"
        }
    }
}<|MERGE_RESOLUTION|>--- conflicted
+++ resolved
@@ -16,19 +16,11 @@
         }
     ],
     "require": {
-<<<<<<< HEAD
         "php": ">=5.5.9",
         "symfony/asset": "~2.8|~3.0",
         "symfony/twig-bridge": "~2.8|~3.0",
         "symfony/http-foundation": "~2.8|~3.0",
-        "symfony/http-kernel": "~2.8|~3.0",
-=======
-        "php": ">=5.3.9",
-        "symfony/asset": "~2.7|~3.0.0",
-        "symfony/twig-bridge": "~2.7|~3.0.0",
-        "symfony/http-foundation": "~2.5|~3.0.0",
-        "symfony/http-kernel": "~2.7.23|~2.8.16"
->>>>>>> 829b6bd4
+        "symfony/http-kernel": "~2.8.16|~3.1.9|^3.2.2",
         "twig/twig": "~1.28|~2.0"
     },
     "require-dev": {
