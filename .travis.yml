--- conflicted
+++ resolved
@@ -9,11 +9,7 @@
 
 matrix:
     include:
-<<<<<<< HEAD
-=======
         - php: hhvm
-        - php: 5.3.3
->>>>>>> 213cd6ac
         - php: 5.3
         - php: 5.4
         - php: 5.5
