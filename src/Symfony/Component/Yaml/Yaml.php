<?php

/*
 * This file is part of the Symfony package.
 *
 * (c) Fabien Potencier <fabien@symfony.com>
 *
 * For the full copyright and license information, please view the LICENSE
 * file that was distributed with this source code.
 */

namespace Symfony\Component\Yaml;

use Symfony\Component\Yaml\Exception\ParseException;

/**
 * Yaml offers convenience methods to load and dump YAML.
 *
 * @author Fabien Potencier <fabien@symfony.com>
 */
class Yaml
{
    const DUMP_OBJECT = 1;
    const PARSE_EXCEPTION_ON_INVALID_TYPE = 2;
    const PARSE_OBJECT = 4;
    const PARSE_OBJECT_FOR_MAP = 8;
    const DUMP_EXCEPTION_ON_INVALID_TYPE = 16;
    const PARSE_DATETIME = 32;
<<<<<<< HEAD
    const DUMP_BASE64_BINARY_DATA = 64;
=======
    const DUMP_OBJECT_AS_MAP = 64;
>>>>>>> 3941d2ee

    /**
     * Parses YAML into a PHP value.
     *
     *  Usage:
     *  <code>
     *   $array = Yaml::parse(file_get_contents('config.yml'));
     *   print_r($array);
     *  </code>
     *
     * @param string $input A string containing YAML
     * @param int    $flags A bit field of PARSE_* constants to customize the YAML parser behavior
     *
     * @return mixed The YAML converted to a PHP value
     *
     * @throws ParseException If the YAML is not valid
     */
    public static function parse($input, $flags = 0)
    {
        if (is_bool($flags)) {
            @trigger_error('Passing a boolean flag to toggle exception handling is deprecated since version 3.1 and will be removed in 4.0. Use the PARSE_EXCEPTION_ON_INVALID_TYPE flag instead.', E_USER_DEPRECATED);

            if ($flags) {
                $flags = self::PARSE_EXCEPTION_ON_INVALID_TYPE;
            } else {
                $flags = 0;
            }
        }

        if (func_num_args() >= 3) {
            @trigger_error('Passing a boolean flag to toggle object support is deprecated since version 3.1 and will be removed in 4.0. Use the PARSE_OBJECT flag instead.', E_USER_DEPRECATED);

            if (func_get_arg(2)) {
                $flags |= self::PARSE_OBJECT;
            }
        }

        if (func_num_args() >= 4) {
            @trigger_error('Passing a boolean flag to toggle object for map support is deprecated since version 3.1 and will be removed in 4.0. Use the Yaml::PARSE_OBJECT_FOR_MAP flag instead.', E_USER_DEPRECATED);

            if (func_get_arg(3)) {
                $flags |= self::PARSE_OBJECT_FOR_MAP;
            }
        }

        $yaml = new Parser();

        return $yaml->parse($input, $flags);
    }

    /**
     * Dumps a PHP array to a YAML string.
     *
     * The dump method, when supplied with an array, will do its best
     * to convert the array into friendly YAML.
     *
     * @param array $array  PHP array
     * @param int   $inline The level where you switch to inline YAML
     * @param int   $indent The amount of spaces to use for indentation of nested nodes.
     * @param int   $flags  A bit field of DUMP_* constants to customize the dumped YAML string
     *
     * @return string A YAML string representing the original PHP array
     */
    public static function dump($array, $inline = 2, $indent = 4, $flags = 0)
    {
        if (is_bool($flags)) {
            @trigger_error('Passing a boolean flag to toggle exception handling is deprecated since version 3.1 and will be removed in 4.0. Use the DUMP_EXCEPTION_ON_INVALID_TYPE flag instead.', E_USER_DEPRECATED);

            if ($flags) {
                $flags = self::DUMP_EXCEPTION_ON_INVALID_TYPE;
            } else {
                $flags = 0;
            }
        }

        if (func_num_args() >= 5) {
            @trigger_error('Passing a boolean flag to toggle object support is deprecated since version 3.1 and will be removed in 4.0. Use the DUMP_OBJECT flag instead.', E_USER_DEPRECATED);

            if (func_get_arg(4)) {
                $flags |= self::DUMP_OBJECT;
            }
        }

        $yaml = new Dumper($indent);

        return $yaml->dump($array, $inline, 0, $flags);
    }
}<|MERGE_RESOLUTION|>--- conflicted
+++ resolved
@@ -26,11 +26,8 @@
     const PARSE_OBJECT_FOR_MAP = 8;
     const DUMP_EXCEPTION_ON_INVALID_TYPE = 16;
     const PARSE_DATETIME = 32;
-<<<<<<< HEAD
     const DUMP_BASE64_BINARY_DATA = 64;
-=======
-    const DUMP_OBJECT_AS_MAP = 64;
->>>>>>> 3941d2ee
+    const DUMP_OBJECT_AS_MAP = 128;
 
     /**
      * Parses YAML into a PHP value.
