<?php

/*
 * This file is part of the Symfony package.
 *
 * (c) Fabien Potencier <fabien@symfony.com>
 *
 * For the full copyright and license information, please view the LICENSE
 * file that was distributed with this source code.
 */

namespace Symfony\Bundle\FrameworkBundle\Tests\DependencyInjection\Compiler;

use PHPUnit\Framework\TestCase;
use Symfony\Bundle\FrameworkBundle\DependencyInjection\Compiler\UnusedTagsPass;
use Symfony\Component\DependencyInjection\ContainerBuilder;

class UnusedTagsPassTest extends TestCase
{
    public function testProcess()
    {
        $pass = new UnusedTagsPass();

        $container = new ContainerBuilder();
        $container->register('foo')
            ->addTag('kenrel.event_subscriber');
        $container->register('bar')
            ->addTag('kenrel.event_subscriber');

        $pass->process($container);

        $this->assertSame([sprintf('%s: Tag "kenrel.event_subscriber" was defined on service(s) "foo", "bar", but was never used. Did you mean "kernel.event_subscriber"?', UnusedTagsPass::class)], $container->getCompiler()->getLog());
    }

    public function testMissingKnownTags()
    {
        if (\dirname((new \ReflectionClass(ContainerBuilder::class))->getFileName(), 3) !== \dirname(__DIR__, 5)) {
            $this->markTestSkipped('Tests are not run from the root symfony/symfony metapackage.');
        }

        $this->assertSame(UnusedTagsPassUtils::getDefinedTags(), $this->getKnownTags(), 'The src/Symfony/Bundle/FrameworkBundle/DependencyInjection/Compiler/UnusedTagsPass.php file must be updated; run src/Symfony/Bundle/FrameworkBundle/Resources/bin/check-unused-known-tags.php.');
    }

<<<<<<< HEAD
    private function getWhitelistTags(): array
=======
    private function getKnownTags()
>>>>>>> 40152c37
    {
        // get tags in UnusedTagsPass
        $target = \dirname(__DIR__, 3).'/DependencyInjection/Compiler/UnusedTagsPass.php';
        $contents = file_get_contents($target);
        preg_match('{private \$knownTags = \[(.+?)\];}sm', $contents, $matches);
        $tags = array_values(array_filter(array_map(function ($str) {
            return trim(preg_replace('{^ +\'(.+)\',}', '$1', $str));
        }, explode("\n", $matches[1]))));
        sort($tags);

        return $tags;
    }
}<|MERGE_RESOLUTION|>--- conflicted
+++ resolved
@@ -41,11 +41,7 @@
         $this->assertSame(UnusedTagsPassUtils::getDefinedTags(), $this->getKnownTags(), 'The src/Symfony/Bundle/FrameworkBundle/DependencyInjection/Compiler/UnusedTagsPass.php file must be updated; run src/Symfony/Bundle/FrameworkBundle/Resources/bin/check-unused-known-tags.php.');
     }
 
-<<<<<<< HEAD
     private function getWhitelistTags(): array
-=======
-    private function getKnownTags()
->>>>>>> 40152c37
     {
         // get tags in UnusedTagsPass
         $target = \dirname(__DIR__, 3).'/DependencyInjection/Compiler/UnusedTagsPass.php';
