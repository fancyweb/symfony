--- conflicted
+++ resolved
@@ -102,7 +102,6 @@
         $this->assertSame(array('BAZ' => 1, 'FOO' => 0), $container->getEnvCounters());
     }
 
-<<<<<<< HEAD
     /**
      * @expectedException \Symfony\Component\DependencyInjection\Exception\RuntimeException
      * @expectedExceptionMessage Using a cast in "env(int:FOO)" is incompatible with resolution at compile time in "Symfony\Component\DependencyInjection\Tests\Compiler\BarExtension". The logic in the extension should be moved to a compiler pass, or an env parameter with no cast should be used instead.
@@ -111,10 +110,11 @@
     {
         $container = new ContainerBuilder();
         $container->registerExtension(new BarExtension());
-        $container->prependExtensionConfig('bar', array());
+        $container->prependExtensionConfig('bar', []);
 
         (new MergeExtensionConfigurationPass())->process($container);
-=======
+    }
+
     public function testThrowingExtensionsGetMergedBag()
     {
         $container = new ContainerBuilder();
@@ -129,7 +129,6 @@
         }
 
         $this->assertSame(array('FOO'), array_keys($container->getParameterBag()->getEnvPlaceholders()));
->>>>>>> b4afeb2e
     }
 }
 
@@ -173,13 +172,14 @@
     }
 }
 
-<<<<<<< HEAD
 class BarExtension extends Extension
 {
     public function load(array $configs, ContainerBuilder $container)
     {
         $container->resolveEnvPlaceholders('%env(int:FOO)%', true);
-=======
+    }
+}
+
 class ThrowingExtension extends Extension
 {
     public function getAlias()
@@ -195,6 +195,5 @@
     public function load(array $configs, ContainerBuilder $container)
     {
         throw new \Exception();
->>>>>>> b4afeb2e
     }
 }