--- conflicted
+++ resolved
@@ -65,16 +65,16 @@
                 'RawMessage.Data' => base64_encode($message->toString()),
             ],
         ];
-<<<<<<< HEAD
 
-        if (($message->getOriginalMessage() instanceof Message)
-            && $configurationSetHeader = $message->getOriginalMessage()->getHeaders()->get('X-SES-CONFIGURATION-SET')) {
-            $request['body']['ConfigurationSetName'] = $configurationSetHeader->getBodyAsString();
-=======
         $index = 1;
         foreach ($message->getEnvelope()->getRecipients() as $recipient) {
             $request['body']['Destinations.member.'.$index++] = $recipient->getAddress();
->>>>>>> 73a70acb
+        }
+
+        if ($message->getOriginalMessage() instanceof Message
+            && $configurationSetHeader = $message->getOriginalMessage()->getHeaders()->get('X-SES-CONFIGURATION-SET')
+        ) {
+            $request['body']['ConfigurationSetName'] = $configurationSetHeader->getBodyAsString();
         }
 
         $response = $this->client->request('POST', 'https://'.$this->getEndpoint(), $request);
