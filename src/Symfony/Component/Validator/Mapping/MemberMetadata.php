--- conflicted
+++ resolved
@@ -183,14 +183,10 @@
     /**
      * Returns whether objects stored in this member should be validated.
      *
-<<<<<<< HEAD
-     * @return Boolean
+     * @return bool
      *
      * @deprecated Deprecated since version 2.5, to be removed in Symfony 3.0.
      *             Use {@link getCascadingStrategy()} instead.
-=======
-     * @return bool
->>>>>>> 0ecdda17
      */
     public function isCascaded()
     {
@@ -201,14 +197,10 @@
      * Returns whether arrays or traversable objects stored in this member
      * should be traversed and validated in each entry.
      *
-<<<<<<< HEAD
-     * @return Boolean
+     * @return bool
      *
      * @deprecated Deprecated since version 2.5, to be removed in Symfony 3.0.
      *             Use {@link getTraversalStrategy()} instead.
-=======
-     * @return bool
->>>>>>> 0ecdda17
      */
     public function isCollectionCascaded()
     {
@@ -219,14 +211,10 @@
      * Returns whether arrays or traversable objects stored in this member
      * should be traversed recursively for inner arrays/traversable objects.
      *
-<<<<<<< HEAD
-     * @return Boolean
+     * @return bool
      *
      * @deprecated Deprecated since version 2.5, to be removed in Symfony 3.0.
      *             Use {@link getTraversalStrategy()} instead.
-=======
-     * @return bool
->>>>>>> 0ecdda17
      */
     public function isCollectionCascadedDeeply()
     {
