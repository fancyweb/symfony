--- conflicted
+++ resolved
@@ -20,11 +20,7 @@
      *
      * @return $this
      */
-<<<<<<< HEAD
-    final public function tag(string $name, array $attributes = []): object
-=======
     final public function tag(string $name, array $attributes = []): self
->>>>>>> 22319a99
     {
         if ('' === $name) {
             throw new InvalidArgumentException(sprintf('The tag name for service "%s" must be a non-empty string.', $this->id));
