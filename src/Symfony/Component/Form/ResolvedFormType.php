--- conflicted
+++ resolved
@@ -178,11 +178,7 @@
     /**
      * Returns the configured options resolver used for this type.
      *
-<<<<<<< HEAD
-     * @return \Symfony\Component\OptionsResolver\OptionsResolver The options resolver.
-=======
-     * @return \Symfony\Component\OptionsResolver\OptionsResolverInterface The options resolver
->>>>>>> 62714464
+     * @return \Symfony\Component\OptionsResolver\OptionsResolver The options resolver
      */
     public function getOptionsResolver()
     {
