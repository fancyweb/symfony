<?php

/*
 * This file is part of the Symfony package.
 *
 * (c) Fabien Potencier <fabien@symfony.com>
 *
 * For the full copyright and license information, please view the LICENSE
 * file that was distributed with this source code.
 */

namespace Symfony\Component\HttpFoundation;

use Symfony\Component\HttpFoundation\Exception\ConflictingHeadersException;
use Symfony\Component\HttpFoundation\Session\SessionInterface;

/**
 * Request represents an HTTP request.
 *
 * The methods dealing with URL accept / return a raw path (% encoded):
 *   * getBasePath
 *   * getBaseUrl
 *   * getPathInfo
 *   * getRequestUri
 *   * getUri
 *   * getUriForPath
 *
 * @author Fabien Potencier <fabien@symfony.com>
 */
class Request
{
    const HEADER_FORWARDED = 'forwarded';
    const HEADER_CLIENT_IP = 'client_ip';
    const HEADER_CLIENT_HOST = 'client_host';
    const HEADER_CLIENT_PROTO = 'client_proto';
    const HEADER_CLIENT_PORT = 'client_port';

    const METHOD_HEAD = 'HEAD';
    const METHOD_GET = 'GET';
    const METHOD_POST = 'POST';
    const METHOD_PUT = 'PUT';
    const METHOD_PATCH = 'PATCH';
    const METHOD_DELETE = 'DELETE';
    const METHOD_PURGE = 'PURGE';
    const METHOD_OPTIONS = 'OPTIONS';
    const METHOD_TRACE = 'TRACE';
    const METHOD_CONNECT = 'CONNECT';

    /**
     * @var string[]
     */
    protected static $trustedProxies = array();

    /**
     * @var string[]
     */
    protected static $trustedHostPatterns = array();

    /**
     * @var string[]
     */
    protected static $trustedHosts = array();

    /**
     * Names for headers that can be trusted when
     * using trusted proxies.
     *
     * The FORWARDED header is the standard as of rfc7239.
     *
     * The other headers are non-standard, but widely used
     * by popular reverse proxies (like Apache mod_proxy or Amazon EC2).
     */
    protected static $trustedHeaders = array(
        self::HEADER_FORWARDED => 'FORWARDED',
        self::HEADER_CLIENT_IP => 'X_FORWARDED_FOR',
        self::HEADER_CLIENT_HOST => 'X_FORWARDED_HOST',
        self::HEADER_CLIENT_PROTO => 'X_FORWARDED_PROTO',
        self::HEADER_CLIENT_PORT => 'X_FORWARDED_PORT',
    );

    protected static $httpMethodParameterOverride = false;

    /**
     * Custom parameters.
     *
     * @var \Symfony\Component\HttpFoundation\ParameterBag
     */
    public $attributes;

    /**
     * Request body parameters ($_POST).
     *
     * @var \Symfony\Component\HttpFoundation\ParameterBag
     */
    public $request;

    /**
     * Query string parameters ($_GET).
     *
     * @var \Symfony\Component\HttpFoundation\ParameterBag
     */
    public $query;

    /**
     * Server and execution environment parameters ($_SERVER).
     *
     * @var \Symfony\Component\HttpFoundation\ServerBag
     */
    public $server;

    /**
     * Uploaded files ($_FILES).
     *
     * @var \Symfony\Component\HttpFoundation\FileBag
     */
    public $files;

    /**
     * Cookies ($_COOKIE).
     *
     * @var \Symfony\Component\HttpFoundation\ParameterBag
     */
    public $cookies;

    /**
     * Headers (taken from the $_SERVER).
     *
     * @var \Symfony\Component\HttpFoundation\HeaderBag
     */
    public $headers;

    /**
     * @var string|resource
     */
    protected $content;

    /**
     * @var array
     */
    protected $languages;

    /**
     * @var array
     */
    protected $charsets;

    /**
     * @var array
     */
    protected $encodings;

    /**
     * @var array
     */
    protected $acceptableContentTypes;

    /**
     * @var string
     */
    protected $pathInfo;

    /**
     * @var string
     */
    protected $requestUri;

    /**
     * @var string
     */
    protected $baseUrl;

    /**
     * @var string
     */
    protected $basePath;

    /**
     * @var string
     */
    protected $method;

    /**
     * @var string
     */
    protected $format;

    /**
     * @var \Symfony\Component\HttpFoundation\Session\SessionInterface
     */
    protected $session;

    /**
     * @var string
     */
    protected $locale;

    /**
     * @var string
     */
    protected $defaultLocale = 'en';

    /**
     * @var array
     */
    protected static $formats;

    protected static $requestFactory;

    private $isForwardedValid = true;

    private static $forwardedParams = array(
        self::HEADER_CLIENT_IP => 'for',
        self::HEADER_CLIENT_HOST => 'host',
        self::HEADER_CLIENT_PROTO => 'proto',
        self::HEADER_CLIENT_PORT => 'host',
    );

    /**
     * @param array           $query      The GET parameters
     * @param array           $request    The POST parameters
     * @param array           $attributes The request attributes (parameters parsed from the PATH_INFO, ...)
     * @param array           $cookies    The COOKIE parameters
     * @param array           $files      The FILES parameters
     * @param array           $server     The SERVER parameters
     * @param string|resource $content    The raw body data
     */
    public function __construct(array $query = array(), array $request = array(), array $attributes = array(), array $cookies = array(), array $files = array(), array $server = array(), $content = null)
    {
        $this->initialize($query, $request, $attributes, $cookies, $files, $server, $content);
    }

    /**
     * Sets the parameters for this request.
     *
     * This method also re-initializes all properties.
     *
     * @param array           $query      The GET parameters
     * @param array           $request    The POST parameters
     * @param array           $attributes The request attributes (parameters parsed from the PATH_INFO, ...)
     * @param array           $cookies    The COOKIE parameters
     * @param array           $files      The FILES parameters
     * @param array           $server     The SERVER parameters
     * @param string|resource $content    The raw body data
     */
    public function initialize(array $query = array(), array $request = array(), array $attributes = array(), array $cookies = array(), array $files = array(), array $server = array(), $content = null)
    {
        $this->request = new ParameterBag($request);
        $this->query = new ParameterBag($query);
        $this->attributes = new ParameterBag($attributes);
        $this->cookies = new ParameterBag($cookies);
        $this->files = new FileBag($files);
        $this->server = new ServerBag($server);
        $this->headers = new HeaderBag($this->server->getHeaders());

        $this->content = $content;
        $this->languages = null;
        $this->charsets = null;
        $this->encodings = null;
        $this->acceptableContentTypes = null;
        $this->pathInfo = null;
        $this->requestUri = null;
        $this->baseUrl = null;
        $this->basePath = null;
        $this->method = null;
        $this->format = null;
    }

    /**
     * Creates a new request with values from PHP's super globals.
     *
     * @return static
     */
    public static function createFromGlobals()
    {
        // With the php's bug #66606, the php's built-in web server
        // stores the Content-Type and Content-Length header values in
        // HTTP_CONTENT_TYPE and HTTP_CONTENT_LENGTH fields.
        $server = $_SERVER;
        if ('cli-server' === PHP_SAPI) {
            if (array_key_exists('HTTP_CONTENT_LENGTH', $_SERVER)) {
                $server['CONTENT_LENGTH'] = $_SERVER['HTTP_CONTENT_LENGTH'];
            }
            if (array_key_exists('HTTP_CONTENT_TYPE', $_SERVER)) {
                $server['CONTENT_TYPE'] = $_SERVER['HTTP_CONTENT_TYPE'];
            }
        }

        $request = self::createRequestFromFactory($_GET, $_POST, array(), $_COOKIE, $_FILES, $server);

        if (0 === strpos($request->headers->get('CONTENT_TYPE'), 'application/x-www-form-urlencoded')
            && in_array(strtoupper($request->server->get('REQUEST_METHOD', 'GET')), array('PUT', 'DELETE', 'PATCH'))
        ) {
            parse_str($request->getContent(), $data);
            $request->request = new ParameterBag($data);
        }

        return $request;
    }

    /**
     * Creates a Request based on a given URI and configuration.
     *
     * The information contained in the URI always take precedence
     * over the other information (server and parameters).
     *
     * @param string $uri        The URI
     * @param string $method     The HTTP method
     * @param array  $parameters The query (GET) or request (POST) parameters
     * @param array  $cookies    The request cookies ($_COOKIE)
     * @param array  $files      The request files ($_FILES)
     * @param array  $server     The server parameters ($_SERVER)
     * @param string $content    The raw body data
     *
     * @return static
     */
    public static function create($uri, $method = 'GET', $parameters = array(), $cookies = array(), $files = array(), $server = array(), $content = null)
    {
        $server = array_replace(array(
            'SERVER_NAME' => 'localhost',
            'SERVER_PORT' => 80,
            'HTTP_HOST' => 'localhost',
            'HTTP_USER_AGENT' => 'Symfony/2.X',
            'HTTP_ACCEPT' => 'text/html,application/xhtml+xml,application/xml;q=0.9,*/*;q=0.8',
            'HTTP_ACCEPT_LANGUAGE' => 'en-us,en;q=0.5',
            'HTTP_ACCEPT_CHARSET' => 'ISO-8859-1,utf-8;q=0.7,*;q=0.7',
            'REMOTE_ADDR' => '127.0.0.1',
            'SCRIPT_NAME' => '',
            'SCRIPT_FILENAME' => '',
            'SERVER_PROTOCOL' => 'HTTP/1.1',
            'REQUEST_TIME' => time(),
        ), $server);

        $server['PATH_INFO'] = '';
        $server['REQUEST_METHOD'] = strtoupper($method);

        $components = parse_url($uri);
        if (isset($components['host'])) {
            $server['SERVER_NAME'] = $components['host'];
            $server['HTTP_HOST'] = $components['host'];
        }

        if (isset($components['scheme'])) {
            if ('https' === $components['scheme']) {
                $server['HTTPS'] = 'on';
                $server['SERVER_PORT'] = 443;
            } else {
                unset($server['HTTPS']);
                $server['SERVER_PORT'] = 80;
            }
        }

        if (isset($components['port'])) {
            $server['SERVER_PORT'] = $components['port'];
            $server['HTTP_HOST'] = $server['HTTP_HOST'].':'.$components['port'];
        }

        if (isset($components['user'])) {
            $server['PHP_AUTH_USER'] = $components['user'];
        }

        if (isset($components['pass'])) {
            $server['PHP_AUTH_PW'] = $components['pass'];
        }

        if (!isset($components['path'])) {
            $components['path'] = '/';
        }

        switch (strtoupper($method)) {
            case 'POST':
            case 'PUT':
            case 'DELETE':
                if (!isset($server['CONTENT_TYPE'])) {
                    $server['CONTENT_TYPE'] = 'application/x-www-form-urlencoded';
                }
                // no break
            case 'PATCH':
                $request = $parameters;
                $query = array();
                break;
            default:
                $request = array();
                $query = $parameters;
                break;
        }

        $queryString = '';
        if (isset($components['query'])) {
            parse_str(html_entity_decode($components['query']), $qs);

            if ($query) {
                $query = array_replace($qs, $query);
                $queryString = http_build_query($query, '', '&');
            } else {
                $query = $qs;
                $queryString = $components['query'];
            }
        } elseif ($query) {
            $queryString = http_build_query($query, '', '&');
        }

        $server['REQUEST_URI'] = $components['path'].('' !== $queryString ? '?'.$queryString : '');
        $server['QUERY_STRING'] = $queryString;

        return self::createRequestFromFactory($query, $request, array(), $cookies, $files, $server, $content);
    }

    /**
     * Sets a callable able to create a Request instance.
     *
     * This is mainly useful when you need to override the Request class
     * to keep BC with an existing system. It should not be used for any
     * other purpose.
     *
     * @param callable|null $callable A PHP callable
     */
    public static function setFactory($callable)
    {
        self::$requestFactory = $callable;
    }

    /**
     * Clones a request and overrides some of its parameters.
     *
     * @param array $query      The GET parameters
     * @param array $request    The POST parameters
     * @param array $attributes The request attributes (parameters parsed from the PATH_INFO, ...)
     * @param array $cookies    The COOKIE parameters
     * @param array $files      The FILES parameters
     * @param array $server     The SERVER parameters
     *
     * @return static
     */
    public function duplicate(array $query = null, array $request = null, array $attributes = null, array $cookies = null, array $files = null, array $server = null)
    {
        $dup = clone $this;
        if (null !== $query) {
            $dup->query = new ParameterBag($query);
        }
        if (null !== $request) {
            $dup->request = new ParameterBag($request);
        }
        if (null !== $attributes) {
            $dup->attributes = new ParameterBag($attributes);
        }
        if (null !== $cookies) {
            $dup->cookies = new ParameterBag($cookies);
        }
        if (null !== $files) {
            $dup->files = new FileBag($files);
        }
        if (null !== $server) {
            $dup->server = new ServerBag($server);
            $dup->headers = new HeaderBag($dup->server->getHeaders());
        }
        $dup->languages = null;
        $dup->charsets = null;
        $dup->encodings = null;
        $dup->acceptableContentTypes = null;
        $dup->pathInfo = null;
        $dup->requestUri = null;
        $dup->baseUrl = null;
        $dup->basePath = null;
        $dup->method = null;
        $dup->format = null;

        if (!$dup->get('_format') && $this->get('_format')) {
            $dup->attributes->set('_format', $this->get('_format'));
        }

        if (!$dup->getRequestFormat(null)) {
            $dup->setRequestFormat($this->getRequestFormat(null));
        }

        return $dup;
    }

    /**
     * Clones the current request.
     *
     * Note that the session is not cloned as duplicated requests
     * are most of the time sub-requests of the main one.
     */
    public function __clone()
    {
        $this->query = clone $this->query;
        $this->request = clone $this->request;
        $this->attributes = clone $this->attributes;
        $this->cookies = clone $this->cookies;
        $this->files = clone $this->files;
        $this->server = clone $this->server;
        $this->headers = clone $this->headers;
    }

    /**
     * Returns the request as a string.
     *
     * @return string The request
     */
    public function __toString()
    {
        try {
            $content = $this->getContent();
        } catch (\LogicException $e) {
            return trigger_error($e, E_USER_ERROR);
        }

        return
            sprintf('%s %s %s', $this->getMethod(), $this->getRequestUri(), $this->server->get('SERVER_PROTOCOL'))."\r\n".
            $this->headers."\r\n".
            $content;
    }

    /**
     * Overrides the PHP global variables according to this request instance.
     *
     * It overrides $_GET, $_POST, $_REQUEST, $_SERVER, $_COOKIE.
     * $_FILES is never overridden, see rfc1867
     */
    public function overrideGlobals()
    {
        $this->server->set('QUERY_STRING', static::normalizeQueryString(http_build_query($this->query->all(), null, '&')));

        $_GET = $this->query->all();
        $_POST = $this->request->all();
        $_SERVER = $this->server->all();
        $_COOKIE = $this->cookies->all();

        foreach ($this->headers->all() as $key => $value) {
            $key = strtoupper(str_replace('-', '_', $key));
            if (in_array($key, array('CONTENT_TYPE', 'CONTENT_LENGTH'))) {
                $_SERVER[$key] = implode(', ', $value);
            } else {
                $_SERVER['HTTP_'.$key] = implode(', ', $value);
            }
        }

        $request = array('g' => $_GET, 'p' => $_POST, 'c' => $_COOKIE);

        $requestOrder = ini_get('request_order') ?: ini_get('variables_order');
        $requestOrder = preg_replace('#[^cgp]#', '', strtolower($requestOrder)) ?: 'gp';

        $_REQUEST = array();
        foreach (str_split($requestOrder) as $order) {
            $_REQUEST = array_merge($_REQUEST, $request[$order]);
        }
    }

    /**
     * Sets a list of trusted proxies.
     *
     * You should only list the reverse proxies that you manage directly.
     *
     * @param array $proxies A list of trusted proxies
     */
    public static function setTrustedProxies(array $proxies)
    {
        self::$trustedProxies = $proxies;
    }

    /**
     * Gets the list of trusted proxies.
     *
     * @return array An array of trusted proxies
     */
    public static function getTrustedProxies()
    {
        return self::$trustedProxies;
    }

    /**
     * Sets a list of trusted host patterns.
     *
     * You should only list the hosts you manage using regexs.
     *
     * @param array $hostPatterns A list of trusted host patterns
     */
    public static function setTrustedHosts(array $hostPatterns)
    {
        self::$trustedHostPatterns = array_map(function ($hostPattern) {
            return sprintf('#%s#i', $hostPattern);
        }, $hostPatterns);
        // we need to reset trusted hosts on trusted host patterns change
        self::$trustedHosts = array();
    }

    /**
     * Gets the list of trusted host patterns.
     *
     * @return array An array of trusted host patterns
     */
    public static function getTrustedHosts()
    {
        return self::$trustedHostPatterns;
    }

    /**
     * Sets the name for trusted headers.
     *
     * The following header keys are supported:
     *
     *  * Request::HEADER_CLIENT_IP:    defaults to X-Forwarded-For   (see getClientIp())
     *  * Request::HEADER_CLIENT_HOST:  defaults to X-Forwarded-Host  (see getHost())
     *  * Request::HEADER_CLIENT_PORT:  defaults to X-Forwarded-Port  (see getPort())
     *  * Request::HEADER_CLIENT_PROTO: defaults to X-Forwarded-Proto (see getScheme() and isSecure())
     *  * Request::HEADER_FORWARDED:    defaults to Forwarded         (see RFC 7239)
     *
     * Setting an empty value allows to disable the trusted header for the given key.
     *
     * @param string $key   The header key
     * @param string $value The header name
     *
     * @throws \InvalidArgumentException
     */
    public static function setTrustedHeaderName($key, $value)
    {
        if (!array_key_exists($key, self::$trustedHeaders)) {
            throw new \InvalidArgumentException(sprintf('Unable to set the trusted header name for key "%s".', $key));
        }

        self::$trustedHeaders[$key] = $value;
    }

    /**
     * Gets the trusted proxy header name.
     *
     * @param string $key The header key
     *
     * @return string The header name
     *
     * @throws \InvalidArgumentException
     */
    public static function getTrustedHeaderName($key)
    {
        if (!array_key_exists($key, self::$trustedHeaders)) {
            throw new \InvalidArgumentException(sprintf('Unable to get the trusted header name for key "%s".', $key));
        }

        return self::$trustedHeaders[$key];
    }

    /**
     * Normalizes a query string.
     *
     * It builds a normalized query string, where keys/value pairs are alphabetized,
     * have consistent escaping and unneeded delimiters are removed.
     *
     * @param string $qs Query string
     *
     * @return string A normalized query string for the Request
     */
    public static function normalizeQueryString($qs)
    {
        if ('' == $qs) {
            return '';
        }

        $parts = array();
        $order = array();

        foreach (explode('&', $qs) as $param) {
            if ('' === $param || '=' === $param[0]) {
                // Ignore useless delimiters, e.g. "x=y&".
                // Also ignore pairs with empty key, even if there was a value, e.g. "=value", as such nameless values cannot be retrieved anyway.
                // PHP also does not include them when building _GET.
                continue;
            }

            $keyValuePair = explode('=', $param, 2);

            // GET parameters, that are submitted from a HTML form, encode spaces as "+" by default (as defined in enctype application/x-www-form-urlencoded).
            // PHP also converts "+" to spaces when filling the global _GET or when using the function parse_str. This is why we use urldecode and then normalize to
            // RFC 3986 with rawurlencode.
            $parts[] = isset($keyValuePair[1]) ?
                rawurlencode(urldecode($keyValuePair[0])).'='.rawurlencode(urldecode($keyValuePair[1])) :
                rawurlencode(urldecode($keyValuePair[0]));
            $order[] = urldecode($keyValuePair[0]);
        }

        array_multisort($order, SORT_ASC, $parts);

        return implode('&', $parts);
    }

    /**
     * Enables support for the _method request parameter to determine the intended HTTP method.
     *
     * Be warned that enabling this feature might lead to CSRF issues in your code.
     * Check that you are using CSRF tokens when required.
     * If the HTTP method parameter override is enabled, an html-form with method "POST" can be altered
     * and used to send a "PUT" or "DELETE" request via the _method request parameter.
     * If these methods are not protected against CSRF, this presents a possible vulnerability.
     *
     * The HTTP method can only be overridden when the real HTTP method is POST.
     */
    public static function enableHttpMethodParameterOverride()
    {
        self::$httpMethodParameterOverride = true;
    }

    /**
     * Checks whether support for the _method request parameter is enabled.
     *
     * @return bool True when the _method request parameter is enabled, false otherwise
     */
    public static function getHttpMethodParameterOverride()
    {
        return self::$httpMethodParameterOverride;
    }

    /**
     * Gets a "parameter" value.
     *
     * This method is mainly useful for libraries that want to provide some flexibility.
     *
     * Order of precedence: GET, PATH, POST
     *
     * Avoid using this method in controllers:
     *
     *  * slow
     *  * prefer to get from a "named" source
     *
     * It is better to explicitly get request parameters from the appropriate
     * public property instead (query, attributes, request).
     *
<<<<<<< HEAD
     * Note: Finding deep items is deprecated since version 2.8, to be removed in 3.0.
     *
     * @param string $key     the key
     * @param mixed  $default the default value if the parameter key does not exist
     * @param bool   $deep    is parameter deep in multidimensional array
=======
     * @param string $key     The key
     * @param mixed  $default The default value if the parameter key does not exist
     * @param bool   $deep    Is parameter deep in multidimensional array
>>>>>>> 5a3db678
     *
     * @return mixed
     */
    public function get($key, $default = null, $deep = false)
    {
        if ($deep) {
            @trigger_error('Using paths to find deeper items in '.__METHOD__.' is deprecated since version 2.8 and will be removed in 3.0. Filter the returned value in your own code instead.', E_USER_DEPRECATED);
        }

        if ($this !== $result = $this->query->get($key, $this, $deep)) {
            return $result;
        }

        if ($this !== $result = $this->attributes->get($key, $this, $deep)) {
            return $result;
        }

        if ($this !== $result = $this->request->get($key, $this, $deep)) {
            return $result;
        }

        return $default;
    }

    /**
     * Gets the Session.
     *
     * @return SessionInterface|null The session
     */
    public function getSession()
    {
        return $this->session;
    }

    /**
     * Whether the request contains a Session which was started in one of the
     * previous requests.
     *
     * @return bool
     */
    public function hasPreviousSession()
    {
        // the check for $this->session avoids malicious users trying to fake a session cookie with proper name
        return $this->hasSession() && $this->cookies->has($this->session->getName());
    }

    /**
     * Whether the request contains a Session object.
     *
     * This method does not give any information about the state of the session object,
     * like whether the session is started or not. It is just a way to check if this Request
     * is associated with a Session instance.
     *
     * @return bool true when the Request contains a Session object, false otherwise
     */
    public function hasSession()
    {
        return null !== $this->session;
    }

    /**
     * Sets the Session.
     *
     * @param SessionInterface $session The Session
     */
    public function setSession(SessionInterface $session)
    {
        $this->session = $session;
    }

    /**
     * Returns the client IP addresses.
     *
     * In the returned array the most trusted IP address is first, and the
     * least trusted one last. The "real" client IP address is the last one,
     * but this is also the least trusted one. Trusted proxies are stripped.
     *
     * Use this method carefully; you should use getClientIp() instead.
     *
     * @return array The client IP addresses
     *
     * @see getClientIp()
     */
    public function getClientIps()
    {
        $ip = $this->server->get('REMOTE_ADDR');

        if (!$this->isFromTrustedProxy()) {
            return array($ip);
        }

        return $this->getTrustedValues(self::HEADER_CLIENT_IP, $ip) ?: array($ip);
    }

    /**
     * Returns the client IP address.
     *
     * This method can read the client IP address from the "X-Forwarded-For" header
     * when trusted proxies were set via "setTrustedProxies()". The "X-Forwarded-For"
     * header value is a comma+space separated list of IP addresses, the left-most
     * being the original client, and each successive proxy that passed the request
     * adding the IP address where it received the request from.
     *
     * If your reverse proxy uses a different header name than "X-Forwarded-For",
     * ("Client-Ip" for instance), configure it via "setTrustedHeaderName()" with
     * the "client-ip" key.
     *
     * @return string|null The client IP address
     *
     * @see getClientIps()
     * @see http://en.wikipedia.org/wiki/X-Forwarded-For
     */
    public function getClientIp()
    {
        $ipAddresses = $this->getClientIps();

        return $ipAddresses[0];
    }

    /**
     * Returns current script name.
     *
     * @return string
     */
    public function getScriptName()
    {
        return $this->server->get('SCRIPT_NAME', $this->server->get('ORIG_SCRIPT_NAME', ''));
    }

    /**
     * Returns the path being requested relative to the executed script.
     *
     * The path info always starts with a /.
     *
     * Suppose this request is instantiated from /mysite on localhost:
     *
     *  * http://localhost/mysite              returns an empty string
     *  * http://localhost/mysite/about        returns '/about'
     *  * http://localhost/mysite/enco%20ded   returns '/enco%20ded'
     *  * http://localhost/mysite/about?var=1  returns '/about'
     *
     * @return string The raw path (i.e. not urldecoded)
     */
    public function getPathInfo()
    {
        if (null === $this->pathInfo) {
            $this->pathInfo = $this->preparePathInfo();
        }

        return $this->pathInfo;
    }

    /**
     * Returns the root path from which this request is executed.
     *
     * Suppose that an index.php file instantiates this request object:
     *
     *  * http://localhost/index.php         returns an empty string
     *  * http://localhost/index.php/page    returns an empty string
     *  * http://localhost/web/index.php     returns '/web'
     *  * http://localhost/we%20b/index.php  returns '/we%20b'
     *
     * @return string The raw path (i.e. not urldecoded)
     */
    public function getBasePath()
    {
        if (null === $this->basePath) {
            $this->basePath = $this->prepareBasePath();
        }

        return $this->basePath;
    }

    /**
     * Returns the root URL from which this request is executed.
     *
     * The base URL never ends with a /.
     *
     * This is similar to getBasePath(), except that it also includes the
     * script filename (e.g. index.php) if one exists.
     *
     * @return string The raw URL (i.e. not urldecoded)
     */
    public function getBaseUrl()
    {
        if (null === $this->baseUrl) {
            $this->baseUrl = $this->prepareBaseUrl();
        }

        return $this->baseUrl;
    }

    /**
     * Gets the request's scheme.
     *
     * @return string
     */
    public function getScheme()
    {
        return $this->isSecure() ? 'https' : 'http';
    }

    /**
     * Returns the port on which the request is made.
     *
     * This method can read the client port from the "X-Forwarded-Port" header
     * when trusted proxies were set via "setTrustedProxies()".
     *
     * The "X-Forwarded-Port" header must contain the client port.
     *
     * If your reverse proxy uses a different header name than "X-Forwarded-Port",
     * configure it via "setTrustedHeaderName()" with the "client-port" key.
     *
     * @return int|string can be a string if fetched from the server bag
     */
    public function getPort()
    {
        if ($this->isFromTrustedProxy() && $host = $this->getTrustedValues(self::HEADER_CLIENT_PORT)) {
            $host = $host[0];
        } elseif ($this->isFromTrustedProxy() && $host = $this->getTrustedValues(self::HEADER_CLIENT_HOST)) {
            $host = $host[0];
        } elseif (!$host = $this->headers->get('HOST')) {
            return $this->server->get('SERVER_PORT');
        }

        if ('[' === $host[0]) {
            $pos = strpos($host, ':', strrpos($host, ']'));
        } else {
            $pos = strrpos($host, ':');
        }

        if (false !== $pos) {
            return (int) substr($host, $pos + 1);
        }

        return 'https' === $this->getScheme() ? 443 : 80;
    }

    /**
     * Returns the user.
     *
     * @return string|null
     */
    public function getUser()
    {
        return $this->headers->get('PHP_AUTH_USER');
    }

    /**
     * Returns the password.
     *
     * @return string|null
     */
    public function getPassword()
    {
        return $this->headers->get('PHP_AUTH_PW');
    }

    /**
     * Gets the user info.
     *
     * @return string A user name and, optionally, scheme-specific information about how to gain authorization to access the server
     */
    public function getUserInfo()
    {
        $userinfo = $this->getUser();

        $pass = $this->getPassword();
        if ('' != $pass) {
            $userinfo .= ":$pass";
        }

        return $userinfo;
    }

    /**
     * Returns the HTTP host being requested.
     *
     * The port name will be appended to the host if it's non-standard.
     *
     * @return string
     */
    public function getHttpHost()
    {
        $scheme = $this->getScheme();
        $port = $this->getPort();

        if (('http' == $scheme && 80 == $port) || ('https' == $scheme && 443 == $port)) {
            return $this->getHost();
        }

        return $this->getHost().':'.$port;
    }

    /**
     * Returns the requested URI (path and query string).
     *
     * @return string The raw URI (i.e. not URI decoded)
     */
    public function getRequestUri()
    {
        if (null === $this->requestUri) {
            $this->requestUri = $this->prepareRequestUri();
        }

        return $this->requestUri;
    }

    /**
     * Gets the scheme and HTTP host.
     *
     * If the URL was called with basic authentication, the user
     * and the password are not added to the generated string.
     *
     * @return string The scheme and HTTP host
     */
    public function getSchemeAndHttpHost()
    {
        return $this->getScheme().'://'.$this->getHttpHost();
    }

    /**
     * Generates a normalized URI (URL) for the Request.
     *
     * @return string A normalized URI (URL) for the Request
     *
     * @see getQueryString()
     */
    public function getUri()
    {
        if (null !== $qs = $this->getQueryString()) {
            $qs = '?'.$qs;
        }

        return $this->getSchemeAndHttpHost().$this->getBaseUrl().$this->getPathInfo().$qs;
    }

    /**
     * Generates a normalized URI for the given path.
     *
     * @param string $path A path to use instead of the current one
     *
     * @return string The normalized URI for the path
     */
    public function getUriForPath($path)
    {
        return $this->getSchemeAndHttpHost().$this->getBaseUrl().$path;
    }

    /**
     * Returns the path as relative reference from the current Request path.
     *
     * Only the URIs path component (no schema, host etc.) is relevant and must be given.
     * Both paths must be absolute and not contain relative parts.
     * Relative URLs from one resource to another are useful when generating self-contained downloadable document archives.
     * Furthermore, they can be used to reduce the link size in documents.
     *
     * Example target paths, given a base path of "/a/b/c/d":
     * - "/a/b/c/d"     -> ""
     * - "/a/b/c/"      -> "./"
     * - "/a/b/"        -> "../"
     * - "/a/b/c/other" -> "other"
     * - "/a/x/y"       -> "../../x/y"
     *
     * @param string $path The target path
     *
     * @return string The relative target path
     */
    public function getRelativeUriForPath($path)
    {
        // be sure that we are dealing with an absolute path
        if (!isset($path[0]) || '/' !== $path[0]) {
            return $path;
        }

        if ($path === $basePath = $this->getPathInfo()) {
            return '';
        }

        $sourceDirs = explode('/', isset($basePath[0]) && '/' === $basePath[0] ? substr($basePath, 1) : $basePath);
        $targetDirs = explode('/', isset($path[0]) && '/' === $path[0] ? substr($path, 1) : $path);
        array_pop($sourceDirs);
        $targetFile = array_pop($targetDirs);

        foreach ($sourceDirs as $i => $dir) {
            if (isset($targetDirs[$i]) && $dir === $targetDirs[$i]) {
                unset($sourceDirs[$i], $targetDirs[$i]);
            } else {
                break;
            }
        }

        $targetDirs[] = $targetFile;
        $path = str_repeat('../', count($sourceDirs)).implode('/', $targetDirs);

        // A reference to the same base directory or an empty subdirectory must be prefixed with "./".
        // This also applies to a segment with a colon character (e.g., "file:colon") that cannot be used
        // as the first segment of a relative-path reference, as it would be mistaken for a scheme name
        // (see http://tools.ietf.org/html/rfc3986#section-4.2).
        return !isset($path[0]) || '/' === $path[0]
            || false !== ($colonPos = strpos($path, ':')) && ($colonPos < ($slashPos = strpos($path, '/')) || false === $slashPos)
            ? "./$path" : $path;
    }

    /**
     * Generates the normalized query string for the Request.
     *
     * It builds a normalized query string, where keys/value pairs are alphabetized
     * and have consistent escaping.
     *
     * @return string|null A normalized query string for the Request
     */
    public function getQueryString()
    {
        $qs = static::normalizeQueryString($this->server->get('QUERY_STRING'));

        return '' === $qs ? null : $qs;
    }

    /**
     * Checks whether the request is secure or not.
     *
     * This method can read the client protocol from the "X-Forwarded-Proto" header
     * when trusted proxies were set via "setTrustedProxies()".
     *
     * The "X-Forwarded-Proto" header must contain the protocol: "https" or "http".
     *
     * If your reverse proxy uses a different header name than "X-Forwarded-Proto"
     * ("SSL_HTTPS" for instance), configure it via "setTrustedHeaderName()" with
     * the "client-proto" key.
     *
     * @return bool
     */
    public function isSecure()
    {
        if ($this->isFromTrustedProxy() && $proto = $this->getTrustedValues(self::HEADER_CLIENT_PROTO)) {
            return in_array(strtolower($proto[0]), array('https', 'on', 'ssl', '1'), true);
        }

        $https = $this->server->get('HTTPS');

        return !empty($https) && 'off' !== strtolower($https);
    }

    /**
     * Returns the host name.
     *
     * This method can read the client host name from the "X-Forwarded-Host" header
     * when trusted proxies were set via "setTrustedProxies()".
     *
     * The "X-Forwarded-Host" header must contain the client host name.
     *
     * If your reverse proxy uses a different header name than "X-Forwarded-Host",
     * configure it via "setTrustedHeaderName()" with the "client-host" key.
     *
     * @return string
     *
     * @throws \UnexpectedValueException when the host name is invalid
     */
    public function getHost()
    {
        if ($this->isFromTrustedProxy() && $host = $this->getTrustedValues(self::HEADER_CLIENT_HOST)) {
            $host = $host[0];
        } elseif (!$host = $this->headers->get('HOST')) {
            if (!$host = $this->server->get('SERVER_NAME')) {
                $host = $this->server->get('SERVER_ADDR', '');
            }
        }

        // trim and remove port number from host
        // host is lowercase as per RFC 952/2181
        $host = strtolower(preg_replace('/:\d+$/', '', trim($host)));

        // as the host can come from the user (HTTP_HOST and depending on the configuration, SERVER_NAME too can come from the user)
        // check that it does not contain forbidden characters (see RFC 952 and RFC 2181)
        // use preg_replace() instead of preg_match() to prevent DoS attacks with long host names
        if ($host && '' !== preg_replace('/(?:^\[)?[a-zA-Z0-9-:\]_]+\.?/', '', $host)) {
            throw new \UnexpectedValueException(sprintf('Invalid Host "%s"', $host));
        }

        if (count(self::$trustedHostPatterns) > 0) {
            // to avoid host header injection attacks, you should provide a list of trusted host patterns

            if (in_array($host, self::$trustedHosts)) {
                return $host;
            }

            foreach (self::$trustedHostPatterns as $pattern) {
                if (preg_match($pattern, $host)) {
                    self::$trustedHosts[] = $host;

                    return $host;
                }
            }

            throw new \UnexpectedValueException(sprintf('Untrusted Host "%s"', $host));
        }

        return $host;
    }

    /**
     * Sets the request method.
     *
     * @param string $method
     */
    public function setMethod($method)
    {
        $this->method = null;
        $this->server->set('REQUEST_METHOD', $method);
    }

    /**
     * Gets the request "intended" method.
     *
     * If the X-HTTP-Method-Override header is set, and if the method is a POST,
     * then it is used to determine the "real" intended HTTP method.
     *
     * The _method request parameter can also be used to determine the HTTP method,
     * but only if enableHttpMethodParameterOverride() has been called.
     *
     * The method is always an uppercased string.
     *
     * @return string The request method
     *
     * @see getRealMethod()
     */
    public function getMethod()
    {
        if (null === $this->method) {
            $this->method = strtoupper($this->server->get('REQUEST_METHOD', 'GET'));

            if ('POST' === $this->method) {
                if ($method = $this->headers->get('X-HTTP-METHOD-OVERRIDE')) {
                    $this->method = strtoupper($method);
                } elseif (self::$httpMethodParameterOverride) {
                    $this->method = strtoupper($this->request->get('_method', $this->query->get('_method', 'POST')));
                }
            }
        }

        return $this->method;
    }

    /**
     * Gets the "real" request method.
     *
     * @return string The request method
     *
     * @see getMethod()
     */
    public function getRealMethod()
    {
        return strtoupper($this->server->get('REQUEST_METHOD', 'GET'));
    }

    /**
     * Gets the mime type associated with the format.
     *
     * @param string $format The format
     *
     * @return string The associated mime type (null if not found)
     */
    public function getMimeType($format)
    {
        if (null === static::$formats) {
            static::initializeFormats();
        }

        return isset(static::$formats[$format]) ? static::$formats[$format][0] : null;
    }

    /**
     * Gets the format associated with the mime type.
     *
     * @param string $mimeType The associated mime type
     *
     * @return string|null The format (null if not found)
     */
    public function getFormat($mimeType)
    {
        $canonicalMimeType = null;
        if (false !== $pos = strpos($mimeType, ';')) {
            $canonicalMimeType = substr($mimeType, 0, $pos);
        }

        if (null === static::$formats) {
            static::initializeFormats();
        }

        foreach (static::$formats as $format => $mimeTypes) {
            if (in_array($mimeType, (array) $mimeTypes)) {
                return $format;
            }
            if (null !== $canonicalMimeType && in_array($canonicalMimeType, (array) $mimeTypes)) {
                return $format;
            }
        }
    }

    /**
     * Associates a format with mime types.
     *
     * @param string       $format    The format
     * @param string|array $mimeTypes The associated mime types (the preferred one must be the first as it will be used as the content type)
     */
    public function setFormat($format, $mimeTypes)
    {
        if (null === static::$formats) {
            static::initializeFormats();
        }

        static::$formats[$format] = is_array($mimeTypes) ? $mimeTypes : array($mimeTypes);
    }

    /**
     * Gets the request format.
     *
     * Here is the process to determine the format:
     *
     *  * format defined by the user (with setRequestFormat())
     *  * _format request parameter
     *  * $default
     *
     * @param string $default The default format
     *
     * @return string The request format
     */
    public function getRequestFormat($default = 'html')
    {
        if (null === $this->format) {
            $this->format = $this->get('_format');
        }

        return null === $this->format ? $default : $this->format;
    }

    /**
     * Sets the request format.
     *
     * @param string $format The request format
     */
    public function setRequestFormat($format)
    {
        $this->format = $format;
    }

    /**
     * Gets the format associated with the request.
     *
     * @return string|null The format (null if no content type is present)
     */
    public function getContentType()
    {
        return $this->getFormat($this->headers->get('CONTENT_TYPE'));
    }

    /**
     * Sets the default locale.
     *
     * @param string $locale
     */
    public function setDefaultLocale($locale)
    {
        $this->defaultLocale = $locale;

        if (null === $this->locale) {
            $this->setPhpDefaultLocale($locale);
        }
    }

    /**
     * Get the default locale.
     *
     * @return string
     */
    public function getDefaultLocale()
    {
        return $this->defaultLocale;
    }

    /**
     * Sets the locale.
     *
     * @param string $locale
     */
    public function setLocale($locale)
    {
        $this->setPhpDefaultLocale($this->locale = $locale);
    }

    /**
     * Get the locale.
     *
     * @return string
     */
    public function getLocale()
    {
        return null === $this->locale ? $this->defaultLocale : $this->locale;
    }

    /**
     * Checks if the request method is of specified type.
     *
     * @param string $method Uppercase request method (GET, POST etc)
     *
     * @return bool
     */
    public function isMethod($method)
    {
        return $this->getMethod() === strtoupper($method);
    }

    /**
     * Checks whether the method is safe or not.
     *
     * @see https://tools.ietf.org/html/rfc7231#section-4.2.1
     *
     * @param bool $andCacheable Adds the additional condition that the method should be cacheable. True by default.
     *
     * @return bool
     */
    public function isMethodSafe(/* $andCacheable = true */)
    {
        return in_array($this->getMethod(), 0 < func_num_args() && !func_get_arg(0) ? array('GET', 'HEAD', 'OPTIONS', 'TRACE') : array('GET', 'HEAD'));
    }

    /**
     * Checks whether the method is cacheable or not.
     *
     * @see https://tools.ietf.org/html/rfc7231#section-4.2.3
     *
     * @return bool
     */
    public function isMethodCacheable()
    {
        return in_array($this->getMethod(), array('GET', 'HEAD'));
    }

    /**
     * Returns the request body content.
     *
     * @param bool $asResource If true, a resource will be returned
     *
     * @return string|resource The request body content or a resource to read the body stream
     *
     * @throws \LogicException
     */
    public function getContent($asResource = false)
    {
        $currentContentIsResource = is_resource($this->content);
        if (\PHP_VERSION_ID < 50600 && false === $this->content) {
            throw new \LogicException('getContent() can only be called once when using the resource return type and PHP below 5.6.');
        }

        if (true === $asResource) {
            if ($currentContentIsResource) {
                rewind($this->content);

                return $this->content;
            }

            // Content passed in parameter (test)
            if (is_string($this->content)) {
                $resource = fopen('php://temp', 'r+');
                fwrite($resource, $this->content);
                rewind($resource);

                return $resource;
            }

            $this->content = false;

            return fopen('php://input', 'rb');
        }

        if ($currentContentIsResource) {
            rewind($this->content);

            return stream_get_contents($this->content);
        }

        if (null === $this->content || false === $this->content) {
            $this->content = file_get_contents('php://input');
        }

        return $this->content;
    }

    /**
     * Gets the Etags.
     *
     * @return array The entity tags
     */
    public function getETags()
    {
        return preg_split('/\s*,\s*/', $this->headers->get('if_none_match'), null, PREG_SPLIT_NO_EMPTY);
    }

    /**
     * @return bool
     */
    public function isNoCache()
    {
        return $this->headers->hasCacheControlDirective('no-cache') || 'no-cache' == $this->headers->get('Pragma');
    }

    /**
     * Returns the preferred language.
     *
     * @param array $locales An array of ordered available locales
     *
     * @return string|null The preferred locale
     */
    public function getPreferredLanguage(array $locales = null)
    {
        $preferredLanguages = $this->getLanguages();

        if (empty($locales)) {
            return isset($preferredLanguages[0]) ? $preferredLanguages[0] : null;
        }

        if (!$preferredLanguages) {
            return $locales[0];
        }

        $extendedPreferredLanguages = array();
        foreach ($preferredLanguages as $language) {
            $extendedPreferredLanguages[] = $language;
            if (false !== $position = strpos($language, '_')) {
                $superLanguage = substr($language, 0, $position);
                if (!in_array($superLanguage, $preferredLanguages)) {
                    $extendedPreferredLanguages[] = $superLanguage;
                }
            }
        }

        $preferredLanguages = array_values(array_intersect($extendedPreferredLanguages, $locales));

        return isset($preferredLanguages[0]) ? $preferredLanguages[0] : $locales[0];
    }

    /**
     * Gets a list of languages acceptable by the client browser.
     *
     * @return array Languages ordered in the user browser preferences
     */
    public function getLanguages()
    {
        if (null !== $this->languages) {
            return $this->languages;
        }

        $languages = AcceptHeader::fromString($this->headers->get('Accept-Language'))->all();
        $this->languages = array();
        foreach ($languages as $lang => $acceptHeaderItem) {
            if (false !== strpos($lang, '-')) {
                $codes = explode('-', $lang);
                if ('i' === $codes[0]) {
                    // Language not listed in ISO 639 that are not variants
                    // of any listed language, which can be registered with the
                    // i-prefix, such as i-cherokee
                    if (count($codes) > 1) {
                        $lang = $codes[1];
                    }
                } else {
                    for ($i = 0, $max = count($codes); $i < $max; ++$i) {
                        if (0 === $i) {
                            $lang = strtolower($codes[0]);
                        } else {
                            $lang .= '_'.strtoupper($codes[$i]);
                        }
                    }
                }
            }

            $this->languages[] = $lang;
        }

        return $this->languages;
    }

    /**
     * Gets a list of charsets acceptable by the client browser.
     *
     * @return array List of charsets in preferable order
     */
    public function getCharsets()
    {
        if (null !== $this->charsets) {
            return $this->charsets;
        }

        return $this->charsets = array_keys(AcceptHeader::fromString($this->headers->get('Accept-Charset'))->all());
    }

    /**
     * Gets a list of encodings acceptable by the client browser.
     *
     * @return array List of encodings in preferable order
     */
    public function getEncodings()
    {
        if (null !== $this->encodings) {
            return $this->encodings;
        }

        return $this->encodings = array_keys(AcceptHeader::fromString($this->headers->get('Accept-Encoding'))->all());
    }

    /**
     * Gets a list of content types acceptable by the client browser.
     *
     * @return array List of content types in preferable order
     */
    public function getAcceptableContentTypes()
    {
        if (null !== $this->acceptableContentTypes) {
            return $this->acceptableContentTypes;
        }

        return $this->acceptableContentTypes = array_keys(AcceptHeader::fromString($this->headers->get('Accept'))->all());
    }

    /**
     * Returns true if the request is a XMLHttpRequest.
     *
     * It works if your JavaScript library sets an X-Requested-With HTTP header.
     * It is known to work with common JavaScript frameworks:
     *
     * @see http://en.wikipedia.org/wiki/List_of_Ajax_frameworks#JavaScript
     *
     * @return bool true if the request is an XMLHttpRequest, false otherwise
     */
    public function isXmlHttpRequest()
    {
        return 'XMLHttpRequest' == $this->headers->get('X-Requested-With');
    }

    /*
     * The following methods are derived from code of the Zend Framework (1.10dev - 2010-01-24)
     *
     * Code subject to the new BSD license (http://framework.zend.com/license/new-bsd).
     *
     * Copyright (c) 2005-2010 Zend Technologies USA Inc. (http://www.zend.com)
     */

    protected function prepareRequestUri()
    {
        $requestUri = '';

        if ($this->headers->has('X_ORIGINAL_URL')) {
            // IIS with Microsoft Rewrite Module
            $requestUri = $this->headers->get('X_ORIGINAL_URL');
            $this->headers->remove('X_ORIGINAL_URL');
            $this->server->remove('HTTP_X_ORIGINAL_URL');
            $this->server->remove('UNENCODED_URL');
            $this->server->remove('IIS_WasUrlRewritten');
        } elseif ($this->headers->has('X_REWRITE_URL')) {
            // IIS with ISAPI_Rewrite
            $requestUri = $this->headers->get('X_REWRITE_URL');
            $this->headers->remove('X_REWRITE_URL');
        } elseif ('1' == $this->server->get('IIS_WasUrlRewritten') && '' != $this->server->get('UNENCODED_URL')) {
            // IIS7 with URL Rewrite: make sure we get the unencoded URL (double slash problem)
            $requestUri = $this->server->get('UNENCODED_URL');
            $this->server->remove('UNENCODED_URL');
            $this->server->remove('IIS_WasUrlRewritten');
        } elseif ($this->server->has('REQUEST_URI')) {
            $requestUri = $this->server->get('REQUEST_URI');
            // HTTP proxy reqs setup request URI with scheme and host [and port] + the URL path, only use URL path
            $schemeAndHttpHost = $this->getSchemeAndHttpHost();
            if (0 === strpos($requestUri, $schemeAndHttpHost)) {
                $requestUri = substr($requestUri, strlen($schemeAndHttpHost));
            }
        } elseif ($this->server->has('ORIG_PATH_INFO')) {
            // IIS 5.0, PHP as CGI
            $requestUri = $this->server->get('ORIG_PATH_INFO');
            if ('' != $this->server->get('QUERY_STRING')) {
                $requestUri .= '?'.$this->server->get('QUERY_STRING');
            }
            $this->server->remove('ORIG_PATH_INFO');
        }

        // normalize the request URI to ease creating sub-requests from this request
        $this->server->set('REQUEST_URI', $requestUri);

        return $requestUri;
    }

    /**
     * Prepares the base URL.
     *
     * @return string
     */
    protected function prepareBaseUrl()
    {
        $filename = basename($this->server->get('SCRIPT_FILENAME'));

        if (basename($this->server->get('SCRIPT_NAME')) === $filename) {
            $baseUrl = $this->server->get('SCRIPT_NAME');
        } elseif (basename($this->server->get('PHP_SELF')) === $filename) {
            $baseUrl = $this->server->get('PHP_SELF');
        } elseif (basename($this->server->get('ORIG_SCRIPT_NAME')) === $filename) {
            $baseUrl = $this->server->get('ORIG_SCRIPT_NAME'); // 1and1 shared hosting compatibility
        } else {
            // Backtrack up the script_filename to find the portion matching
            // php_self
            $path = $this->server->get('PHP_SELF', '');
            $file = $this->server->get('SCRIPT_FILENAME', '');
            $segs = explode('/', trim($file, '/'));
            $segs = array_reverse($segs);
            $index = 0;
            $last = count($segs);
            $baseUrl = '';
            do {
                $seg = $segs[$index];
                $baseUrl = '/'.$seg.$baseUrl;
                ++$index;
            } while ($last > $index && (false !== $pos = strpos($path, $baseUrl)) && 0 != $pos);
        }

        // Does the baseUrl have anything in common with the request_uri?
        $requestUri = $this->getRequestUri();
        if ('' !== $requestUri && '/' !== $requestUri[0]) {
            $requestUri = '/'.$requestUri;
        }

        if ($baseUrl && false !== $prefix = $this->getUrlencodedPrefix($requestUri, $baseUrl)) {
            // full $baseUrl matches
            return $prefix;
        }

        if ($baseUrl && false !== $prefix = $this->getUrlencodedPrefix($requestUri, rtrim(dirname($baseUrl), '/'.DIRECTORY_SEPARATOR).'/')) {
            // directory portion of $baseUrl matches
            return rtrim($prefix, '/'.DIRECTORY_SEPARATOR);
        }

        $truncatedRequestUri = $requestUri;
        if (false !== $pos = strpos($requestUri, '?')) {
            $truncatedRequestUri = substr($requestUri, 0, $pos);
        }

        $basename = basename($baseUrl);
        if (empty($basename) || !strpos(rawurldecode($truncatedRequestUri), $basename)) {
            // no match whatsoever; set it blank
            return '';
        }

        // If using mod_rewrite or ISAPI_Rewrite strip the script filename
        // out of baseUrl. $pos !== 0 makes sure it is not matching a value
        // from PATH_INFO or QUERY_STRING
        if (strlen($requestUri) >= strlen($baseUrl) && (false !== $pos = strpos($requestUri, $baseUrl)) && 0 !== $pos) {
            $baseUrl = substr($requestUri, 0, $pos + strlen($baseUrl));
        }

        return rtrim($baseUrl, '/'.DIRECTORY_SEPARATOR);
    }

    /**
     * Prepares the base path.
     *
     * @return string base path
     */
    protected function prepareBasePath()
    {
        $filename = basename($this->server->get('SCRIPT_FILENAME'));
        $baseUrl = $this->getBaseUrl();
        if (empty($baseUrl)) {
            return '';
        }

        if (basename($baseUrl) === $filename) {
            $basePath = dirname($baseUrl);
        } else {
            $basePath = $baseUrl;
        }

        if ('\\' === DIRECTORY_SEPARATOR) {
            $basePath = str_replace('\\', '/', $basePath);
        }

        return rtrim($basePath, '/');
    }

    /**
     * Prepares the path info.
     *
     * @return string path info
     */
    protected function preparePathInfo()
    {
        $baseUrl = $this->getBaseUrl();

        if (null === ($requestUri = $this->getRequestUri())) {
            return '/';
        }

        // Remove the query string from REQUEST_URI
        if (false !== $pos = strpos($requestUri, '?')) {
            $requestUri = substr($requestUri, 0, $pos);
        }
        if ('' !== $requestUri && '/' !== $requestUri[0]) {
            $requestUri = '/'.$requestUri;
        }

        $pathInfo = substr($requestUri, strlen($baseUrl));
        if (null !== $baseUrl && (false === $pathInfo || '' === $pathInfo)) {
            // If substr() returns false then PATH_INFO is set to an empty string
            return '/';
        } elseif (null === $baseUrl) {
            return $requestUri;
        }

        return (string) $pathInfo;
    }

    /**
     * Initializes HTTP request formats.
     */
    protected static function initializeFormats()
    {
        static::$formats = array(
            'html' => array('text/html', 'application/xhtml+xml'),
            'txt' => array('text/plain'),
            'js' => array('application/javascript', 'application/x-javascript', 'text/javascript'),
            'css' => array('text/css'),
            'json' => array('application/json', 'application/x-json'),
            'xml' => array('text/xml', 'application/xml', 'application/x-xml'),
            'rdf' => array('application/rdf+xml'),
            'atom' => array('application/atom+xml'),
            'rss' => array('application/rss+xml'),
            'form' => array('application/x-www-form-urlencoded'),
        );
    }

    /**
     * Sets the default PHP locale.
     *
     * @param string $locale
     */
    private function setPhpDefaultLocale($locale)
    {
        // if either the class Locale doesn't exist, or an exception is thrown when
        // setting the default locale, the intl module is not installed, and
        // the call can be ignored:
        try {
            if (class_exists('Locale', false)) {
                \Locale::setDefault($locale);
            }
        } catch (\Exception $e) {
        }
    }

    /*
     * Returns the prefix as encoded in the string when the string starts with
     * the given prefix, false otherwise.
     *
     * @param string $string The urlencoded string
     * @param string $prefix The prefix not encoded
     *
     * @return string|false The prefix as it is encoded in $string, or false
     */
    private function getUrlencodedPrefix($string, $prefix)
    {
        if (0 !== strpos(rawurldecode($string), $prefix)) {
            return false;
        }

        $len = strlen($prefix);

        if (preg_match(sprintf('#^(%%[[:xdigit:]]{2}|.){%d}#', $len), $string, $match)) {
            return $match[0];
        }

        return false;
    }

    private static function createRequestFromFactory(array $query = array(), array $request = array(), array $attributes = array(), array $cookies = array(), array $files = array(), array $server = array(), $content = null)
    {
        if (self::$requestFactory) {
            $request = call_user_func(self::$requestFactory, $query, $request, $attributes, $cookies, $files, $server, $content);

            if (!$request instanceof self) {
                throw new \LogicException('The Request factory must return an instance of Symfony\Component\HttpFoundation\Request.');
            }

            return $request;
        }

        return new static($query, $request, $attributes, $cookies, $files, $server, $content);
    }

    private function isFromTrustedProxy()
    {
        return self::$trustedProxies && IpUtils::checkIp($this->server->get('REMOTE_ADDR'), self::$trustedProxies);
    }

    private function getTrustedValues($type, $ip = null)
    {
        $clientValues = array();
        $forwardedValues = array();

        if (self::$trustedHeaders[$type] && $this->headers->has(self::$trustedHeaders[$type])) {
            foreach (explode(',', $this->headers->get(self::$trustedHeaders[$type])) as $v) {
                $clientValues[] = (self::HEADER_CLIENT_PORT === $type ? '0.0.0.0:' : '').trim($v);
            }
        }

        if (self::$trustedHeaders[self::HEADER_FORWARDED] && $this->headers->has(self::$trustedHeaders[self::HEADER_FORWARDED])) {
            $forwardedValues = $this->headers->get(self::$trustedHeaders[self::HEADER_FORWARDED]);
            $forwardedValues = preg_match_all(sprintf('{(?:%s)=(?:"?\[?)([a-zA-Z0-9\.:_\-/]*+)}', self::$forwardedParams[$type]), $forwardedValues, $matches) ? $matches[1] : array();
        }

        if (null !== $ip) {
            $clientValues = $this->normalizeAndFilterClientIps($clientValues, $ip);
            $forwardedValues = $this->normalizeAndFilterClientIps($forwardedValues, $ip);
        }

        if ($forwardedValues === $clientValues || !$clientValues) {
            return $forwardedValues;
        }

        if (!$forwardedValues) {
            return $clientValues;
        }

        if (!$this->isForwardedValid) {
            return null !== $ip ? array('0.0.0.0', $ip) : array();
        }
        $this->isForwardedValid = false;

        throw new ConflictingHeadersException(sprintf('The request has both a trusted "%s" header and a trusted "%s" header, conflicting with each other. You should either configure your proxy to remove one of them, or configure your project to distrust the offending one.', self::$trustedHeaders[self::HEADER_FORWARDED], self::$trustedHeaders[$type]));
    }

    private function normalizeAndFilterClientIps(array $clientIps, $ip)
    {
        if (!$clientIps) {
            return array();
        }
        $clientIps[] = $ip; // Complete the IP chain with the IP the request actually came from
        $firstTrustedIp = null;

        foreach ($clientIps as $key => $clientIp) {
            // Remove port (unfortunately, it does happen)
            if (preg_match('{((?:\d+\.){3}\d+)\:\d+}', $clientIp, $match)) {
                $clientIps[$key] = $clientIp = $match[1];
            }

            if (!filter_var($clientIp, FILTER_VALIDATE_IP)) {
                unset($clientIps[$key]);

                continue;
            }

            if (IpUtils::checkIp($clientIp, self::$trustedProxies)) {
                unset($clientIps[$key]);

                // Fallback to this when the client IP falls into the range of trusted proxies
                if (null === $firstTrustedIp) {
                    $firstTrustedIp = $clientIp;
                }
            }
        }

        // Now the IP chain contains only untrusted proxies and the client IP
        return $clientIps ? array_reverse($clientIps) : array($firstTrustedIp);
    }
}<|MERGE_RESOLUTION|>--- conflicted
+++ resolved
@@ -723,17 +723,11 @@
      * It is better to explicitly get request parameters from the appropriate
      * public property instead (query, attributes, request).
      *
-<<<<<<< HEAD
      * Note: Finding deep items is deprecated since version 2.8, to be removed in 3.0.
      *
-     * @param string $key     the key
-     * @param mixed  $default the default value if the parameter key does not exist
-     * @param bool   $deep    is parameter deep in multidimensional array
-=======
      * @param string $key     The key
      * @param mixed  $default The default value if the parameter key does not exist
      * @param bool   $deep    Is parameter deep in multidimensional array
->>>>>>> 5a3db678
      *
      * @return mixed
      */
