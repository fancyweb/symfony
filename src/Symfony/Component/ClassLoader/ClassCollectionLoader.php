<?php

/*
 * This file is part of the Symfony package.
 *
 * (c) Fabien Potencier <fabien@symfony.com>
 *
 * For the full copyright and license information, please view the LICENSE
 * file that was distributed with this source code.
 */

namespace Symfony\Component\ClassLoader;

/**
 * ClassCollectionLoader.
 *
 * @author Fabien Potencier <fabien@symfony.com>
 */
class ClassCollectionLoader
{
    private static $loaded;
    private static $seen;
    private static $useTokenizer = true;

    /**
     * Loads a list of classes and caches them in one big file.
     *
     * @param array  $classes    An array of classes to load
     * @param string $cacheDir   A cache directory
     * @param string $name       The cache name prefix
     * @param bool   $autoReload Whether to flush the cache when the cache is stale or not
     * @param bool   $adaptive   Whether to remove already declared classes or not
     * @param string $extension  File extension of the resulting file
     *
     * @throws \InvalidArgumentException When class can't be loaded
     */
    public static function load($classes, $cacheDir, $name, $autoReload, $adaptive = false, $extension = '.php')
    {
        // each $name can only be loaded once per PHP process
        if (isset(self::$loaded[$name])) {
            return;
        }

        self::$loaded[$name] = true;

        if ($adaptive) {
            $declared = array_merge(get_declared_classes(), get_declared_interfaces(), get_declared_traits());

            // don't include already declared classes
            $classes = array_diff($classes, $declared);

            // the cache is different depending on which classes are already declared
            $name = $name.'-'.substr(hash('sha256', implode('|', $classes)), 0, 5);
        }

        $classes = array_unique($classes);

        // cache the core classes
        if (!is_dir($cacheDir) && !@mkdir($cacheDir, 0777, true) && !is_dir($cacheDir)) {
            throw new \RuntimeException(sprintf('Class Collection Loader was not able to create directory "%s"', $cacheDir));
        }
        $cacheDir = rtrim(realpath($cacheDir) ?: $cacheDir, '/'.DIRECTORY_SEPARATOR);
        $cache = $cacheDir.DIRECTORY_SEPARATOR.$name.$extension;

        // auto-reload
        $reload = false;
        if ($autoReload) {
            $metadata = $cache.'.meta';
            if (!is_file($metadata) || !is_file($cache)) {
                $reload = true;
            } else {
                $time = filemtime($cache);
                $meta = unserialize(file_get_contents($metadata));

                sort($meta[1]);
                sort($classes);

                if ($meta[1] != $classes) {
                    $reload = true;
                } else {
                    foreach ($meta[0] as $resource) {
                        if (!is_file($resource) || filemtime($resource) > $time) {
                            $reload = true;

                            break;
                        }
                    }
                }
            }
        }

        if (!$reload && file_exists($cache)) {
            require_once $cache;

            return;
        }
        if (!$adaptive) {
            $declared = array_merge(get_declared_classes(), get_declared_interfaces(), get_declared_traits());
        }

<<<<<<< HEAD
        $files = self::inline($classes, $cache, $declared);

        if ($autoReload) {
            // save the resources
            self::writeCacheFile($metadata, serialize(array(array_values($files), $classes)));
        }
    }

    /**
     * Generates a file where classes and their parents are inlined.
     *
     * @param array  $classes  An array of classes to load
     * @param string $cache    The file where classes are inlined
     * @param array  $excluded An array of classes that won't be inlined
     *
     * @return array The source map of inlined classes, with classes as keys and files as values
     *
     * @throws \RuntimeException When class can't be loaded
     */
    public static function inline($classes, $cache, array $excluded)
    {
        $declared = array();
        foreach (self::getOrderedClasses($excluded) as $class) {
            $declared[$class->getName()] = true;
        }

        // cache the core classes
        $cacheDir = dirname($cache);
        if (!is_dir($cacheDir) && !@mkdir($cacheDir, 0777, true) && !is_dir($cacheDir)) {
            throw new \RuntimeException(sprintf('Class Collection Loader was not able to create directory "%s"', $cacheDir));
        }

        $c = '(?:\s*+(?:(?:#|//)[^\n]*+\n|/\*(?:(?<!\*/).)++)?+)*+';
        $strictTypesRegex = str_replace('.', $c, "'^<\?php\s.declare.\(.strict_types.=.1.\).;'is");
=======
        $spacesRegex = '(?:\s*+(?:(?:\#|//)[^\n]*+\n|/\*(?:(?<!\*/).)++)?+)*+';
        $dontInlineRegex = <<<REGEX
            '(?:
               ^<\?php\s.declare.\(.strict_types.=.1.\).;
               | \b__halt_compiler.\(.\)
               | \b__(?:DIR|FILE)__\b
            )'isx
REGEX;
        $dontInlineRegex = str_replace('.', $spacesRegex, $dontInlineRegex);
>>>>>>> 6b7dd44e

        $cacheDir = explode(DIRECTORY_SEPARATOR, $cacheDir);
        $files = array();
        $content = '';
        foreach (self::getOrderedClasses($classes) as $class) {
            if (isset($declared[$class->getName()])) {
                continue;
            }
            $declared[$class->getName()] = true;

            $files[$class->getName()] = $file = $class->getFileName();
            $c = file_get_contents($file);

            if (preg_match($dontInlineRegex, $c)) {
                $file = explode(DIRECTORY_SEPARATOR, $file);

                for ($i = 0; isset($file[$i], $cacheDir[$i]); ++$i) {
                    if ($file[$i] !== $cacheDir[$i]) {
                        break;
                    }
                }
                if (1 >= $i) {
                    $file = var_export(implode(DIRECTORY_SEPARATOR, $file), true);
                } else {
                    $file = array_slice($file, $i);
                    $file = str_repeat('..'.DIRECTORY_SEPARATOR, count($cacheDir) - $i).implode(DIRECTORY_SEPARATOR, $file);
                    $file = '__DIR__.'.var_export(DIRECTORY_SEPARATOR.$file, true);
                }

                $c = "\nnamespace {require $file;}";
            } else {
                $c = preg_replace(array('/^\s*<\?php/', '/\?>\s*$/'), '', $c);

                // fakes namespace declaration for global code
                if (!$class->inNamespace()) {
                    $c = "\nnamespace\n{\n".$c."\n}\n";
                }

                $c = self::fixNamespaceDeclarations('<?php '.$c);
                $c = preg_replace('/^\s*<\?php/', '', $c);
            }

            $content .= $c;
        }
        self::writeCacheFile($cache, '<?php '.$content);

        return $files;
    }

    /**
     * Adds brackets around each namespace if it's not already the case.
     *
     * @param string $source Namespace string
     *
     * @return string Namespaces with brackets
     */
    public static function fixNamespaceDeclarations($source)
    {
        if (!function_exists('token_get_all') || !self::$useTokenizer) {
            if (preg_match('/(^|\s)namespace(.*?)\s*;/', $source)) {
                $source = preg_replace('/(^|\s)namespace(.*?)\s*;/', "$1namespace$2\n{", $source)."}\n";
            }

            return $source;
        }

        $rawChunk = '';
        $output = '';
        $inNamespace = false;
        $tokens = token_get_all($source);

        for ($i = 0; isset($tokens[$i]); ++$i) {
            $token = $tokens[$i];
            if (!isset($token[1]) || 'b"' === $token) {
                $rawChunk .= $token;
            } elseif (in_array($token[0], array(T_COMMENT, T_DOC_COMMENT))) {
                // strip comments
                continue;
            } elseif (T_NAMESPACE === $token[0]) {
                if ($inNamespace) {
                    $rawChunk .= "}\n";
                }
                $rawChunk .= $token[1];

                // namespace name and whitespaces
                while (isset($tokens[++$i][1]) && in_array($tokens[$i][0], array(T_WHITESPACE, T_NS_SEPARATOR, T_STRING))) {
                    $rawChunk .= $tokens[$i][1];
                }
                if ('{' === $tokens[$i]) {
                    $inNamespace = false;
                    --$i;
                } else {
                    $rawChunk = rtrim($rawChunk)."\n{";
                    $inNamespace = true;
                }
            } elseif (T_START_HEREDOC === $token[0]) {
                $output .= self::compressCode($rawChunk).$token[1];
                do {
                    $token = $tokens[++$i];
                    $output .= isset($token[1]) && 'b"' !== $token ? $token[1] : $token;
                } while ($token[0] !== T_END_HEREDOC);
                $output .= "\n";
                $rawChunk = '';
            } elseif (T_CONSTANT_ENCAPSED_STRING === $token[0]) {
                $output .= self::compressCode($rawChunk).$token[1];
                $rawChunk = '';
            } else {
                $rawChunk .= $token[1];
            }
        }

        if ($inNamespace) {
            $rawChunk .= "}\n";
        }

        $output .= self::compressCode($rawChunk);

        if (PHP_VERSION_ID >= 70000) {
            // PHP 7 memory manager will not release after token_get_all(), see https://bugs.php.net/70098
            unset($tokens, $rawChunk);
            gc_mem_caches();
        }

        return $output;
    }

    /**
     * This method is only useful for testing.
     */
    public static function enableTokenizer($bool)
    {
        self::$useTokenizer = (bool) $bool;
    }

    /**
     * Strips leading & trailing ws, multiple EOL, multiple ws.
     *
     * @param string $code Original PHP code
     *
     * @return string compressed code
     */
    private static function compressCode($code)
    {
        return preg_replace(
            array('/^\s+/m', '/\s+$/m', '/([\n\r]+ *[\n\r]+)+/', '/[ \t]+/'),
            array('', '', "\n", ' '),
            $code
        );
    }

    /**
     * Writes a cache file.
     *
     * @param string $file    Filename
     * @param string $content Temporary file content
     *
     * @throws \RuntimeException when a cache file cannot be written
     */
    private static function writeCacheFile($file, $content)
    {
        $tmpFile = tempnam(dirname($file), basename($file));
        if (false !== @file_put_contents($tmpFile, $content) && @rename($tmpFile, $file)) {
            @chmod($file, 0666 & ~umask());

            return;
        }

        throw new \RuntimeException(sprintf('Failed to write cache file "%s".', $file));
    }

    /**
     * Gets an ordered array of passed classes including all their dependencies.
     *
     * @param array $classes
     *
     * @return \ReflectionClass[] An array of sorted \ReflectionClass instances (dependencies added if needed)
     *
     * @throws \InvalidArgumentException When a class can't be loaded
     */
    private static function getOrderedClasses(array $classes)
    {
        $map = array();
        self::$seen = array();
        foreach ($classes as $class) {
            try {
                $reflectionClass = new \ReflectionClass($class);
            } catch (\ReflectionException $e) {
                throw new \InvalidArgumentException(sprintf('Unable to load class "%s"', $class));
            }

            $map = array_merge($map, self::getClassHierarchy($reflectionClass));
        }

        return $map;
    }

    private static function getClassHierarchy(\ReflectionClass $class)
    {
        if (isset(self::$seen[$class->getName()])) {
            return array();
        }

        self::$seen[$class->getName()] = true;

        $classes = array($class);
        $parent = $class;
        while (($parent = $parent->getParentClass()) && $parent->isUserDefined() && !isset(self::$seen[$parent->getName()])) {
            self::$seen[$parent->getName()] = true;

            array_unshift($classes, $parent);
        }

        $traits = array();

        foreach ($classes as $c) {
            foreach (self::resolveDependencies(self::computeTraitDeps($c), $c) as $trait) {
                if ($trait !== $c) {
                    $traits[] = $trait;
                }
            }
        }

        return array_merge(self::getInterfaces($class), $traits, $classes);
    }

    private static function getInterfaces(\ReflectionClass $class)
    {
        $classes = array();

        foreach ($class->getInterfaces() as $interface) {
            $classes = array_merge($classes, self::getInterfaces($interface));
        }

        if ($class->isUserDefined() && $class->isInterface() && !isset(self::$seen[$class->getName()])) {
            self::$seen[$class->getName()] = true;

            $classes[] = $class;
        }

        return $classes;
    }

    private static function computeTraitDeps(\ReflectionClass $class)
    {
        $traits = $class->getTraits();
        $deps = array($class->getName() => $traits);
        while ($trait = array_pop($traits)) {
            if ($trait->isUserDefined() && !isset(self::$seen[$trait->getName()])) {
                self::$seen[$trait->getName()] = true;
                $traitDeps = $trait->getTraits();
                $deps[$trait->getName()] = $traitDeps;
                $traits = array_merge($traits, $traitDeps);
            }
        }

        return $deps;
    }

    /**
     * Dependencies resolution.
     *
     * This function does not check for circular dependencies as it should never
     * occur with PHP traits.
     *
     * @param array            $tree       The dependency tree
     * @param \ReflectionClass $node       The node
     * @param \ArrayObject     $resolved   An array of already resolved dependencies
     * @param \ArrayObject     $unresolved An array of dependencies to be resolved
     *
     * @return \ArrayObject The dependencies for the given node
     *
     * @throws \RuntimeException if a circular dependency is detected
     */
    private static function resolveDependencies(array $tree, $node, \ArrayObject $resolved = null, \ArrayObject $unresolved = null)
    {
        if (null === $resolved) {
            $resolved = new \ArrayObject();
        }
        if (null === $unresolved) {
            $unresolved = new \ArrayObject();
        }
        $nodeName = $node->getName();

        if (isset($tree[$nodeName])) {
            $unresolved[$nodeName] = $node;
            foreach ($tree[$nodeName] as $dependency) {
                if (!$resolved->offsetExists($dependency->getName())) {
                    self::resolveDependencies($tree, $dependency, $resolved, $unresolved);
                }
            }
            $resolved[$nodeName] = $node;
            unset($unresolved[$nodeName]);
        }

        return $resolved;
    }
}<|MERGE_RESOLUTION|>--- conflicted
+++ resolved
@@ -98,7 +98,6 @@
             $declared = array_merge(get_declared_classes(), get_declared_interfaces(), get_declared_traits());
         }
 
-<<<<<<< HEAD
         $files = self::inline($classes, $cache, $declared);
 
         if ($autoReload) {
@@ -131,9 +130,6 @@
             throw new \RuntimeException(sprintf('Class Collection Loader was not able to create directory "%s"', $cacheDir));
         }
 
-        $c = '(?:\s*+(?:(?:#|//)[^\n]*+\n|/\*(?:(?<!\*/).)++)?+)*+';
-        $strictTypesRegex = str_replace('.', $c, "'^<\?php\s.declare.\(.strict_types.=.1.\).;'is");
-=======
         $spacesRegex = '(?:\s*+(?:(?:\#|//)[^\n]*+\n|/\*(?:(?<!\*/).)++)?+)*+';
         $dontInlineRegex = <<<REGEX
             '(?:
@@ -143,7 +139,6 @@
             )'isx
 REGEX;
         $dontInlineRegex = str_replace('.', $spacesRegex, $dontInlineRegex);
->>>>>>> 6b7dd44e
 
         $cacheDir = explode(DIRECTORY_SEPARATOR, $cacheDir);
         $files = array();
