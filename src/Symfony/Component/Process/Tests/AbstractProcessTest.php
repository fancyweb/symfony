<?php

/*
 * This file is part of the Symfony package.
 *
 * (c) Fabien Potencier <fabien@symfony.com>
 *
 * For the full copyright and license information, please view the LICENSE
 * file that was distributed with this source code.
 */

namespace Symfony\Component\Process\Tests;

use Symfony\Component\Process\Process;
use Symfony\Component\Process\Exception\RuntimeException;

/**
 * @author Robert Schönthal <seroscho@googlemail.com>
 */
abstract class AbstractProcessTest extends \PHPUnit_Framework_TestCase
{
    /**
     * @expectedException \Symfony\Component\Process\Exception\InvalidArgumentException
     */
    public function testNegativeTimeoutFromConstructor()
    {
        $this->getProcess('', null, null, null, -1);
    }

    /**
     * @expectedException \Symfony\Component\Process\Exception\InvalidArgumentException
     */
    public function testNegativeTimeoutFromSetter()
    {
        $p = $this->getProcess('');
        $p->setTimeout(-1);
    }

    public function testNullTimeout()
    {
        $p = $this->getProcess('');
        $p->setTimeout(10);
        $p->setTimeout(null);

        $this->assertNull($p->getTimeout());
    }

    public function testStopWithTimeoutIsActuallyWorking()
    {
        if (defined('PHP_WINDOWS_VERSION_BUILD')) {
            $this->markTestSkipped('Stop with timeout does not work on windows, it requires posix signals');
        }

        // exec is mandatory here since we send a signal to the process
        // see https://github.com/symfony/symfony/issues/5030 about prepending
        // command with exec
        $p = $this->getProcess('exec php '.__DIR__.'/NonStopableProcess.php 3');
        $p->start();
        usleep(100000);
        $start = microtime(true);
        $p->stop(1.1, SIGKILL);
        while ($p->isRunning()) {
            usleep(1000);
        }
        $duration = microtime(true) - $start;

        $this->assertLessThan(1.3, $duration);
    }

    /**
     * tests results from sub processes
     *
     * @dataProvider responsesCodeProvider
     */
    public function testProcessResponses($expected, $getter, $code)
    {
        $p = $this->getProcess(sprintf('php -r %s', escapeshellarg($code)));
        $p->run();

        $this->assertSame($expected, $p->$getter());
    }

    /**
     * tests results from sub processes
     *
     * @dataProvider pipesCodeProvider
     */
    public function testProcessPipes($code, $size)
    {
        if (defined('PHP_WINDOWS_VERSION_BUILD')) {
            $this->markTestSkipped('Test hangs on Windows & PHP due to https://bugs.php.net/bug.php?id=60120 and https://bugs.php.net/bug.php?id=51800');
        }

        $expected = str_repeat(str_repeat('*', 1024), $size) . '!';
        $expectedLength = (1024 * $size) + 1;

        $p = $this->getProcess(sprintf('php -r %s', escapeshellarg($code)));
        $p->setStdin($expected);
        $p->run();

        $this->assertEquals($expectedLength, strlen($p->getOutput()));
        $this->assertEquals($expectedLength, strlen($p->getErrorOutput()));
    }

    public function chainedCommandsOutputProvider()
    {
        return array(
            array("1\n1\n", ';', '1'),
            array("2\n2\n", '&&', '2'),
        );
    }

    /**
     *
     * @dataProvider chainedCommandsOutputProvider
     */
    public function testChainedCommandsOutput($expected, $operator, $input)
    {
        if (defined('PHP_WINDOWS_VERSION_BUILD')) {
            $this->markTestSkipped('Does it work on windows ?');
        }

        $process = $this->getProcess(sprintf('echo %s %s echo %s', $input, $operator, $input));
        $process->run();
        $this->assertEquals($expected, $process->getOutput());
    }

    public function testCallbackIsExecutedForOutput()
    {
        $p = $this->getProcess(sprintf('php -r %s', escapeshellarg('echo \'foo\';')));

        $called = false;
        $p->run(function ($type, $buffer) use (&$called) {
            $called = $buffer === 'foo';
        });

        $this->assertTrue($called, 'The callback should be executed with the output');
    }

    public function testGetErrorOutput()
    {
        $p = new Process(sprintf('php -r %s', escapeshellarg('$n = 0; while ($n < 3) { file_put_contents(\'php://stderr\', \'ERROR\'); $n++; }')));

        $p->run();
        $this->assertEquals(3, preg_match_all('/ERROR/', $p->getErrorOutput(), $matches));
    }

    public function testGetIncrementalErrorOutput()
    {
        $p = new Process(sprintf('php -r %s', escapeshellarg('$n = 0; while ($n < 3) { usleep(50000); file_put_contents(\'php://stderr\', \'ERROR\'); $n++; }')));

        $p->start();
        while ($p->isRunning()) {
            $this->assertLessThanOrEqual(1, preg_match_all('/ERROR/', $p->getIncrementalErrorOutput(), $matches));
            usleep(20000);
        }
    }

    public function testGetOutput()
    {
        $p = new Process(sprintf('php -r %s', escapeshellarg('$n=0;while ($n<3) {echo \' foo \';$n++;}')));

        $p->run();
        $this->assertEquals(3, preg_match_all('/foo/', $p->getOutput(), $matches));
    }

    public function testGetIncrementalOutput()
    {
        $p = new Process(sprintf('php -r %s', escapeshellarg('$n=0;while ($n<3) { echo \' foo \'; usleep(50000); $n++; }')));

        $p->start();
        while ($p->isRunning()) {
            $this->assertLessThanOrEqual(1, preg_match_all('/foo/', $p->getIncrementalOutput(), $matches));
            usleep(20000);
        }
    }

    public function testExitCodeCommandFailed()
    {
        if (defined('PHP_WINDOWS_VERSION_BUILD')) {
            $this->markTestSkipped('Windows does not support POSIX exit code');
        }

        // such command run in bash return an exitcode 127
        $process = $this->getProcess('nonexistingcommandIhopeneversomeonewouldnameacommandlikethis');
        $process->run();

        $this->assertGreaterThan(0, $process->getExitCode());
    }

    public function testTTYCommand()
    {
        if (defined('PHP_WINDOWS_VERSION_BUILD')) {
            $this->markTestSkipped('Windows does have /dev/tty support');
        }

        $process = $this->getProcess('echo "foo" >> /dev/null');
        $process->setTTY(true);
        $process->run();

        $this->assertSame(Process::STATUS_TERMINATED, $process->getStatus());
    }

    public function testExitCodeText()
    {
        $process = $this->getProcess('');
        $r = new \ReflectionObject($process);
        $p = $r->getProperty('exitcode');
        $p->setAccessible(true);

        $p->setValue($process, 2);
        $this->assertEquals('Misuse of shell builtins', $process->getExitCodeText());
    }

    public function testStartIsNonBlocking()
    {
        $process = $this->getProcess('php -r "sleep(4);"');
        $start = microtime(true);
        $process->start();
        $end = microtime(true);
        $this->assertLessThan(1 , $end-$start);
    }

    public function testUpdateStatus()
    {
        $process = $this->getProcess('php -h');
        $process->run();
        $this->assertTrue(strlen($process->getOutput()) > 0);
    }

    public function testGetExitCode()
    {
        $process = $this->getProcess('php -m');
        $process->run();
        $this->assertEquals(0, $process->getExitCode());
    }

    public function testStatus()
    {
        $process = $this->getProcess('php -r "usleep(500000);"');
        $this->assertFalse($process->isRunning());
        $this->assertFalse($process->isStarted());
        $this->assertFalse($process->isTerminated());
        $this->assertSame(Process::STATUS_READY, $process->getStatus());
        $process->start();
        $this->assertTrue($process->isRunning());
        $this->assertTrue($process->isStarted());
        $this->assertFalse($process->isTerminated());
        $this->assertSame(Process::STATUS_STARTED, $process->getStatus());
        $process->wait();
        $this->assertFalse($process->isRunning());
        $this->assertTrue($process->isStarted());
        $this->assertTrue($process->isTerminated());
        $this->assertSame(Process::STATUS_TERMINATED, $process->getStatus());
    }

    public function testStop()
    {
        $process = $this->getProcess('php -r "while (true) {}"');
        $process->start();
        $this->assertTrue($process->isRunning());
        $process->stop();
        $this->assertFalse($process->isRunning());
    }

    public function testIsSuccessful()
    {
        $process = $this->getProcess('php -m');
        $process->run();
        $this->assertTrue($process->isSuccessful());
    }

    public function testIsNotSuccessful()
    {
        $process = $this->getProcess('php -r "while (true) {}"');
        $process->start();
        $this->assertTrue($process->isRunning());
        $process->stop();
        $this->assertFalse($process->isSuccessful());
    }

    public function testProcessIsNotSignaled()
    {
        if (defined('PHP_WINDOWS_VERSION_BUILD')) {
            $this->markTestSkipped('Windows does not support POSIX signals');
        }

        $process = $this->getProcess('php -m');
        $process->run();
        $this->assertFalse($process->hasBeenSignaled());
    }

    public function testProcessWithoutTermSignalIsNotSignaled()
    {
        if (defined('PHP_WINDOWS_VERSION_BUILD')) {
            $this->markTestSkipped('Windows does not support POSIX signals');
        }

        $process = $this->getProcess('php -m');
        $process->run();
        $this->assertFalse($process->hasBeenSignaled());
    }

    public function testProcessWithoutTermSignal()
    {
        if (defined('PHP_WINDOWS_VERSION_BUILD')) {
            $this->markTestSkipped('Windows does not support POSIX signals');
        }

        $process = $this->getProcess('php -m');
        $process->run();
        $this->assertEquals(0, $process->getTermSignal());
    }

    public function testProcessIsSignaledIfStopped()
    {
        if (defined('PHP_WINDOWS_VERSION_BUILD')) {
            $this->markTestSkipped('Windows does not support POSIX signals');
        }

        $process = $this->getProcess('php -r "while (true) {}"');
        $process->start();
        $process->stop();
        $this->assertTrue($process->hasBeenSignaled());
    }

    public function testProcessWithTermSignal()
    {
        if (defined('PHP_WINDOWS_VERSION_BUILD')) {
            $this->markTestSkipped('Windows does not support POSIX signals');
        }

        // SIGTERM is only defined if pcntl extension is present
        $termSignal = defined('SIGTERM') ? SIGTERM : 15;

        $process = $this->getProcess('php -r "while (true) {}"');
        $process->start();
        $process->stop();

        $this->assertEquals($termSignal, $process->getTermSignal());
    }

    public function testProcessThrowsExceptionWhenExternallySignaled()
    {
        if (defined('PHP_WINDOWS_VERSION_BUILD')) {
            $this->markTestSkipped('Windows does not support POSIX signals');
        }

        if (!function_exists('posix_kill')) {
            $this->markTestSkipped('posix_kill is required for this test');
        }

        $termSignal = defined('SIGKILL') ? SIGKILL : 9;

        $process = $this->getProcess('exec php -r "while (true) {}"');
        $process->start();
        posix_kill($process->getPid(), $termSignal);

        $this->setExpectedException('Symfony\Component\Process\Exception\RuntimeException', 'The process has been signaled with signal "9".');
        $process->wait();
    }

    public function testRestart()
    {
        $process1 = $this->getProcess('php -r "echo getmypid();"');
        $process1->run();
        $process2 = $process1->restart();

        usleep(300000); // wait for output

        // Ensure that both processed finished and the output is numeric
        $this->assertFalse($process1->isRunning());
        $this->assertFalse($process2->isRunning());
        $this->assertTrue(is_numeric($process1->getOutput()));
        $this->assertTrue(is_numeric($process2->getOutput()));

        // Ensure that restart returned a new process by check that the output is different
        $this->assertNotEquals($process1->getOutput(), $process2->getOutput());
    }

    public function testPhpDeadlock()
    {
        $this->markTestSkipped('Can course php to hang');

        // Sleep doesn't work as it will allow the process to handle signals and close
        // file handles from the other end.
        $process = $this->getProcess('php -r "while (true) {}"');
        $process->start();

        // PHP will deadlock when it tries to cleanup $process
    }

    public function testRunProcessWithTimeout()
    {
        $timeout = 0.5;
        $process = $this->getProcess('sleep 3');
        $process->setTimeout($timeout);
        $start = microtime(true);
        try {
            $process->run();
            $this->fail('A RuntimeException should have been raised');
        } catch (RuntimeException $e) {

        }
        $duration = microtime(true) - $start;

        $this->assertLessThan($timeout + Process::TIMEOUT_PRECISION, $duration);
    }

    public function testCheckTimeoutOnStartedProcess()
    {
        $timeout = 0.5;
        $precision = 100000;
        $process = $this->getProcess('sleep 3');
        $process->setTimeout($timeout);
        $start = microtime(true);

        $process->start();

        try {
            while ($process->isRunning()) {
                $process->checkTimeout();
                usleep($precision);
            }
            $this->fail('A RuntimeException should have been raised');
        } catch (RuntimeException $e) {

        }
        $duration = microtime(true) - $start;

        $this->assertLessThan($timeout + $precision, $duration);
    }

    public function testGetPid()
    {
        $process = $this->getProcess('php -r "sleep(1);"');
        $process->start();
        $this->assertGreaterThan(0, $process->getPid());
        $process->stop();
    }

    public function testGetPidIsNullBeforeStart()
    {
        $process = $this->getProcess('php -r "sleep(1);"');
        $this->assertNull($process->getPid());
    }

    public function testGetPidIsNullAfterRun()
    {
        $process = $this->getProcess('php -m');
        $process->run();
        $this->assertNull($process->getPid());
    }

    public function testSignal()
    {
        if (defined('PHP_WINDOWS_VERSION_BUILD')) {
            $this->markTestSkipped('POSIX signals do not work on windows');
        }

        $process = $this->getProcess('exec php -f ' . __DIR__ . '/SignalListener.php');
        $process->start();
        usleep(500000);
        $process->signal(SIGUSR1);

        while ($process->isRunning() && false === strpos($process->getoutput(), 'Caught SIGUSR1')) {
            usleep(10000);
        }

        $this->assertEquals('Caught SIGUSR1', $process->getOutput());
    }

    /**
     * @expectedException Symfony\Component\Process\Exception\LogicException
     */
    public function testSignalProcessNotRunning()
    {
        if (defined('PHP_WINDOWS_VERSION_BUILD')) {
            $this->markTestSkipped('POSIX signals do not work on windows');
        }

        $process = $this->getProcess('php -m');
        $process->signal(SIGHUP);
    }

    /**
     * @expectedException Symfony\Component\Process\Exception\RuntimeException
     */
    public function testSignalWithWrongIntSignal()
    {
        if (defined('PHP_WINDOWS_VERSION_BUILD')) {
            $this->markTestSkipped('POSIX signals do not work on windows');
        }

        $process = $this->getProcess('php -r "sleep(3);"');
        $process->start();
        $process->signal(-4);
    }

    /**
     * @expectedException Symfony\Component\Process\Exception\RuntimeException
     */
    public function testSignalWithWrongNonIntSignal()
    {
        if (defined('PHP_WINDOWS_VERSION_BUILD')) {
            $this->markTestSkipped('POSIX signals do not work on windows');
        }

        $process = $this->getProcess('php -r "sleep(3);"');
        $process->start();
        $process->signal('Céphalopodes');
    }

    public function responsesCodeProvider()
    {
        return array(
            //expected output / getter / code to execute
            //array(1,'getExitCode','exit(1);'),
            //array(true,'isSuccessful','exit();'),
            array('output', 'getOutput', 'echo \'output\';'),
        );
    }

    public function pipesCodeProvider()
    {
        $variations = array(
            'fwrite(STDOUT, $in = file_get_contents(\'php://stdin\')); fwrite(STDERR, $in);',
            'include \''.__DIR__.'/ProcessTestHelper.php\';',
        );

        $codes = array();
        foreach (array(1, 16, 64, 1024, 4096) as $size) {
<<<<<<< HEAD
            $data = str_repeat($baseData, $size).'!';
=======
>>>>>>> 66433c56
            foreach ($variations as $code) {
                $codes[] = array($code, $size);
            }
        }

        return $codes;
    }

    /**
     * provides default method names for simple getter/setter
     */
    public function methodProvider()
    {
        $defaults = array(
            array('CommandLine'),
            array('Timeout'),
            array('WorkingDirectory'),
            array('Env'),
            array('Stdin'),
            array('Options')
        );

        return $defaults;
    }

    /**
     * @param string  $commandline
     * @param null    $cwd
     * @param array   $env
     * @param null    $stdin
     * @param integer $timeout
     * @param array   $options
     *
     * @return Process
     */
    abstract protected function getProcess($commandline, $cwd = null, array $env = null, $stdin = null, $timeout = 60, array $options = array());
}<|MERGE_RESOLUTION|>--- conflicted
+++ resolved
@@ -530,10 +530,6 @@
 
         $codes = array();
         foreach (array(1, 16, 64, 1024, 4096) as $size) {
-<<<<<<< HEAD
-            $data = str_repeat($baseData, $size).'!';
-=======
->>>>>>> 66433c56
             foreach ($variations as $code) {
                 $codes[] = array($code, $size);
             }
