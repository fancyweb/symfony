<?php

/*
 * This file is part of the Symfony package.
 *
 * (c) Fabien Potencier <fabien@symfony.com>
 *
 * For the full copyright and license information, please view the LICENSE
 * file that was distributed with this source code.
 */

namespace Symfony\Component\Yaml\Tests;

use Symfony\Component\Yaml\Parser;
use Symfony\Component\Yaml\Dumper;
use Symfony\Component\Yaml\Yaml;

class DumperTest extends \PHPUnit_Framework_TestCase
{
    protected $parser;
    protected $dumper;
    protected $path;

    protected $array = array(
        '' => 'bar',
        'foo' => '#bar',
        'foo\'bar' => array(),
        'bar' => array(1, 'foo'),
        'foobar' => array(
            'foo' => 'bar',
            'bar' => array(1, 'foo'),
            'foobar' => array(
                'foo' => 'bar',
                'bar' => array(1, 'foo'),
            ),
        ),
    );

    protected function setUp()
    {
        $this->parser = new Parser();
        $this->dumper = new Dumper();
        $this->path = __DIR__.'/Fixtures';
    }

    protected function tearDown()
    {
        $this->parser = null;
        $this->dumper = null;
        $this->path = null;
        $this->array = null;
    }

    public function testIndentationInConstructor()
    {
        $dumper = new Dumper(7);
        $expected = <<<'EOF'
'': bar
foo: '#bar'
'foo''bar': {  }
bar:
       - 1
       - foo
foobar:
       foo: bar
       bar:
              - 1
              - foo
       foobar:
              foo: bar
              bar:
                     - 1
                     - foo

EOF;
        $this->assertEquals($expected, $dumper->dump($this->array, 4, 0));
    }

    /**
     * @group legacy
     */
    public function testSetIndentation()
    {
        $this->dumper->setIndentation(7);

        $expected = <<<'EOF'
'': bar
foo: '#bar'
'foo''bar': {  }
bar:
       - 1
       - foo
foobar:
       foo: bar
       bar:
              - 1
              - foo
       foobar:
              foo: bar
              bar:
                     - 1
                     - foo

EOF;
        $this->assertEquals($expected, $this->dumper->dump($this->array, 4, 0));
    }

    public function testSpecifications()
    {
        $files = $this->parser->parse(file_get_contents($this->path.'/index.yml'));
        foreach ($files as $file) {
            $yamls = file_get_contents($this->path.'/'.$file.'.yml');

            // split YAMLs documents
            foreach (preg_split('/^---( %YAML\:1\.0)?/m', $yamls) as $yaml) {
                if (!$yaml) {
                    continue;
                }

                $test = $this->parser->parse($yaml);
                if (isset($test['dump_skip']) && $test['dump_skip']) {
                    continue;
                } elseif (isset($test['todo']) && $test['todo']) {
                    // TODO
                } else {
                    eval('$expected = '.trim($test['php']).';');
                    $this->assertSame($expected, $this->parser->parse($this->dumper->dump($expected, 10)), $test['test']);
                }
            }
        }
    }

    public function testInlineLevel()
    {
        $expected = <<<'EOF'
{ '': bar, foo: '#bar', 'foo''bar': {  }, bar: [1, foo], foobar: { foo: bar, bar: [1, foo], foobar: { foo: bar, bar: [1, foo] } } }
EOF;
        $this->assertEquals($expected, $this->dumper->dump($this->array, -10), '->dump() takes an inline level argument');
        $this->assertEquals($expected, $this->dumper->dump($this->array, 0), '->dump() takes an inline level argument');

        $expected = <<<'EOF'
'': bar
foo: '#bar'
'foo''bar': {  }
bar: [1, foo]
foobar: { foo: bar, bar: [1, foo], foobar: { foo: bar, bar: [1, foo] } }

EOF;
        $this->assertEquals($expected, $this->dumper->dump($this->array, 1), '->dump() takes an inline level argument');

        $expected = <<<'EOF'
'': bar
foo: '#bar'
'foo''bar': {  }
bar:
    - 1
    - foo
foobar:
    foo: bar
    bar: [1, foo]
    foobar: { foo: bar, bar: [1, foo] }

EOF;
        $this->assertEquals($expected, $this->dumper->dump($this->array, 2), '->dump() takes an inline level argument');

        $expected = <<<'EOF'
'': bar
foo: '#bar'
'foo''bar': {  }
bar:
    - 1
    - foo
foobar:
    foo: bar
    bar:
        - 1
        - foo
    foobar:
        foo: bar
        bar: [1, foo]

EOF;
        $this->assertEquals($expected, $this->dumper->dump($this->array, 3), '->dump() takes an inline level argument');

        $expected = <<<'EOF'
'': bar
foo: '#bar'
'foo''bar': {  }
bar:
    - 1
    - foo
foobar:
    foo: bar
    bar:
        - 1
        - foo
    foobar:
        foo: bar
        bar:
            - 1
            - foo

EOF;
        $this->assertEquals($expected, $this->dumper->dump($this->array, 4), '->dump() takes an inline level argument');
        $this->assertEquals($expected, $this->dumper->dump($this->array, 10), '->dump() takes an inline level argument');
    }

    public function testObjectSupportEnabled()
    {
        $dump = $this->dumper->dump(array('foo' => new A(), 'bar' => 1), 0, 0, Yaml::DUMP_OBJECT);

        $this->assertEquals('{ foo: !php/object:O:30:"Symfony\Component\Yaml\Tests\A":1:{s:1:"a";s:3:"foo";}, bar: 1 }', $dump, '->dump() is able to dump objects');
    }

    /**
     * @group legacy
     */
    public function testObjectSupportEnabledPassingTrue()
    {
        $dump = $this->dumper->dump(array('foo' => new A(), 'bar' => 1), 0, 0, false, true);

        $this->assertEquals('{ foo: !php/object:O:30:"Symfony\Component\Yaml\Tests\A":1:{s:1:"a";s:3:"foo";}, bar: 1 }', $dump, '->dump() is able to dump objects');
    }

    public function testObjectSupportDisabledButNoExceptions()
    {
        $dump = $this->dumper->dump(array('foo' => new A(), 'bar' => 1));

        $this->assertEquals('{ foo: null, bar: 1 }', $dump, '->dump() does not dump objects when disabled');
    }

    /**
     * @expectedException \Symfony\Component\Yaml\Exception\DumpException
     */
    public function testObjectSupportDisabledWithExceptions()
    {
        $this->dumper->dump(array('foo' => new A(), 'bar' => 1), 0, 0, Yaml::DUMP_EXCEPTION_ON_INVALID_TYPE);
    }

    /**
     * @group legacy
     * @expectedException \Symfony\Component\Yaml\Exception\DumpException
     */
    public function testObjectSupportDisabledWithExceptionsPassingTrue()
    {
        $this->dumper->dump(array('foo' => new A(), 'bar' => 1), 0, 0, true);
    }

    /**
     * @dataProvider getEscapeSequences
     */
    public function testEscapedEscapeSequencesInQuotedScalar($input, $expected)
    {
        $this->assertEquals($expected, $this->dumper->dump($input));
    }

    public function getEscapeSequences()
    {
        return array(
            'null' => array("\t\\0", '"\t\\\\0"'),
            'bell' => array("\t\\a", '"\t\\\\a"'),
            'backspace' => array("\t\\b", '"\t\\\\b"'),
            'horizontal-tab' => array("\t\\t", '"\t\\\\t"'),
            'line-feed' => array("\t\\n", '"\t\\\\n"'),
            'vertical-tab' => array("\t\\v", '"\t\\\\v"'),
            'form-feed' => array("\t\\f", '"\t\\\\f"'),
            'carriage-return' => array("\t\\r", '"\t\\\\r"'),
            'escape' => array("\t\\e", '"\t\\\\e"'),
            'space' => array("\t\\ ", '"\t\\\\ "'),
            'double-quote' => array("\t\\\"", '"\t\\\\\\""'),
            'slash' => array("\t\\/", '"\t\\\\/"'),
            'backslash' => array("\t\\\\", '"\t\\\\\\\\"'),
            'next-line' => array("\t\\N", '"\t\\\\N"'),
            'non-breaking-space' => array("\t\\�", '"\t\\\\�"'),
            'line-separator' => array("\t\\L", '"\t\\\\L"'),
            'paragraph-separator' => array("\t\\P", '"\t\\\\P"'),
        );
    }

<<<<<<< HEAD
    public function testBinaryDataIsDumpedAsIsWithoutFlag()
    {
        $binaryData = file_get_contents(__DIR__.'/Fixtures/arrow.gif');
        $expected = "{ data: '".str_replace("'", "''", $binaryData)."' }";

        $this->assertSame($expected, $this->dumper->dump(array('data' => $binaryData)));
    }

    public function testBinaryDataIsDumpedBase64EncodedWithFlag()
    {
        $binaryData = file_get_contents(__DIR__.'/Fixtures/arrow.gif');
        $expected = '{ data: !!binary '.base64_encode($binaryData).' }';

        $this->assertSame($expected, $this->dumper->dump(array('data' => $binaryData), 0, 0, Yaml::DUMP_BASE64_BINARY_DATA));
=======
    /**
     * @dataProvider objectAsMapProvider
     */
    public function testDumpObjectAsMap($object, $expected)
    {

        $yaml = $this->dumper->dump($object, 0, 0, Yaml::DUMP_OBJECT_AS_MAP);

        $this->assertEquals($expected, Yaml::parse($yaml, Yaml::PARSE_OBJECT_FOR_MAP));
    }

    public function objectAsMapProvider()
    {
        $tests = array();

        $bar = new \stdClass();
        $bar->class = 'classBar';
        $bar->args = array('bar');
        $zar = new \stdClass();
        $foo = new \stdClass();
        $foo->bar = $bar;
        $foo->zar = $zar;
        $object = new \stdClass();
        $object->foo = $foo;
        $tests['stdClass'] = array($object, $object);

        $arrayObject = new \ArrayObject();
        $arrayObject['foo'] = 'bar';
        $arrayObject['baz'] = 'foobar';
        $parsedArrayObject = new \stdClass();
        $parsedArrayObject->foo = 'bar';
        $parsedArrayObject->baz = 'foobar';
        $tests['ArrayObject'] = array($arrayObject, $parsedArrayObject);

        $a = new A();
        $tests['arbitrary-object'] = array($a, null);

        return $tests;
>>>>>>> 3941d2ee
    }
}

class A
{
    public $a = 'foo';
}<|MERGE_RESOLUTION|>--- conflicted
+++ resolved
@@ -277,7 +277,6 @@
         );
     }
 
-<<<<<<< HEAD
     public function testBinaryDataIsDumpedAsIsWithoutFlag()
     {
         $binaryData = file_get_contents(__DIR__.'/Fixtures/arrow.gif');
@@ -292,7 +291,8 @@
         $expected = '{ data: !!binary '.base64_encode($binaryData).' }';
 
         $this->assertSame($expected, $this->dumper->dump(array('data' => $binaryData), 0, 0, Yaml::DUMP_BASE64_BINARY_DATA));
-=======
+    }
+
     /**
      * @dataProvider objectAsMapProvider
      */
@@ -331,7 +331,6 @@
         $tests['arbitrary-object'] = array($a, null);
 
         return $tests;
->>>>>>> 3941d2ee
     }
 }
 
